/*
 * Copyright (C) 2013 The Android Open Source Project
 *
 * Licensed under the Apache License, Version 2.0 (the "License");
 * you may not use this file except in compliance with the License.
 * You may obtain a copy of the License at
 *
 *      http://www.apache.org/licenses/LICENSE-2.0
 *
 * Unless required by applicable law or agreed to in writing, software
 * distributed under the License is distributed on an "AS IS" BASIS,
 * WITHOUT WARRANTIES OR CONDITIONS OF ANY KIND, either express or implied.
 * See the License for the specific language governing permissions and
 * limitations under the License.
 */

package android.bluetooth;

import static android.bluetooth.BluetoothUtils.getSyncTimeout;

import android.annotation.IntDef;
import android.annotation.NonNull;
import android.annotation.RequiresNoPermission;
import android.annotation.RequiresPermission;
import android.annotation.SuppressLint;
import android.bluetooth.BluetoothGattCharacteristic.WriteType;
import android.bluetooth.annotations.RequiresBluetoothConnectPermission;
import android.bluetooth.annotations.RequiresLegacyBluetoothPermission;
import android.compat.annotation.UnsupportedAppUsage;
import android.content.AttributionSource;
import android.os.Build;
import android.os.Handler;
import android.os.ParcelUuid;
import android.os.RemoteException;
import android.util.Log;

import com.android.modules.utils.SynchronousResultReceiver;

import java.lang.annotation.Retention;
import java.lang.annotation.RetentionPolicy;
import java.util.ArrayList;
import java.util.List;
import java.util.UUID;
import java.util.concurrent.TimeoutException;

/**
 * Public API for the Bluetooth GATT Profile.
 *
 * <p>This class provides Bluetooth GATT functionality to enable communication
 * with Bluetooth Smart or Smart Ready devices.
 *
 * <p>To connect to a remote peripheral device, create a {@link BluetoothGattCallback}
 * and call {@link BluetoothDevice#connectGatt} to get a instance of this class.
 * GATT capable devices can be discovered using the Bluetooth device discovery or BLE
 * scan process.
 */
public final class BluetoothGatt implements BluetoothProfile {
    private static final String TAG = "BluetoothGatt";
    private static final boolean DBG = true;
    private static final boolean VDBG = false;

    @UnsupportedAppUsage
    private IBluetoothGatt mService;
    @UnsupportedAppUsage
    private volatile BluetoothGattCallback mCallback;
    private Handler mHandler;
    @UnsupportedAppUsage
    private int mClientIf;
    private BluetoothDevice mDevice;
    @UnsupportedAppUsage
    private boolean mAutoConnect;
    @UnsupportedAppUsage(maxTargetSdk = Build.VERSION_CODES.P, trackingBug = 115609023)
    private int mAuthRetryState;
    private int mConnState;
    private final Object mStateLock = new Object();
    private final Object mDeviceBusyLock = new Object();
    @UnsupportedAppUsage(maxTargetSdk = Build.VERSION_CODES.R, trackingBug = 170729553)
    private Boolean mDeviceBusy = false;
    @UnsupportedAppUsage(maxTargetSdk = Build.VERSION_CODES.R, trackingBug = 170729553)
    private int mTransport;
    private int mPhy;
    private boolean mOpportunistic;
    private final AttributionSource mAttributionSource;

    private static final int AUTH_RETRY_STATE_IDLE = 0;
    private static final int AUTH_RETRY_STATE_NO_MITM = 1;
    private static final int AUTH_RETRY_STATE_MITM = 2;

    private static final int CONN_STATE_IDLE = 0;
    private static final int CONN_STATE_CONNECTING = 1;
    private static final int CONN_STATE_CONNECTED = 2;
    private static final int CONN_STATE_DISCONNECTING = 3;
    private static final int CONN_STATE_CLOSED = 4;

    private static final int WRITE_CHARACTERISTIC_MAX_RETRIES = 5;
    private static final int WRITE_CHARACTERISTIC_TIME_TO_WAIT = 10; // milliseconds

    private List<BluetoothGattService> mServices;

    /** A GATT operation completed successfully */
    public static final int GATT_SUCCESS = 0;

    /** GATT read operation is not permitted */
    public static final int GATT_READ_NOT_PERMITTED = 0x2;

    /** GATT write operation is not permitted */
    public static final int GATT_WRITE_NOT_PERMITTED = 0x3;

    /** Insufficient authentication for a given operation */
    public static final int GATT_INSUFFICIENT_AUTHENTICATION = 0x5;

    /** The given request is not supported */
    public static final int GATT_REQUEST_NOT_SUPPORTED = 0x6;

    /** Insufficient encryption for a given operation */
    public static final int GATT_INSUFFICIENT_ENCRYPTION = 0xf;

    /** A read or write operation was requested with an invalid offset */
    public static final int GATT_INVALID_OFFSET = 0x7;

    /** Insufficient authorization for a given operation */
    public static final int GATT_INSUFFICIENT_AUTHORIZATION = 0x8;

    /** A write operation exceeds the maximum length of the attribute */
    public static final int GATT_INVALID_ATTRIBUTE_LENGTH = 0xd;

    /** A remote device connection is congested. */
    public static final int GATT_CONNECTION_CONGESTED = 0x8f;

    /** A GATT operation failed, errors other than the above */
    public static final int GATT_FAILURE = 0x101;

    /**
     * Connection parameter update - Use the connection parameters recommended by the
     * Bluetooth SIG. This is the default value if no connection parameter update
     * is requested.
     */
    public static final int CONNECTION_PRIORITY_BALANCED = 0;

    /**
     * Connection parameter update - Request a high priority, low latency connection.
     * An application should only request high priority connection parameters to transfer large
     * amounts of data over LE quickly. Once the transfer is complete, the application should
     * request {@link BluetoothGatt#CONNECTION_PRIORITY_BALANCED} connection parameters to reduce
     * energy use.
     */
    public static final int CONNECTION_PRIORITY_HIGH = 1;

    /** Connection parameter update - Request low power, reduced data rate connection parameters. */
    public static final int CONNECTION_PRIORITY_LOW_POWER = 2;

    /**
     * No authentication required.
     *
     * @hide
     */
    /*package*/ static final int AUTHENTICATION_NONE = 0;

    /**
     * Authentication requested; no person-in-the-middle protection required.
     *
     * @hide
     */
    /*package*/ static final int AUTHENTICATION_NO_MITM = 1;

    /**
     * Authentication with person-in-the-middle protection requested.
     *
     * @hide
     */
    /*package*/ static final int AUTHENTICATION_MITM = 2;

    /**
     * Bluetooth GATT callbacks. Overrides the default BluetoothGattCallback implementation.
     */
    @SuppressLint("AndroidFrameworkBluetoothPermission")
    private final IBluetoothGattCallback mBluetoothGattCallback =
            new IBluetoothGattCallback.Stub() {
                /**
                 * Application interface registered - app is ready to go
                 * @hide
                 */
                @Override
                @SuppressLint("AndroidFrameworkRequiresPermission")
                public void onClientRegistered(int status, int clientIf) {
                    if (DBG) {
                        Log.d(TAG, "onClientRegistered() - status=" + status
                                + " clientIf=" + clientIf);
                    }
                    if (VDBG) {
                        synchronized (mStateLock) {
                            if (mConnState != CONN_STATE_CONNECTING) {
                                Log.e(TAG, "Bad connection state: " + mConnState);
                            }
                        }
                    }
                    mClientIf = clientIf;
                    if (status != GATT_SUCCESS) {
                        runOrQueueCallback(new Runnable() {
                            @Override
                            public void run() {
                                final BluetoothGattCallback callback = mCallback;
                                if (callback != null) {
                                    callback.onConnectionStateChange(BluetoothGatt.this,
                                            GATT_FAILURE,
                                            BluetoothProfile.STATE_DISCONNECTED);
                                }
                            }
                        });

                        synchronized (mStateLock) {
                            mConnState = CONN_STATE_IDLE;
                        }
                        return;
                    }
                    try {
                        final SynchronousResultReceiver recv = SynchronousResultReceiver.get();
                        // autoConnect is inverse of "isDirect"
                        mService.clientConnect(mClientIf, mDevice.getAddress(), !mAutoConnect,
                                mTransport, mOpportunistic, mPhy, mAttributionSource, recv);
                        recv.awaitResultNoInterrupt(getSyncTimeout()).getValue(null);
                    } catch (RemoteException | TimeoutException e) {
                        Log.e(TAG, "", e);
                    }
                }

                /**
                 * Phy update callback
                 * @hide
                 */
                @Override
                public void onPhyUpdate(String address, int txPhy, int rxPhy, int status) {
                    if (DBG) {
                        Log.d(TAG, "onPhyUpdate() - status=" + status
                                + " address=" + address + " txPhy=" + txPhy + " rxPhy=" + rxPhy);
                    }
                    if (!address.equals(mDevice.getAddress())) {
                        return;
                    }

                    runOrQueueCallback(new Runnable() {
                        @Override
                        public void run() {
                            final BluetoothGattCallback callback = mCallback;
                            if (callback != null) {
                                callback.onPhyUpdate(BluetoothGatt.this, txPhy, rxPhy, status);
                            }
                        }
                    });
                }

                /**
                 * Phy read callback
                 * @hide
                 */
                @Override
                public void onPhyRead(String address, int txPhy, int rxPhy, int status) {
                    if (DBG) {
                        Log.d(TAG, "onPhyRead() - status=" + status
                                + " address=" + address + " txPhy=" + txPhy + " rxPhy=" + rxPhy);
                    }
                    if (!address.equals(mDevice.getAddress())) {
                        return;
                    }

                    runOrQueueCallback(new Runnable() {
                        @Override
                        public void run() {
                            final BluetoothGattCallback callback = mCallback;
                            if (callback != null) {
                                callback.onPhyRead(BluetoothGatt.this, txPhy, rxPhy, status);
                            }
                        }
                    });
                }

                /**
                 * Client connection state changed
                 * @hide
                 */
                @Override
                public void onClientConnectionState(int status, int clientIf,
                        boolean connected, String address) {
                    if (DBG) {
                        Log.d(TAG, "onClientConnectionState() - status=" + status
                                + " clientIf=" + clientIf + " device=" + address);
                    }
                    if (!address.equals(mDevice.getAddress())) {
                        return;
                    }
                    int profileState = connected ? BluetoothProfile.STATE_CONNECTED :
                            BluetoothProfile.STATE_DISCONNECTED;

                    runOrQueueCallback(new Runnable() {
                        @Override
                        public void run() {
                            final BluetoothGattCallback callback = mCallback;
                            if (callback != null) {
                                callback.onConnectionStateChange(BluetoothGatt.this, status,
                                        profileState);
                            }
                        }
                    });

                    synchronized (mStateLock) {
                        if (connected) {
                            mConnState = CONN_STATE_CONNECTED;
                        } else {
                            mConnState = CONN_STATE_IDLE;
                        }
                    }

                    synchronized (mDeviceBusyLock) {
                        mDeviceBusy = false;
                    }
                }

                /**
                 * Remote search has been completed.
                 * The internal object structure should now reflect the state
                 * of the remote device database. Let the application know that
                 * we are done at this point.
                 * @hide
                 */
                @Override
                public void onSearchComplete(String address, List<BluetoothGattService> services,
                        int status) {
                    if (DBG) {
                        Log.d(TAG,
                                "onSearchComplete() = Device=" + address + " Status=" + status);
                    }
                    if (!address.equals(mDevice.getAddress())) {
                        return;
                    }

                    for (BluetoothGattService s : services) {
                        //services we receive don't have device set properly.
                        s.setDevice(mDevice);
                    }

                    mServices.addAll(services);

                    // Fix references to included services, as they doesn't point to right objects.
                    for (BluetoothGattService fixedService : mServices) {
                        ArrayList<BluetoothGattService> includedServices =
                                new ArrayList(fixedService.getIncludedServices());
                        fixedService.getIncludedServices().clear();

                        for (BluetoothGattService brokenRef : includedServices) {
                            BluetoothGattService includedService = getService(mDevice,
                                    brokenRef.getUuid(), brokenRef.getInstanceId());
                            if (includedService != null) {
                                fixedService.addIncludedService(includedService);
                            } else {
                                Log.e(TAG, "Broken GATT database: can't find included service.");
                            }
                        }
                    }

                    runOrQueueCallback(new Runnable() {
                        @Override
                        public void run() {
                            final BluetoothGattCallback callback = mCallback;
                            if (callback != null) {
                                callback.onServicesDiscovered(BluetoothGatt.this, status);
                            }
                        }
                    });
                }

                /**
                 * Remote characteristic has been read.
                 * Updates the internal value.
                 * @hide
                 */
                @Override
                @SuppressLint("AndroidFrameworkRequiresPermission")
                public void onCharacteristicRead(String address, int status, int handle,
                        byte[] value) {
                    if (VDBG) {
                        Log.d(TAG, "onCharacteristicRead() - Device=" + address
                                + " handle=" + handle + " Status=" + status);
                    }

                    if (!address.equals(mDevice.getAddress())) {
                        return;
                    }

                    synchronized (mDeviceBusyLock) {
                        mDeviceBusy = false;
                    }

                    if ((status == GATT_INSUFFICIENT_AUTHENTICATION
                            || status == GATT_INSUFFICIENT_ENCRYPTION)
                            && (mAuthRetryState != AUTH_RETRY_STATE_MITM)) {
                        try {
                            final int authReq = (mAuthRetryState == AUTH_RETRY_STATE_IDLE)
                                    ? AUTHENTICATION_NO_MITM : AUTHENTICATION_MITM;
                            final SynchronousResultReceiver recv = SynchronousResultReceiver.get();
                            mService.readCharacteristic(
                                    mClientIf, address, handle, authReq, mAttributionSource, recv);
                            recv.awaitResultNoInterrupt(getSyncTimeout()).getValue(null);
                            mAuthRetryState++;
                            return;
                        } catch (RemoteException | TimeoutException e) {
                            Log.e(TAG, "", e);
                        }
                    }

                    mAuthRetryState = AUTH_RETRY_STATE_IDLE;

                    BluetoothGattCharacteristic characteristic = getCharacteristicById(mDevice,
                            handle);
                    if (characteristic == null) {
                        Log.w(TAG, "onCharacteristicRead() failed to find characteristic!");
                        return;
                    }

                    runOrQueueCallback(new Runnable() {
                        @Override
                        public void run() {
                            final BluetoothGattCallback callback = mCallback;
                            if (callback != null) {
                                if (status == 0) characteristic.setValue(value);
                                callback.onCharacteristicRead(BluetoothGatt.this, characteristic,
                                        value, status);
                            }
                        }
                    });
                }

                /**
                 * Characteristic has been written to the remote device.
                 * Let the app know how we did...
                 * @hide
                 */
                @Override
                @SuppressLint("AndroidFrameworkRequiresPermission")
                public void onCharacteristicWrite(String address, int status, int handle,
                        byte[] value) {
                    if (VDBG) {
                        Log.d(TAG, "onCharacteristicWrite() - Device=" + address
                                + " handle=" + handle + " Status=" + status);
                    }

                    if (!address.equals(mDevice.getAddress())) {
                        return;
                    }

                    synchronized (mDeviceBusyLock) {
                        mDeviceBusy = false;
                    }

                    BluetoothGattCharacteristic characteristic = getCharacteristicById(mDevice,
                            handle);
                    if (characteristic == null) return;

                    if ((status == GATT_INSUFFICIENT_AUTHENTICATION
                            || status == GATT_INSUFFICIENT_ENCRYPTION)
                            && (mAuthRetryState != AUTH_RETRY_STATE_MITM)) {
                        try {
                            final int authReq = (mAuthRetryState == AUTH_RETRY_STATE_IDLE)
                                    ? AUTHENTICATION_NO_MITM : AUTHENTICATION_MITM;
                            int requestStatus = BluetoothStatusCodes.ERROR_UNKNOWN;
                            for (int i = 0; i < WRITE_CHARACTERISTIC_MAX_RETRIES; i++) {
                                final SynchronousResultReceiver<Integer> recv =
                                        SynchronousResultReceiver.get();
                                mService.writeCharacteristic(mClientIf, address, handle,
                                        characteristic.getWriteType(), authReq, value,
                                        mAttributionSource, recv);
                                requestStatus = recv.awaitResultNoInterrupt(getSyncTimeout())
                                    .getValue(BluetoothStatusCodes.ERROR_PROFILE_SERVICE_NOT_BOUND);
                                if (requestStatus
                                        != BluetoothStatusCodes.ERROR_GATT_WRITE_REQUEST_BUSY) {
                                    break;
                                }
                                try {
                                    Thread.sleep(WRITE_CHARACTERISTIC_TIME_TO_WAIT);
                                } catch (InterruptedException e) {
                                }
                            }
                            mAuthRetryState++;
                            return;
                        } catch (RemoteException | TimeoutException e) {
                            Log.e(TAG, "", e);
                        }
                    }

                    mAuthRetryState = AUTH_RETRY_STATE_IDLE;
                    runOrQueueCallback(new Runnable() {
                        @Override
                        public void run() {
                            final BluetoothGattCallback callback = mCallback;
                            if (callback != null) {
                                callback.onCharacteristicWrite(BluetoothGatt.this, characteristic,
                                        status);
                            }
                        }
                    });
                }

                /**
                 * Remote characteristic has been updated.
                 * Updates the internal value.
                 * @hide
                 */
                @Override
                public void onNotify(String address, int handle, byte[] value) {
                    if (VDBG) Log.d(TAG, "onNotify() - Device=" + address + " handle=" + handle);

                    if (!address.equals(mDevice.getAddress())) {
                        return;
                    }

                    BluetoothGattCharacteristic characteristic = getCharacteristicById(mDevice,
                            handle);
                    if (characteristic == null) return;

                    runOrQueueCallback(new Runnable() {
                        @Override
                        public void run() {
                            final BluetoothGattCallback callback = mCallback;
                            if (callback != null) {
                                characteristic.setValue(value);
                                callback.onCharacteristicChanged(BluetoothGatt.this,
                                        characteristic, value);
                            }
                        }
                    });
                }

                /**
                 * Descriptor has been read.
                 * @hide
                 */
                @Override
                @SuppressLint("AndroidFrameworkRequiresPermission")
                public void onDescriptorRead(String address, int status, int handle, byte[] value) {
                    if (VDBG) {
                        Log.d(TAG,
                                "onDescriptorRead() - Device=" + address + " handle=" + handle);
                    }

                    if (!address.equals(mDevice.getAddress())) {
                        return;
                    }

                    synchronized (mDeviceBusyLock) {
                        mDeviceBusy = false;
                    }

                    BluetoothGattDescriptor descriptor = getDescriptorById(mDevice, handle);
                    if (descriptor == null) return;


                    if ((status == GATT_INSUFFICIENT_AUTHENTICATION
                            || status == GATT_INSUFFICIENT_ENCRYPTION)
                            && (mAuthRetryState != AUTH_RETRY_STATE_MITM)) {
                        try {
                            final int authReq = (mAuthRetryState == AUTH_RETRY_STATE_IDLE)
                                    ? AUTHENTICATION_NO_MITM : AUTHENTICATION_MITM;
                            final SynchronousResultReceiver recv = SynchronousResultReceiver.get();
                            mService.readDescriptor(mClientIf, address, handle, authReq,
                                    mAttributionSource, recv);
                            recv.awaitResultNoInterrupt(getSyncTimeout()).getValue(null);
                            mAuthRetryState++;
                            return;
                        } catch (RemoteException | TimeoutException e) {
                            Log.e(TAG, "", e);
                        }
                    }

                    mAuthRetryState = AUTH_RETRY_STATE_IDLE;

                    runOrQueueCallback(new Runnable() {
                        @Override
                        public void run() {
                            final BluetoothGattCallback callback = mCallback;
                            if (callback != null) {
                                if (status == 0) descriptor.setValue(value);
                                callback.onDescriptorRead(BluetoothGatt.this, descriptor, status,
                                        value);
                            }
                        }
                    });
                }

                /**
                 * Descriptor write operation complete.
                 * @hide
                 */
                @Override
                @SuppressLint("AndroidFrameworkRequiresPermission")
                public void onDescriptorWrite(String address, int status, int handle,
                        byte[] value) {
                    if (VDBG) {
                        Log.d(TAG,
                                "onDescriptorWrite() - Device=" + address + " handle=" + handle);
                    }

                    if (!address.equals(mDevice.getAddress())) {
                        return;
                    }

                    synchronized (mDeviceBusyLock) {
                        mDeviceBusy = false;
                    }

                    BluetoothGattDescriptor descriptor = getDescriptorById(mDevice, handle);
                    if (descriptor == null) return;

                    if ((status == GATT_INSUFFICIENT_AUTHENTICATION
                            || status == GATT_INSUFFICIENT_ENCRYPTION)
                            && (mAuthRetryState != AUTH_RETRY_STATE_MITM)) {
                        try {
                            final int authReq = (mAuthRetryState == AUTH_RETRY_STATE_IDLE)
                                    ? AUTHENTICATION_NO_MITM : AUTHENTICATION_MITM;
                            final SynchronousResultReceiver recv = SynchronousResultReceiver.get();
                            mService.writeDescriptor(mClientIf, address, handle,
                                    authReq, value, mAttributionSource, recv);
                            recv.awaitResultNoInterrupt(getSyncTimeout()).getValue(null);
                            mAuthRetryState++;
                            return;
                        } catch (RemoteException | TimeoutException e) {
                            Log.e(TAG, "", e);
                        }
                    }

                    mAuthRetryState = AUTH_RETRY_STATE_IDLE;

                    runOrQueueCallback(new Runnable() {
                        @Override
                        public void run() {
                            final BluetoothGattCallback callback = mCallback;
                            if (callback != null) {
                                callback.onDescriptorWrite(BluetoothGatt.this, descriptor, status);
                            }
                        }
                    });
                }

                /**
                 * Prepared write transaction completed (or aborted)
                 * @hide
                 */
                @Override
                public void onExecuteWrite(String address, int status) {
                    if (VDBG) {
                        Log.d(TAG, "onExecuteWrite() - Device=" + address
                                + " status=" + status);
                    }
                    if (!address.equals(mDevice.getAddress())) {
                        return;
                    }

                    synchronized (mDeviceBusyLock) {
                        mDeviceBusy = false;
                    }

                    runOrQueueCallback(new Runnable() {
                        @Override
                        public void run() {
                            final BluetoothGattCallback callback = mCallback;
                            if (callback != null) {
                                callback.onReliableWriteCompleted(BluetoothGatt.this, status);
                            }
                        }
                    });
                }

                /**
                 * Remote device RSSI has been read
                 * @hide
                 */
                @Override
                public void onReadRemoteRssi(String address, int rssi, int status) {
                    if (VDBG) {
                        Log.d(TAG, "onReadRemoteRssi() - Device=" + address
                                + " rssi=" + rssi + " status=" + status);
                    }
                    if (!address.equals(mDevice.getAddress())) {
                        return;
                    }
                    runOrQueueCallback(new Runnable() {
                        @Override
                        public void run() {
                            final BluetoothGattCallback callback = mCallback;
                            if (callback != null) {
                                callback.onReadRemoteRssi(BluetoothGatt.this, rssi, status);
                            }
                        }
                    });
                }

                /**
                 * Callback invoked when the MTU for a given connection changes
                 * @hide
                 */
                @Override
                public void onConfigureMTU(String address, int mtu, int status) {
                    if (DBG) {
                        Log.d(TAG, "onConfigureMTU() - Device=" + address
                                + " mtu=" + mtu + " status=" + status);
                    }
                    if (!address.equals(mDevice.getAddress())) {
                        return;
                    }

                    runOrQueueCallback(new Runnable() {
                        @Override
                        public void run() {
                            final BluetoothGattCallback callback = mCallback;
                            if (callback != null) {
                                callback.onMtuChanged(BluetoothGatt.this, mtu, status);
                            }
                        }
                    });
                }

                /**
                 * Callback invoked when the given connection is updated
                 * @hide
                 */
                @Override
                public void onConnectionUpdated(String address, int interval, int latency,
                        int timeout, int status) {
                    if (DBG) {
                        Log.d(TAG, "onConnectionUpdated() - Device=" + address
                                + " interval=" + interval + " latency=" + latency
                                + " timeout=" + timeout + " status=" + status);
                    }
                    if (!address.equals(mDevice.getAddress())) {
                        return;
                    }

                    runOrQueueCallback(new Runnable() {
                        @Override
                        public void run() {
                            final BluetoothGattCallback callback = mCallback;
                            if (callback != null) {
                                callback.onConnectionUpdated(BluetoothGatt.this, interval, latency,
                                        timeout, status);
                            }
                        }
                    });
                }

                /**
                 * Callback invoked when service changed event is received
                 * @hide
                 */
                @Override
                public void onServiceChanged(String address) {
                    if (DBG) {
                        Log.d(TAG, "onServiceChanged() - Device=" + address);
                    }

                    if (!address.equals(mDevice.getAddress())) {
                        return;
                    }

                    runOrQueueCallback(new Runnable() {
                        @Override
                        public void run() {
                            final BluetoothGattCallback callback = mCallback;
                            if (callback != null) {
                                callback.onServiceChanged(BluetoothGatt.this);
                            }
                        }
                    });
                }
            };

    /* package */ BluetoothGatt(IBluetoothGatt iGatt, BluetoothDevice device, int transport,
            boolean opportunistic, int phy, AttributionSource attributionSource) {
        mService = iGatt;
        mDevice = device;
        mTransport = transport;
        mPhy = phy;
        mOpportunistic = opportunistic;
        mAttributionSource = attributionSource;
        mServices = new ArrayList<BluetoothGattService>();

        mConnState = CONN_STATE_IDLE;
        mAuthRetryState = AUTH_RETRY_STATE_IDLE;
    }

    /**
     * Close this Bluetooth GATT client.
     *
     * Application should call this method as early as possible after it is done with
     * this GATT client.
     */
    @RequiresBluetoothConnectPermission
    @RequiresPermission(android.Manifest.permission.BLUETOOTH_CONNECT)
    public void close() {
        if (DBG) Log.d(TAG, "close()");

        unregisterApp();
        mConnState = CONN_STATE_CLOSED;
        mAuthRetryState = AUTH_RETRY_STATE_IDLE;
    }

    /**
     * Returns a service by UUID, instance and type.
     *
     * @hide
     */
    /*package*/ BluetoothGattService getService(BluetoothDevice device, UUID uuid,
            int instanceId) {
        for (BluetoothGattService svc : mServices) {
            if (svc.getDevice().equals(device)
                    && svc.getInstanceId() == instanceId
                    && svc.getUuid().equals(uuid)) {
                return svc;
            }
        }
        return null;
    }


    /**
     * Returns a characteristic with id equal to instanceId.
     *
     * @hide
     */
    /*package*/ BluetoothGattCharacteristic getCharacteristicById(BluetoothDevice device,
            int instanceId) {
        for (BluetoothGattService svc : mServices) {
            for (BluetoothGattCharacteristic charac : svc.getCharacteristics()) {
                if (charac.getInstanceId() == instanceId) {
                    return charac;
                }
            }
        }
        return null;
    }

    /**
     * Returns a descriptor with id equal to instanceId.
     *
     * @hide
     */
    /*package*/ BluetoothGattDescriptor getDescriptorById(BluetoothDevice device, int instanceId) {
        for (BluetoothGattService svc : mServices) {
            for (BluetoothGattCharacteristic charac : svc.getCharacteristics()) {
                for (BluetoothGattDescriptor desc : charac.getDescriptors()) {
                    if (desc.getInstanceId() == instanceId) {
                        return desc;
                    }
                }
            }
        }
        return null;
    }

    /**
     * Queue the runnable on a {@link Handler} provided by the user, or execute the runnable
     * immediately if no Handler was provided.
     */
    private void runOrQueueCallback(final Runnable cb) {
        if (mHandler == null) {
            try {
                cb.run();
            } catch (Exception ex) {
                Log.w(TAG, "Unhandled exception in callback", ex);
            }
        } else {
            mHandler.post(cb);
        }
    }

    /**
     * Register an application callback to start using GATT.
     *
     * <p>This is an asynchronous call. The callback {@link BluetoothGattCallback#onAppRegistered}
     * is used to notify success or failure if the function returns true.
     *
     * @param callback GATT callback handler that will receive asynchronous callbacks.
     * @return If true, the callback will be called to notify success or failure, false on immediate
     * error
     */
    @RequiresLegacyBluetoothPermission
    @RequiresBluetoothConnectPermission
    @RequiresPermission(android.Manifest.permission.BLUETOOTH_CONNECT)
    private boolean registerApp(BluetoothGattCallback callback, Handler handler) {
        return registerApp(callback, handler, false);
    }

    /**
     * Register an application callback to start using GATT.
     *
     * <p>This is an asynchronous call. The callback {@link BluetoothGattCallback#onAppRegistered}
     * is used to notify success or failure if the function returns true.
     *
     * @param callback GATT callback handler that will receive asynchronous callbacks.
     * @param eatt_support indicate to allow for eatt support
     * @return If true, the callback will be called to notify success or failure, false on immediate
     * error
     * @hide
     */
    @RequiresLegacyBluetoothPermission
    @RequiresBluetoothConnectPermission
    @RequiresPermission(android.Manifest.permission.BLUETOOTH_CONNECT)
    private boolean registerApp(BluetoothGattCallback callback, Handler handler,
                                boolean eatt_support) {
        if (DBG) Log.d(TAG, "registerApp()");
        if (mService == null) return false;

        mCallback = callback;
        mHandler = handler;
        UUID uuid = UUID.randomUUID();
        if (DBG) Log.d(TAG, "registerApp() - UUID=" + uuid);

        try {
            final SynchronousResultReceiver recv = SynchronousResultReceiver.get();
            mService.registerClient(new ParcelUuid(uuid), mBluetoothGattCallback, eatt_support,
                    mAttributionSource, recv);
            recv.awaitResultNoInterrupt(getSyncTimeout()).getValue(null);
        } catch (RemoteException | TimeoutException e) {
            Log.e(TAG, "", e);
            return false;
        }

        return true;
    }

    /**
     * Unregister the current application and callbacks.
     */
    @UnsupportedAppUsage
    @RequiresBluetoothConnectPermission
    @RequiresPermission(android.Manifest.permission.BLUETOOTH_CONNECT)
    private void unregisterApp() {
        if (DBG) Log.d(TAG, "unregisterApp() - mClientIf=" + mClientIf);
        if (mService == null || mClientIf == 0) return;

        try {
            mCallback = null;
            final SynchronousResultReceiver recv = SynchronousResultReceiver.get();
            mService.unregisterClient(mClientIf, mAttributionSource, recv);
            recv.awaitResultNoInterrupt(getSyncTimeout()).getValue(null);
            mClientIf = 0;
        } catch (RemoteException | TimeoutException e) {
            Log.e(TAG, "", e);
        }
    }

    /**
     * Initiate a connection to a Bluetooth GATT capable device.
     *
     * <p>The connection may not be established right away, but will be
     * completed when the remote device is available. A
     * {@link BluetoothGattCallback#onConnectionStateChange} callback will be
     * invoked when the connection state changes as a result of this function.
     *
     * <p>The autoConnect parameter determines whether to actively connect to
     * the remote device, or rather passively scan and finalize the connection
     * when the remote device is in range/available. Generally, the first ever
     * connection to a device should be direct (autoConnect set to false) and
     * subsequent connections to known devices should be invoked with the
     * autoConnect parameter set to true.
     *
     * @param device Remote device to connect to
     * @param autoConnect Whether to directly connect to the remote device (false) or to
     * automatically connect as soon as the remote device becomes available (true).
     * @return true, if the connection attempt was initiated successfully
     */
    @UnsupportedAppUsage(maxTargetSdk = Build.VERSION_CODES.R, trackingBug = 170729553)
    @RequiresLegacyBluetoothPermission
    @RequiresBluetoothConnectPermission
    @RequiresPermission(android.Manifest.permission.BLUETOOTH_CONNECT)
    /*package*/ boolean connect(Boolean autoConnect, BluetoothGattCallback callback,
            Handler handler) {
        if (DBG) {
            Log.d(TAG,
                    "connect() - device: " + mDevice.getAddress() + ", auto: " + autoConnect);
        }
        synchronized (mStateLock) {
            if (mConnState != CONN_STATE_IDLE) {
                throw new IllegalStateException("Not idle");
            }
            mConnState = CONN_STATE_CONNECTING;
        }

        mAutoConnect = autoConnect;

        if (!registerApp(callback, handler)) {
            synchronized (mStateLock) {
                mConnState = CONN_STATE_IDLE;
            }
            Log.e(TAG, "Failed to register callback");
            return false;
        }

        // The connection will continue in the onClientRegistered callback
        return true;
    }

    /**
     * Disconnects an established connection, or cancels a connection attempt
     * currently in progress.
     */
    @RequiresLegacyBluetoothPermission
    @RequiresBluetoothConnectPermission
    @RequiresPermission(android.Manifest.permission.BLUETOOTH_CONNECT)
    public void disconnect() {
        if (DBG) Log.d(TAG, "cancelOpen() - device: " + mDevice.getAddress());
        if (mService == null || mClientIf == 0) return;

        try {
            final SynchronousResultReceiver recv = SynchronousResultReceiver.get();
            mService.clientDisconnect(mClientIf, mDevice.getAddress(), mAttributionSource, recv);
            recv.awaitResultNoInterrupt(getSyncTimeout()).getValue(null);
        } catch (RemoteException | TimeoutException e) {
            Log.e(TAG, "", e);
        }
    }

    /**
     * Connect back to remote device.
     *
     * <p>This method is used to re-connect to a remote device after the
     * connection has been dropped. If the device is not in range, the
     * re-connection will be triggered once the device is back in range.
     *
     * @return true, if the connection attempt was initiated successfully
     */
    @RequiresBluetoothConnectPermission
    @RequiresPermission(android.Manifest.permission.BLUETOOTH_CONNECT)
    public boolean connect() {
        try {
            if (DBG) {
                Log.d(TAG, "connect(void) - device: " + mDevice.getAddress()
                        + ", auto=" + mAutoConnect);
            }

            // autoConnect is inverse of "isDirect"
<<<<<<< HEAD
            final SynchronousResultReceiver recv = SynchronousResultReceiver.get();
            mService.clientConnect(mClientIf, mDevice.getAddress(), false, mTransport,
=======
            final SynchronousResultReceiver recv = new SynchronousResultReceiver();
            mService.clientConnect(mClientIf, mDevice.getAddress(), !mAutoConnect, mTransport,
>>>>>>> 5450395a
                    mOpportunistic, mPhy, mAttributionSource, recv);
            recv.awaitResultNoInterrupt(getSyncTimeout()).getValue(null);
            return true;
        } catch (RemoteException | TimeoutException e) {
            Log.e(TAG, "", e);
            return false;
        }
    }

    /**
     * Set the preferred connection PHY for this app. Please note that this is just a
     * recommendation, whether the PHY change will happen depends on other applications preferences,
     * local and remote controller capabilities. Controller can override these settings.
     * <p>
     * {@link BluetoothGattCallback#onPhyUpdate} will be triggered as a result of this call, even
     * if no PHY change happens. It is also triggered when remote device updates the PHY.
     *
     * @param txPhy preferred transmitter PHY. Bitwise OR of any of {@link
     * BluetoothDevice#PHY_LE_1M_MASK}, {@link BluetoothDevice#PHY_LE_2M_MASK}, and {@link
     * BluetoothDevice#PHY_LE_CODED_MASK}.
     * @param rxPhy preferred receiver PHY. Bitwise OR of any of {@link
     * BluetoothDevice#PHY_LE_1M_MASK}, {@link BluetoothDevice#PHY_LE_2M_MASK}, and {@link
     * BluetoothDevice#PHY_LE_CODED_MASK}.
     * @param phyOptions preferred coding to use when transmitting on the LE Coded PHY. Can be one
     * of {@link BluetoothDevice#PHY_OPTION_NO_PREFERRED}, {@link BluetoothDevice#PHY_OPTION_S2} or
     * {@link BluetoothDevice#PHY_OPTION_S8}
     */
    @RequiresBluetoothConnectPermission
    @RequiresPermission(android.Manifest.permission.BLUETOOTH_CONNECT)
    public void setPreferredPhy(int txPhy, int rxPhy, int phyOptions) {
        try {
            final SynchronousResultReceiver recv = SynchronousResultReceiver.get();
            mService.clientSetPreferredPhy(mClientIf, mDevice.getAddress(), txPhy, rxPhy,
                    phyOptions, mAttributionSource, recv);
            recv.awaitResultNoInterrupt(getSyncTimeout()).getValue(null);
        } catch (RemoteException | TimeoutException e) {
            Log.e(TAG, "", e);
        }
    }

    /**
     * Read the current transmitter PHY and receiver PHY of the connection. The values are returned
     * in {@link BluetoothGattCallback#onPhyRead}
     */
    @RequiresBluetoothConnectPermission
    @RequiresPermission(android.Manifest.permission.BLUETOOTH_CONNECT)
    public void readPhy() {
        try {
            final SynchronousResultReceiver recv = SynchronousResultReceiver.get();
            mService.clientReadPhy(mClientIf, mDevice.getAddress(), mAttributionSource, recv);
            recv.awaitResultNoInterrupt(getSyncTimeout()).getValue(null);
        } catch (RemoteException | TimeoutException e) {
            Log.e(TAG, "", e);
        }
    }

    /**
     * Return the remote bluetooth device this GATT client targets to
     *
     * @return remote bluetooth device
     */
    @RequiresNoPermission
    public BluetoothDevice getDevice() {
        return mDevice;
    }

    /**
     * Discovers services offered by a remote device as well as their
     * characteristics and descriptors.
     *
     * <p>This is an asynchronous operation. Once service discovery is completed,
     * the {@link BluetoothGattCallback#onServicesDiscovered} callback is
     * triggered. If the discovery was successful, the remote services can be
     * retrieved using the {@link #getServices} function.
     *
     * @return true, if the remote service discovery has been started
     */
    @RequiresLegacyBluetoothPermission
    @RequiresBluetoothConnectPermission
    @RequiresPermission(android.Manifest.permission.BLUETOOTH_CONNECT)
    public boolean discoverServices() {
        if (DBG) Log.d(TAG, "discoverServices() - device: " + mDevice.getAddress());
        if (mService == null || mClientIf == 0) return false;

        mServices.clear();

        try {
            final SynchronousResultReceiver recv = SynchronousResultReceiver.get();
            mService.discoverServices(mClientIf, mDevice.getAddress(), mAttributionSource, recv);
            recv.awaitResultNoInterrupt(getSyncTimeout()).getValue(null);
        } catch (RemoteException | TimeoutException e) {
            Log.e(TAG, "", e);
            return false;
        }

        return true;
    }

    /**
     * Discovers a service by UUID. This is exposed only for passing PTS tests.
     * It should never be used by real applications. The service is not searched
     * for characteristics and descriptors, or returned in any callback.
     *
     * @return true, if the remote service discovery has been started
     * @hide
     */
    @RequiresLegacyBluetoothPermission
    @RequiresBluetoothConnectPermission
    @RequiresPermission(android.Manifest.permission.BLUETOOTH_CONNECT)
    public boolean discoverServiceByUuid(UUID uuid) {
        if (DBG) Log.d(TAG, "discoverServiceByUuid() - device: " + mDevice.getAddress());
        if (mService == null || mClientIf == 0) return false;

        mServices.clear();

        try {
            final SynchronousResultReceiver recv = SynchronousResultReceiver.get();
            mService.discoverServiceByUuid(mClientIf, mDevice.getAddress(), new ParcelUuid(uuid),
                    mAttributionSource, recv);
            recv.awaitResultNoInterrupt(getSyncTimeout()).getValue(null);
        } catch (RemoteException | TimeoutException e) {
            Log.e(TAG, "", e);
            return false;
        }
        return true;
    }

    /**
     * Returns a list of GATT services offered by the remote device.
     *
     * <p>This function requires that service discovery has been completed
     * for the given device.
     *
     * @return List of services on the remote device. Returns an empty list if service discovery has
     * not yet been performed.
     */
    @RequiresLegacyBluetoothPermission
    @RequiresNoPermission
    public List<BluetoothGattService> getServices() {
        List<BluetoothGattService> result =
                new ArrayList<BluetoothGattService>();

        for (BluetoothGattService service : mServices) {
            if (service.getDevice().equals(mDevice)) {
                result.add(service);
            }
        }

        return result;
    }

    /**
     * Returns a {@link BluetoothGattService}, if the requested UUID is
     * supported by the remote device.
     *
     * <p>This function requires that service discovery has been completed
     * for the given device.
     *
     * <p>If multiple instances of the same service (as identified by UUID)
     * exist, the first instance of the service is returned.
     *
     * @param uuid UUID of the requested service
     * @return BluetoothGattService if supported, or null if the requested service is not offered by
     * the remote device.
     */
    @RequiresLegacyBluetoothPermission
    @RequiresNoPermission
    public BluetoothGattService getService(UUID uuid) {
        for (BluetoothGattService service : mServices) {
            if (service.getDevice().equals(mDevice) && service.getUuid().equals(uuid)) {
                return service;
            }
        }

        return null;
    }

    /**
     * Reads the requested characteristic from the associated remote device.
     *
     * <p>This is an asynchronous operation. The result of the read operation
     * is reported by the {@link BluetoothGattCallback#onCharacteristicRead(BluetoothGatt,
     * BluetoothGattCharacteristic, byte[], int)} callback.
     *
     * @param characteristic Characteristic to read from the remote device
     * @return true, if the read operation was initiated successfully
     */
    @RequiresLegacyBluetoothPermission
    @RequiresBluetoothConnectPermission
    @RequiresPermission(android.Manifest.permission.BLUETOOTH_CONNECT)
    public boolean readCharacteristic(BluetoothGattCharacteristic characteristic) {
        if ((characteristic.getProperties() & BluetoothGattCharacteristic.PROPERTY_READ) == 0) {
            return false;
        }

        if (VDBG) Log.d(TAG, "readCharacteristic() - uuid: " + characteristic.getUuid());
        if (mService == null || mClientIf == 0) return false;

        BluetoothGattService service = characteristic.getService();
        if (service == null) return false;

        BluetoothDevice device = service.getDevice();
        if (device == null) return false;

        synchronized (mDeviceBusyLock) {
            if (mDeviceBusy) return false;
            mDeviceBusy = true;
        }

        try {
            final SynchronousResultReceiver recv = SynchronousResultReceiver.get();
            mService.readCharacteristic(mClientIf, device.getAddress(),
                    characteristic.getInstanceId(), AUTHENTICATION_NONE, mAttributionSource, recv);
            recv.awaitResultNoInterrupt(getSyncTimeout()).getValue(null);
        } catch (RemoteException | TimeoutException e) {
            Log.e(TAG, "", e);
            synchronized (mDeviceBusyLock) {
                mDeviceBusy = false;
            }
            return false;
        }

        return true;
    }

    /**
     * Reads the characteristic using its UUID from the associated remote device.
     *
     * <p>This is an asynchronous operation. The result of the read operation
     * is reported by the {@link BluetoothGattCallback#onCharacteristicRead(BluetoothGatt,
     * BluetoothGattCharacteristic, byte[], int)} callback.
     *
     * @param uuid UUID of characteristic to read from the remote device
     * @return true, if the read operation was initiated successfully
     * @hide
     */
    @RequiresLegacyBluetoothPermission
    @RequiresBluetoothConnectPermission
    @RequiresPermission(android.Manifest.permission.BLUETOOTH_CONNECT)
    public boolean readUsingCharacteristicUuid(UUID uuid, int startHandle, int endHandle) {
        if (VDBG) Log.d(TAG, "readUsingCharacteristicUuid() - uuid: " + uuid);
        if (mService == null || mClientIf == 0) return false;

        synchronized (mDeviceBusyLock) {
            if (mDeviceBusy) return false;
            mDeviceBusy = true;
        }

        try {
            final SynchronousResultReceiver recv = SynchronousResultReceiver.get();
            mService.readUsingCharacteristicUuid(mClientIf, mDevice.getAddress(),
                    new ParcelUuid(uuid), startHandle, endHandle, AUTHENTICATION_NONE,
                    mAttributionSource, recv);
            recv.awaitResultNoInterrupt(getSyncTimeout()).getValue(null);
        } catch (RemoteException | TimeoutException e) {
            Log.e(TAG, "", e);
            synchronized (mDeviceBusyLock) {
                mDeviceBusy = false;
            }
            return false;
        }

        return true;
    }

    /**
     * Writes a given characteristic and its values to the associated remote device.
     *
     * <p>Once the write operation has been completed, the
     * {@link BluetoothGattCallback#onCharacteristicWrite} callback is invoked,
     * reporting the result of the operation.
     *
     * @param characteristic Characteristic to write on the remote device
     * @return true, if the write operation was initiated successfully
     * @throws IllegalArgumentException if characteristic or its value are null
     *
     * @deprecated Use {@link BluetoothGatt#writeCharacteristic(BluetoothGattCharacteristic, byte[],
     * int)} as this is not memory safe because it relies on a {@link BluetoothGattCharacteristic}
     * object whose underlying fields are subject to change outside this method.
     */
    @Deprecated
    @RequiresLegacyBluetoothPermission
    @RequiresBluetoothConnectPermission
    @RequiresPermission(android.Manifest.permission.BLUETOOTH_CONNECT)
    public boolean writeCharacteristic(BluetoothGattCharacteristic characteristic) {
        try {
            return writeCharacteristic(characteristic, characteristic.getValue(),
                    characteristic.getWriteType()) == BluetoothStatusCodes.SUCCESS;
        } catch (Exception e) {
            return false;
        }
    }

    /** @hide */
    @Retention(RetentionPolicy.SOURCE)
    @IntDef(value = {
            BluetoothStatusCodes.SUCCESS,
            BluetoothStatusCodes.ERROR_MISSING_BLUETOOTH_CONNECT_PERMISSION,
            BluetoothStatusCodes.ERROR_DEVICE_NOT_CONNECTED,
            BluetoothStatusCodes.ERROR_PROFILE_SERVICE_NOT_BOUND,
            BluetoothStatusCodes.ERROR_GATT_WRITE_NOT_ALLOWED,
            BluetoothStatusCodes.ERROR_GATT_WRITE_REQUEST_BUSY,
            BluetoothStatusCodes.ERROR_UNKNOWN
    })
    public @interface WriteOperationReturnValues{}

    /**
     * Writes a given characteristic and its values to the associated remote device.
     *
     * <p>Once the write operation has been completed, the
     * {@link BluetoothGattCallback#onCharacteristicWrite} callback is invoked,
     * reporting the result of the operation.
     *
     * @param characteristic Characteristic to write on the remote device
     * @return whether the characteristic was successfully written to
     * @throws IllegalArgumentException if characteristic or value are null
     */
    @RequiresBluetoothConnectPermission
    @RequiresPermission(android.Manifest.permission.BLUETOOTH_CONNECT)
    @WriteOperationReturnValues
    public int writeCharacteristic(@NonNull BluetoothGattCharacteristic characteristic,
            @NonNull byte[] value, @WriteType int writeType) {
        if (characteristic == null) {
            throw new IllegalArgumentException("characteristic must not be null");
        }
        if (value == null) {
            throw new IllegalArgumentException("value must not be null");
        }
        if (VDBG) Log.d(TAG, "writeCharacteristic() - uuid: " + characteristic.getUuid());
        if ((characteristic.getProperties() & BluetoothGattCharacteristic.PROPERTY_WRITE) == 0
                && (characteristic.getProperties()
                & BluetoothGattCharacteristic.PROPERTY_WRITE_NO_RESPONSE) == 0) {
            return BluetoothStatusCodes.ERROR_GATT_WRITE_NOT_ALLOWED;
        }
        if (mService == null || mClientIf == 0) {
            return BluetoothStatusCodes.ERROR_PROFILE_SERVICE_NOT_BOUND;
        }

        BluetoothGattService service = characteristic.getService();
        if (service == null) {
            throw new IllegalArgumentException("Characteristic must have a non-null service");
        }

        BluetoothDevice device = service.getDevice();
        if (device == null) {
            throw new IllegalArgumentException("Service must have a non-null device");
        }

        synchronized (mDeviceBusyLock) {
            if (mDeviceBusy) {
                return BluetoothStatusCodes.ERROR_GATT_WRITE_REQUEST_BUSY;
            }
            mDeviceBusy = true;
        }

        int requestStatus = BluetoothStatusCodes.ERROR_UNKNOWN;
        try {
            for (int i = 0; i < WRITE_CHARACTERISTIC_MAX_RETRIES; i++) {
                final SynchronousResultReceiver<Integer> recv = SynchronousResultReceiver.get();
                mService.writeCharacteristic(mClientIf, device.getAddress(),
                        characteristic.getInstanceId(), writeType, AUTHENTICATION_NONE, value,
                        mAttributionSource, recv);
                requestStatus = recv.awaitResultNoInterrupt(getSyncTimeout())
                    .getValue(BluetoothStatusCodes.ERROR_PROFILE_SERVICE_NOT_BOUND);
                if (requestStatus != BluetoothStatusCodes.ERROR_GATT_WRITE_REQUEST_BUSY) {
                    break;
                }
                try {
                    Thread.sleep(WRITE_CHARACTERISTIC_TIME_TO_WAIT);
                } catch (InterruptedException e) {
                }
            }
        } catch (TimeoutException e) {
            Log.e(TAG, "", e);
            synchronized (mDeviceBusyLock) {
                mDeviceBusy = false;
            }
        } catch (RemoteException e) {
            Log.e(TAG, "", e);
            synchronized (mDeviceBusyLock) {
                mDeviceBusy = false;
            }
            throw e.rethrowFromSystemServer();
        }

        return requestStatus;
    }

    /**
     * Reads the value for a given descriptor from the associated remote device.
     *
     * <p>Once the read operation has been completed, the
     * {@link BluetoothGattCallback#onDescriptorRead} callback is
     * triggered, signaling the result of the operation.
     *
     * @param descriptor Descriptor value to read from the remote device
     * @return true, if the read operation was initiated successfully
     */
    @RequiresLegacyBluetoothPermission
    @RequiresBluetoothConnectPermission
    @RequiresPermission(android.Manifest.permission.BLUETOOTH_CONNECT)
    public boolean readDescriptor(BluetoothGattDescriptor descriptor) {
        if (VDBG) Log.d(TAG, "readDescriptor() - uuid: " + descriptor.getUuid());
        if (mService == null || mClientIf == 0) return false;

        BluetoothGattCharacteristic characteristic = descriptor.getCharacteristic();
        if (characteristic == null) return false;

        BluetoothGattService service = characteristic.getService();
        if (service == null) return false;

        BluetoothDevice device = service.getDevice();
        if (device == null) return false;

        synchronized (mDeviceBusyLock) {
            if (mDeviceBusy) return false;
            mDeviceBusy = true;
        }

        try {
            final SynchronousResultReceiver recv = SynchronousResultReceiver.get();
            mService.readDescriptor(mClientIf, device.getAddress(),
                    descriptor.getInstanceId(), AUTHENTICATION_NONE, mAttributionSource, recv);
            recv.awaitResultNoInterrupt(getSyncTimeout()).getValue(null);
        } catch (RemoteException | TimeoutException e) {
            Log.e(TAG, "", e);
            synchronized (mDeviceBusyLock) {
                mDeviceBusy = false;
            }
            return false;
        }

        return true;
    }

    /**
     * Write the value of a given descriptor to the associated remote device.
     *
     * <p>A {@link BluetoothGattCallback#onDescriptorWrite} callback is triggered to report the
     * result of the write operation.
     *
     * @param descriptor Descriptor to write to the associated remote device
     * @return true, if the write operation was initiated successfully
     * @throws IllegalArgumentException if descriptor or its value are null
     *
     * @deprecated Use {@link BluetoothGatt#writeDescriptor(BluetoothGattDescriptor, byte[])} as
     * this is not memory safe because it relies on a {@link BluetoothGattDescriptor} object
     * whose underlying fields are subject to change outside this method.
     */
    @Deprecated
    @RequiresLegacyBluetoothPermission
    @RequiresBluetoothConnectPermission
    @RequiresPermission(android.Manifest.permission.BLUETOOTH_CONNECT)
    public boolean writeDescriptor(BluetoothGattDescriptor descriptor) {
        try {
            return writeDescriptor(descriptor, descriptor.getValue())
                    == BluetoothStatusCodes.SUCCESS;
        } catch (Exception e) {
            return false;
        }
    }

    /**
     * Write the value of a given descriptor to the associated remote device.
     *
     * <p>A {@link BluetoothGattCallback#onDescriptorWrite} callback is triggered to report the
     * result of the write operation.
     *
     * @param descriptor Descriptor to write to the associated remote device
     * @return true, if the write operation was initiated successfully
     * @throws IllegalArgumentException if descriptor or value are null
     */
    @RequiresBluetoothConnectPermission
    @RequiresPermission(android.Manifest.permission.BLUETOOTH_CONNECT)
    @WriteOperationReturnValues
    public int writeDescriptor(@NonNull BluetoothGattDescriptor descriptor,
            @NonNull byte[] value) {
        if (descriptor == null) {
            throw new IllegalArgumentException("descriptor must not be null");
        }
        if (value == null) {
            throw new IllegalArgumentException("value must not be null");
        }
        if (VDBG) Log.d(TAG, "writeDescriptor() - uuid: " + descriptor.getUuid());
        if (mService == null || mClientIf == 0) {
            return BluetoothStatusCodes.ERROR_PROFILE_SERVICE_NOT_BOUND;
        }

        BluetoothGattCharacteristic characteristic = descriptor.getCharacteristic();
        if (characteristic == null) {
            throw new IllegalArgumentException("Descriptor must have a non-null characteristic");
        }

        BluetoothGattService service = characteristic.getService();
        if (service == null) {
            throw new IllegalArgumentException("Characteristic must have a non-null service");
        }

        BluetoothDevice device = service.getDevice();
        if (device == null) {
            throw new IllegalArgumentException("Service must have a non-null device");
        }

        synchronized (mDeviceBusyLock) {
            if (mDeviceBusy) return BluetoothStatusCodes.ERROR_GATT_WRITE_REQUEST_BUSY;
            mDeviceBusy = true;
        }

        try {
            final SynchronousResultReceiver<Integer> recv = SynchronousResultReceiver.get();
            mService.writeDescriptor(mClientIf, device.getAddress(),
                    descriptor.getInstanceId(), AUTHENTICATION_NONE, value, mAttributionSource,
                    recv);
            return recv.awaitResultNoInterrupt(getSyncTimeout())
                .getValue(BluetoothStatusCodes.ERROR_PROFILE_SERVICE_NOT_BOUND);
        } catch (TimeoutException e) {
            Log.e(TAG, "", e);
            synchronized (mDeviceBusyLock) {
                mDeviceBusy = false;
            }
        } catch (RemoteException e) {
            Log.e(TAG, "", e);
            synchronized (mDeviceBusyLock) {
                mDeviceBusy = false;
            }
            e.rethrowFromSystemServer();
        }
        return BluetoothStatusCodes.ERROR_UNKNOWN;
    }

    /**
     * Initiates a reliable write transaction for a given remote device.
     *
     * <p>Once a reliable write transaction has been initiated, all calls
     * to {@link #writeCharacteristic} are sent to the remote device for
     * verification and queued up for atomic execution. The application will
     * receive a {@link BluetoothGattCallback#onCharacteristicWrite} callback in response to every
     * {@link #writeCharacteristic(BluetoothGattCharacteristic, byte[], int)} call and is
     * responsible for verifying if the value has been transmitted accurately.
     *
     * <p>After all characteristics have been queued up and verified,
     * {@link #executeReliableWrite} will execute all writes. If a characteristic
     * was not written correctly, calling {@link #abortReliableWrite} will
     * cancel the current transaction without committing any values on the
     * remote device.
     *
     * @return true, if the reliable write transaction has been initiated
     */
    @RequiresLegacyBluetoothPermission
    @RequiresBluetoothConnectPermission
    @RequiresPermission(android.Manifest.permission.BLUETOOTH_CONNECT)
    public boolean beginReliableWrite() {
        if (VDBG) Log.d(TAG, "beginReliableWrite() - device: " + mDevice.getAddress());
        if (mService == null || mClientIf == 0) return false;

        try {
            final SynchronousResultReceiver recv = SynchronousResultReceiver.get();
            mService.beginReliableWrite(mClientIf, mDevice.getAddress(), mAttributionSource, recv);
            recv.awaitResultNoInterrupt(getSyncTimeout()).getValue(null);
        } catch (RemoteException | TimeoutException e) {
            Log.e(TAG, "", e);
            return false;
        }

        return true;
    }

    /**
     * Executes a reliable write transaction for a given remote device.
     *
     * <p>This function will commit all queued up characteristic write
     * operations for a given remote device.
     *
     * <p>A {@link BluetoothGattCallback#onReliableWriteCompleted} callback is
     * invoked to indicate whether the transaction has been executed correctly.
     *
     * @return true, if the request to execute the transaction has been sent
     */
    @RequiresLegacyBluetoothPermission
    @RequiresBluetoothConnectPermission
    @RequiresPermission(android.Manifest.permission.BLUETOOTH_CONNECT)
    public boolean executeReliableWrite() {
        if (VDBG) Log.d(TAG, "executeReliableWrite() - device: " + mDevice.getAddress());
        if (mService == null || mClientIf == 0) return false;

        synchronized (mDeviceBusyLock) {
            if (mDeviceBusy) return false;
            mDeviceBusy = true;
        }

        try {
            final SynchronousResultReceiver recv = SynchronousResultReceiver.get();
            mService.endReliableWrite(mClientIf, mDevice.getAddress(), true, mAttributionSource,
                    recv);
            recv.awaitResultNoInterrupt(getSyncTimeout()).getValue(null);
        } catch (RemoteException | TimeoutException e) {
            Log.e(TAG, "", e);
            synchronized (mDeviceBusyLock) {
                mDeviceBusy = false;
            }
            return false;
        }

        return true;
    }

    /**
     * Cancels a reliable write transaction for a given device.
     *
     * <p>Calling this function will discard all queued characteristic write
     * operations for a given remote device.
     */
    @RequiresLegacyBluetoothPermission
    @RequiresBluetoothConnectPermission
    @RequiresPermission(android.Manifest.permission.BLUETOOTH_CONNECT)
    public void abortReliableWrite() {
        if (VDBG) Log.d(TAG, "abortReliableWrite() - device: " + mDevice.getAddress());
        if (mService == null || mClientIf == 0) return;

        try {
            final SynchronousResultReceiver recv = SynchronousResultReceiver.get();
            mService.endReliableWrite(mClientIf, mDevice.getAddress(), false, mAttributionSource,
                    recv);
            recv.awaitResultNoInterrupt(getSyncTimeout()).getValue(null);
        } catch (RemoteException | TimeoutException e) {
            Log.e(TAG, "", e);
        }
    }

    /**
     * @deprecated Use {@link #abortReliableWrite()}
     */
    @Deprecated
    @RequiresBluetoothConnectPermission
    @RequiresPermission(android.Manifest.permission.BLUETOOTH_CONNECT)
    public void abortReliableWrite(BluetoothDevice mDevice) {
        abortReliableWrite();
    }

    /**
     * Enable or disable notifications/indications for a given characteristic.
     *
     * <p>Once notifications are enabled for a characteristic, a
     * {@link BluetoothGattCallback#onCharacteristicChanged(BluetoothGatt,
     * BluetoothGattCharacteristic, byte[])} callback will be triggered if the remote device
     * indicates that the given characteristic has changed.
     *
     * @param characteristic The characteristic for which to enable notifications
     * @param enable Set to true to enable notifications/indications
     * @return true, if the requested notification status was set successfully
     */
    @RequiresLegacyBluetoothPermission
    @RequiresBluetoothConnectPermission
    @RequiresPermission(android.Manifest.permission.BLUETOOTH_CONNECT)
    public boolean setCharacteristicNotification(BluetoothGattCharacteristic characteristic,
            boolean enable) {
        if (DBG) {
            Log.d(TAG, "setCharacteristicNotification() - uuid: " + characteristic.getUuid()
                    + " enable: " + enable);
        }
        if (mService == null || mClientIf == 0) return false;

        BluetoothGattService service = characteristic.getService();
        if (service == null) return false;

        BluetoothDevice device = service.getDevice();
        if (device == null) return false;

        try {
            final SynchronousResultReceiver recv = SynchronousResultReceiver.get();
            mService.registerForNotification(mClientIf, device.getAddress(),
                    characteristic.getInstanceId(), enable, mAttributionSource, recv);
            recv.awaitResultNoInterrupt(getSyncTimeout()).getValue(null);
        } catch (RemoteException | TimeoutException e) {
            Log.e(TAG, "", e);
            return false;
        }

        return true;
    }

    /**
     * Clears the internal cache and forces a refresh of the services from the
     * remote device.
     *
     * @hide
     */
    @UnsupportedAppUsage
    @RequiresBluetoothConnectPermission
    @RequiresPermission(android.Manifest.permission.BLUETOOTH_CONNECT)
    public boolean refresh() {
        if (DBG) Log.d(TAG, "refresh() - device: " + mDevice.getAddress());
        if (mService == null || mClientIf == 0) return false;

        try {
            final SynchronousResultReceiver recv = SynchronousResultReceiver.get();
            mService.refreshDevice(mClientIf, mDevice.getAddress(), mAttributionSource, recv);
            recv.awaitResultNoInterrupt(getSyncTimeout()).getValue(null);
        } catch (RemoteException | TimeoutException e) {
            Log.e(TAG, "", e);
            return false;
        }

        return true;
    }

    /**
     * Read the RSSI for a connected remote device.
     *
     * <p>The {@link BluetoothGattCallback#onReadRemoteRssi} callback will be
     * invoked when the RSSI value has been read.
     *
     * @return true, if the RSSI value has been requested successfully
     */
    @RequiresLegacyBluetoothPermission
    @RequiresBluetoothConnectPermission
    @RequiresPermission(android.Manifest.permission.BLUETOOTH_CONNECT)
    public boolean readRemoteRssi() {
        if (DBG) Log.d(TAG, "readRssi() - device: " + mDevice.getAddress());
        if (mService == null || mClientIf == 0) return false;

        try {
            final SynchronousResultReceiver recv = SynchronousResultReceiver.get();
            mService.readRemoteRssi(mClientIf, mDevice.getAddress(), mAttributionSource, recv);
            recv.awaitResultNoInterrupt(getSyncTimeout()).getValue(null);
        } catch (RemoteException | TimeoutException e) {
            Log.e(TAG, "", e);
            return false;
        }

        return true;
    }

    /**
     * Request an MTU size used for a given connection.
     *
     * <p>When performing a write request operation (write without response),
     * the data sent is truncated to the MTU size. This function may be used
     * to request a larger MTU size to be able to send more data at once.
     *
     * <p>A {@link BluetoothGattCallback#onMtuChanged} callback will indicate
     * whether this operation was successful.
     *
     * @return true, if the new MTU value has been requested successfully
     */
    @RequiresLegacyBluetoothPermission
    @RequiresBluetoothConnectPermission
    @RequiresPermission(android.Manifest.permission.BLUETOOTH_CONNECT)
    public boolean requestMtu(int mtu) {
        if (DBG) {
            Log.d(TAG, "configureMTU() - device: " + mDevice.getAddress()
                    + " mtu: " + mtu);
        }
        if (mService == null || mClientIf == 0) return false;

        try {
            final SynchronousResultReceiver recv = SynchronousResultReceiver.get();
            mService.configureMTU(mClientIf, mDevice.getAddress(), mtu, mAttributionSource, recv);
            recv.awaitResultNoInterrupt(getSyncTimeout()).getValue(null);
        } catch (RemoteException | TimeoutException e) {
            Log.e(TAG, "", e);
            return false;
        }

        return true;
    }

    /**
     * Request a connection parameter update.
     *
     * <p>This function will send a connection parameter update request to the
     * remote device.
     *
     * @param connectionPriority Request a specific connection priority. Must be one of {@link
     * BluetoothGatt#CONNECTION_PRIORITY_BALANCED}, {@link BluetoothGatt#CONNECTION_PRIORITY_HIGH}
     * or {@link BluetoothGatt#CONNECTION_PRIORITY_LOW_POWER}.
     * @throws IllegalArgumentException If the parameters are outside of their specified range.
     */
    @RequiresBluetoothConnectPermission
    @RequiresPermission(android.Manifest.permission.BLUETOOTH_CONNECT)
    public boolean requestConnectionPriority(int connectionPriority) {
        if (connectionPriority < CONNECTION_PRIORITY_BALANCED
                || connectionPriority > CONNECTION_PRIORITY_LOW_POWER) {
            throw new IllegalArgumentException("connectionPriority not within valid range");
        }

        if (DBG) Log.d(TAG, "requestConnectionPriority() - params: " + connectionPriority);
        if (mService == null || mClientIf == 0) return false;

        try {
            final SynchronousResultReceiver recv = SynchronousResultReceiver.get();
            mService.connectionParameterUpdate(mClientIf, mDevice.getAddress(), connectionPriority,
                    mAttributionSource, recv);
            recv.awaitResultNoInterrupt(getSyncTimeout()).getValue(null);
        } catch (RemoteException | TimeoutException e) {
            Log.e(TAG, "", e);
            return false;
        }

        return true;
    }

    /**
     * Request an LE connection parameter update.
     *
     * <p>This function will send an LE connection parameters update request to the remote device.
     *
     * @return true, if the request is send to the Bluetooth stack.
     * @hide
     */
    @RequiresBluetoothConnectPermission
    @RequiresPermission(android.Manifest.permission.BLUETOOTH_CONNECT)
    public boolean requestLeConnectionUpdate(int minConnectionInterval, int maxConnectionInterval,
                                             int slaveLatency, int supervisionTimeout,
                                             int minConnectionEventLen, int maxConnectionEventLen) {
        if (DBG) {
            Log.d(TAG, "requestLeConnectionUpdate() - min=(" + minConnectionInterval
                        + ")" + (1.25 * minConnectionInterval)
                        + "msec, max=(" + maxConnectionInterval + ")"
                        + (1.25 * maxConnectionInterval) + "msec, latency=" + slaveLatency
                        + ", timeout=" + supervisionTimeout + "msec" + ", min_ce="
                        + minConnectionEventLen + ", max_ce=" + maxConnectionEventLen);
        }
        if (mService == null || mClientIf == 0) return false;

        try {
            final SynchronousResultReceiver recv = SynchronousResultReceiver.get();
            mService.leConnectionUpdate(mClientIf, mDevice.getAddress(),
                    minConnectionInterval, maxConnectionInterval,
                    slaveLatency, supervisionTimeout,
                    minConnectionEventLen, maxConnectionEventLen,
                    mAttributionSource, recv);
            recv.awaitResultNoInterrupt(getSyncTimeout()).getValue(null);
        } catch (RemoteException | TimeoutException e) {
            Log.e(TAG, "", e);
            return false;
        }

        return true;
    }

    /**
     * @deprecated Not supported - please use {@link BluetoothManager#getConnectedDevices(int)}
     * with {@link BluetoothProfile#GATT} as argument
     * @throws UnsupportedOperationException
     */
    @Override
    @RequiresNoPermission
    @Deprecated
    public int getConnectionState(BluetoothDevice device) {
        throw new UnsupportedOperationException("Use BluetoothManager#getConnectionState instead.");
    }

    /**
     * @deprecated Not supported - please use {@link BluetoothManager#getConnectedDevices(int)}
     * with {@link BluetoothProfile#GATT} as argument
     *
     * @throws UnsupportedOperationException
     */
    @Override
    @RequiresNoPermission
    @Deprecated
    public List<BluetoothDevice> getConnectedDevices() {
        throw new UnsupportedOperationException(
                "Use BluetoothManager#getConnectedDevices instead.");
    }

    /**
     * @deprecated Not supported - please use
     * {@link BluetoothManager#getDevicesMatchingConnectionStates(int, int[])}
     * with {@link BluetoothProfile#GATT} as first argument
     *
     * @throws UnsupportedOperationException
     */
    @Override
    @RequiresNoPermission
    @Deprecated
    public List<BluetoothDevice> getDevicesMatchingConnectionStates(int[] states) {
        throw new UnsupportedOperationException(
                "Use BluetoothManager#getDevicesMatchingConnectionStates instead.");
    }
}<|MERGE_RESOLUTION|>--- conflicted
+++ resolved
@@ -1036,13 +1036,8 @@
             }
 
             // autoConnect is inverse of "isDirect"
-<<<<<<< HEAD
             final SynchronousResultReceiver recv = SynchronousResultReceiver.get();
-            mService.clientConnect(mClientIf, mDevice.getAddress(), false, mTransport,
-=======
-            final SynchronousResultReceiver recv = new SynchronousResultReceiver();
             mService.clientConnect(mClientIf, mDevice.getAddress(), !mAutoConnect, mTransport,
->>>>>>> 5450395a
                     mOpportunistic, mPhy, mAttributionSource, recv);
             recv.awaitResultNoInterrupt(getSyncTimeout()).getValue(null);
             return true;
