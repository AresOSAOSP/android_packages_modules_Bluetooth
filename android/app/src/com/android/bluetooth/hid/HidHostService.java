--- conflicted
+++ resolved
@@ -200,23 +200,15 @@
                     }
                     break;
                 case MESSAGE_DISCONNECT: {
-<<<<<<< HEAD
                         BluetoothDevice device = (BluetoothDevice) msg.obj;
-                        if (!mNativeInterface.disconnectHid(getByteAddress(device))) {
+                        int connectionPolicy = getConnectionPolicy(device);
+                        boolean reconnectAllowed =
+                                connectionPolicy == BluetoothProfile.CONNECTION_POLICY_ALLOWED;
+                        if (!mNativeInterface.disconnectHid(getByteAddress(device), reconnectAllowed)) {
                             broadcastConnectionState(device, BluetoothProfile.STATE_DISCONNECTING);
                             broadcastConnectionState(device, BluetoothProfile.STATE_DISCONNECTED);
                             break;
                         }
-=======
-                    BluetoothDevice device = (BluetoothDevice) msg.obj;
-                    int connectionPolicy = getConnectionPolicy(device);
-                    boolean reconnectAllowed =
-                            connectionPolicy == BluetoothProfile.CONNECTION_POLICY_ALLOWED;
-                    if (!disconnectHidNative(getByteAddress(device), reconnectAllowed)) {
-                        broadcastConnectionState(device, BluetoothProfile.STATE_DISCONNECTING);
-                        broadcastConnectionState(device, BluetoothProfile.STATE_DISCONNECTED);
-                        break;
->>>>>>> f0e837cf
                     }
                     break;
                 case MESSAGE_CONNECT_STATE_CHANGED: {
@@ -1124,41 +1116,4 @@
             println(sb, "  " + device + " : " + mInputDevices.get(device));
         }
     }
-<<<<<<< HEAD
-=======
-
-    // Constants matching Hal header file bt_hh.h
-    // bthh_connection_state_t
-    private static final int CONN_STATE_CONNECTED = 0;
-    private static final int CONN_STATE_CONNECTING = 1;
-    private static final int CONN_STATE_DISCONNECTED = 2;
-    private static final int CONN_STATE_DISCONNECTING = 3;
-
-    private static native void classInitNative();
-
-    private native void initializeNative();
-
-    private native void cleanupNative();
-
-    private native boolean connectHidNative(byte[] btAddress);
-
-    private native boolean disconnectHidNative(byte[] btAddress, boolean reconnect_allowed);
-
-    private native boolean getProtocolModeNative(byte[] btAddress);
-
-    private native boolean virtualUnPlugNative(byte[] btAddress);
-
-    private native boolean setProtocolModeNative(byte[] btAddress, byte protocolMode);
-
-    private native boolean getReportNative(byte[] btAddress, byte reportType, byte reportId,
-            int bufferSize);
-
-    private native boolean setReportNative(byte[] btAddress, byte reportType, String report);
-
-    private native boolean sendDataNative(byte[] btAddress, String report);
-
-    private native boolean setIdleTimeNative(byte[] btAddress, byte idleTime);
-
-    private native boolean getIdleTimeNative(byte[] btAddress);
->>>>>>> f0e837cf
 }