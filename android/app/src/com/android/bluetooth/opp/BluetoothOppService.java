--- conflicted
+++ resolved
@@ -1119,15 +1119,6 @@
     }
 
     // Run in a background thread at boot.
-<<<<<<< HEAD
-    private static void trimDatabase(ContentResolver contentResolver) {
-        // remove the invisible/unconfirmed inbound shares
-        int delNum = contentResolver.delete(BluetoothShare.CONTENT_URI, WHERE_INVISIBLE_UNCONFIRMED,
-                null);
-        if (V) {
-            Log.v(TAG, "Deleted shares, number = " + delNum);
-        }
-=======
     @VisibleForTesting
     static void trimDatabase(ContentResolver contentResolver) {
         // Try-catch is important because trimDatabase can run even when the OPP_PROVIDER is
@@ -1145,7 +1136,6 @@
             if (V) {
                 Log.v(TAG, "Deleted shares, number = " + delNum);
             }
->>>>>>> 694a060b
 
             // Keep the latest inbound and successful shares.
             Cursor cursor =
