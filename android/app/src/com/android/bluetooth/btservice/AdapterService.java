/*
 * Copyright (C) 2012 The Android Open Source Project
 * Copyright (C) 2016-2017 The Linux Foundation
 *
 * Licensed under the Apache License, Version 2.0 (the "License");
 * you may not use this file except in compliance with the License.
 * You may obtain a copy of the License at
 *
 *      http://www.apache.org/licenses/LICENSE-2.0
 *
 * Unless required by applicable law or agreed to in writing, software
 * distributed under the License is distributed on an "AS IS" BASIS,
 * WITHOUT WARRANTIES OR CONDITIONS OF ANY KIND, either express or implied.
 * See the License for the specific language governing permissions and
 * limitations under the License.
 */

package com.android.bluetooth.btservice;

import static android.bluetooth.BluetoothDevice.TRANSPORT_AUTO;
import static android.bluetooth.IBluetoothLeAudio.LE_AUDIO_GROUP_ID_INVALID;
import static android.text.format.DateUtils.MINUTE_IN_MILLIS;
import static android.text.format.DateUtils.SECOND_IN_MILLIS;

import static com.android.bluetooth.ChangeIds.ENFORCE_CONNECT;
import static com.android.bluetooth.Utils.callerIsSystem;
import static com.android.bluetooth.Utils.callerIsSystemOrActiveOrManagedUser;
import static com.android.bluetooth.Utils.enforceBluetoothPrivilegedPermission;
import static com.android.bluetooth.Utils.enforceCdmAssociation;
import static com.android.bluetooth.Utils.enforceDumpPermission;
import static com.android.bluetooth.Utils.enforceLocalMacAddressPermission;
import static com.android.bluetooth.Utils.getBytesFromAddress;
import static com.android.bluetooth.Utils.hasBluetoothPrivilegedPermission;
import static com.android.bluetooth.Utils.isDualModeAudioEnabled;
import static com.android.bluetooth.Utils.isPackageNameAccurate;

import android.annotation.NonNull;
import android.annotation.Nullable;
import android.annotation.RequiresPermission;
import android.annotation.SuppressLint;
import android.app.AlarmManager;
import android.app.AppOpsManager;
import android.app.PendingIntent;
import android.app.Service;
import android.app.admin.DevicePolicyManager;
import android.app.compat.CompatChanges;
import android.bluetooth.BluetoothA2dp;
import android.bluetooth.BluetoothActivityEnergyInfo;
import android.bluetooth.BluetoothAdapter;
import android.bluetooth.BluetoothAdapter.ActiveDeviceProfile;
import android.bluetooth.BluetoothAdapter.ActiveDeviceUse;
import android.bluetooth.BluetoothDevice;
import android.bluetooth.BluetoothFrameworkInitializer;
import android.bluetooth.BluetoothMap;
import android.bluetooth.BluetoothProfile;
import android.bluetooth.BluetoothProtoEnums;
import android.bluetooth.BluetoothQualityReport;
import android.bluetooth.BluetoothSap;
import android.bluetooth.BluetoothServerSocket;
import android.bluetooth.BluetoothSinkAudioPolicy;
import android.bluetooth.BluetoothSocket;
import android.bluetooth.BluetoothStatusCodes;
import android.bluetooth.BluetoothUuid;
import android.bluetooth.BufferConstraints;
import android.bluetooth.IBluetooth;
import android.bluetooth.IBluetoothActivityEnergyInfoListener;
import android.bluetooth.IBluetoothCallback;
import android.bluetooth.IBluetoothConnectionCallback;
import android.bluetooth.IBluetoothMetadataListener;
import android.bluetooth.IBluetoothOobDataCallback;
import android.bluetooth.IBluetoothPreferredAudioProfilesCallback;
import android.bluetooth.IBluetoothQualityReportReadyCallback;
import android.bluetooth.IBluetoothSocketManager;
import android.bluetooth.IncomingRfcommSocketInfo;
import android.bluetooth.OobData;
import android.bluetooth.UidTraffic;
import android.companion.CompanionDeviceManager;
import android.content.AttributionSource;
import android.content.BroadcastReceiver;
import android.content.Context;
import android.content.Intent;
import android.content.IntentFilter;
import android.content.SharedPreferences;
import android.content.pm.PackageManager;
import android.os.AsyncTask;
import android.os.BatteryStatsManager;
import android.os.Binder;
import android.os.Build;
import android.os.Bundle;
import android.os.Handler;
import android.os.IBinder;
import android.os.Looper;
import android.os.Message;
import android.os.ParcelUuid;
import android.os.PowerManager;
import android.os.RemoteCallbackList;
import android.os.RemoteException;
import android.os.SystemClock;
import android.os.SystemProperties;
import android.os.UserHandle;
import android.os.UserManager;
import android.provider.DeviceConfig;
import android.provider.Settings;
import android.sysprop.BluetoothProperties;
import android.text.TextUtils;
import android.util.Base64;
import android.util.Log;
import android.util.SparseArray;

import com.android.bluetooth.BluetoothMetricsProto;
import com.android.bluetooth.BluetoothStatsLog;
import com.android.bluetooth.R;
import com.android.bluetooth.Utils;
import com.android.bluetooth.a2dp.A2dpService;
import com.android.bluetooth.a2dpsink.A2dpSinkService;
import com.android.bluetooth.bas.BatteryService;
import com.android.bluetooth.bass_client.BassClientService;
import com.android.bluetooth.btservice.InteropUtil.InteropFeature;
import com.android.bluetooth.btservice.RemoteDevices.DeviceProperties;
import com.android.bluetooth.btservice.activityattribution.ActivityAttributionService;
import com.android.bluetooth.btservice.bluetoothkeystore.BluetoothKeystoreService;
import com.android.bluetooth.btservice.storage.DatabaseManager;
import com.android.bluetooth.btservice.storage.MetadataDatabase;
import com.android.bluetooth.csip.CsipSetCoordinatorService;
import com.android.bluetooth.gatt.GattService;
import com.android.bluetooth.gatt.ScanManager;
import com.android.bluetooth.hap.HapClientService;
import com.android.bluetooth.hearingaid.HearingAidService;
import com.android.bluetooth.hfp.HeadsetService;
import com.android.bluetooth.hfpclient.HeadsetClientService;
import com.android.bluetooth.hid.HidDeviceService;
import com.android.bluetooth.hid.HidHostService;
import com.android.bluetooth.le_audio.LeAudioService;
import com.android.bluetooth.map.BluetoothMapService;
import com.android.bluetooth.mapclient.MapClientService;
import com.android.bluetooth.pan.PanService;
import com.android.bluetooth.pbap.BluetoothPbapService;
import com.android.bluetooth.pbapclient.PbapClientService;
import com.android.bluetooth.sap.SapService;
import com.android.bluetooth.sdp.SdpManager;
import com.android.bluetooth.telephony.BluetoothInCallService;
import com.android.bluetooth.vc.VolumeControlService;
import com.android.internal.annotations.GuardedBy;
import com.android.internal.annotations.VisibleForTesting;
import com.android.modules.utils.BackgroundThread;
import com.android.modules.utils.BytesMatcher;
import com.android.modules.utils.SynchronousResultReceiver;

import com.google.protobuf.InvalidProtocolBufferException;

import libcore.util.SneakyThrow;

import java.io.FileDescriptor;
import java.io.FileOutputStream;
import java.io.IOException;
import java.io.PrintWriter;
import java.time.Duration;
import java.util.ArrayDeque;
import java.util.ArrayList;
import java.util.Arrays;
import java.util.HashMap;
import java.util.HashSet;
import java.util.Iterator;
import java.util.List;
import java.util.Map;
import java.util.Objects;
import java.util.Set;
import java.util.UUID;
import java.util.concurrent.ConcurrentHashMap;
import java.util.concurrent.ConcurrentLinkedQueue;
import java.util.concurrent.Executor;
import java.util.function.Predicate;
import java.util.regex.Pattern;

public class AdapterService extends Service {
    private static final String TAG = "BluetoothAdapterService";
    private static final boolean DBG = true;
    private static final boolean VERBOSE = false;
    private static final int MIN_ADVT_INSTANCES_FOR_MA = 5;
    private static final int MIN_OFFLOADED_FILTERS = 10;
    private static final int MIN_OFFLOADED_SCAN_STORAGE_BYTES = 1024;
    private static final Duration PENDING_SOCKET_HANDOFF_TIMEOUT = Duration.ofMinutes(1);
    private static final Duration GENERATE_LOCAL_OOB_DATA_TIMEOUT = Duration.ofSeconds(2);
    private static final Duration PREFERRED_AUDIO_PROFILE_CHANGE_TIMEOUT = Duration.ofSeconds(10);

    private final Object mEnergyInfoLock = new Object();
    private int mStackReportedState;
    private long mTxTimeTotalMs;
    private long mRxTimeTotalMs;
    private long mIdleTimeTotalMs;
    private long mEnergyUsedTotalVoltAmpSecMicro;
    private final SparseArray<UidTraffic> mUidTraffic = new SparseArray<>();

    private final ArrayList<String> mStartedProfiles = new ArrayList<>();
    private final ArrayList<ProfileService> mRegisteredProfiles = new ArrayList<>();
    private final ArrayList<ProfileService> mRunningProfiles = new ArrayList<>();
    private HashSet<String> mLeAudioAllowDevices = new HashSet<>();
    private boolean mLeAudioAllowListEnabled = false;

    public static final String ACTION_LOAD_ADAPTER_PROPERTIES =
            "com.android.bluetooth.btservice.action.LOAD_ADAPTER_PROPERTIES";
    public static final String ACTION_SERVICE_STATE_CHANGED =
            "com.android.bluetooth.btservice.action.STATE_CHANGED";
    public static final String EXTRA_ACTION = "action";
    public static final int PROFILE_CONN_REJECTED = 2;

    private static final String ACTION_ALARM_WAKEUP =
            "com.android.bluetooth.btservice.action.ALARM_WAKEUP";

    private static BluetoothProperties.snoop_log_mode_values sSnoopLogSettingAtEnable =
            BluetoothProperties.snoop_log_mode_values.EMPTY;
    private static String sDefaultSnoopLogSettingAtEnable = "empty";
    private static Boolean sSnoopLogFilterHeadersSettingAtEnable = false;
    private static Boolean sSnoopLogFilterProfileA2dpSettingAtEnable = false;
    private static Boolean sSnoopLogFilterProfileRfcommSettingAtEnable = false;
    private static BluetoothProperties.snoop_log_filter_profile_pbap_values
            sSnoopLogFilterProfilePbapModeSettingAtEnable =
                    BluetoothProperties.snoop_log_filter_profile_pbap_values.EMPTY;
    private static BluetoothProperties.snoop_log_filter_profile_map_values
            sSnoopLogFilterProfileMapModeSettingAtEnable =
                    BluetoothProperties.snoop_log_filter_profile_map_values.EMPTY;

    public static final String BLUETOOTH_PRIVILEGED =
            android.Manifest.permission.BLUETOOTH_PRIVILEGED;
    static final String BLUETOOTH_PERM = android.Manifest.permission.BLUETOOTH;
    static final String LOCAL_MAC_ADDRESS_PERM = android.Manifest.permission.LOCAL_MAC_ADDRESS;
    static final String RECEIVE_MAP_PERM = android.Manifest.permission.RECEIVE_BLUETOOTH_MAP;
    static final String BLUETOOTH_LE_AUDIO_ALLOW_LIST = "persist.bluetooth.leaudio.allow_list";
    static final String BLUETOOTH_ENABLE_LE_AUDIO_ALLOW_LIST =
            "persist.bluetooth.leaudio.enable_allow_list";

    static final String PHONEBOOK_ACCESS_PERMISSION_PREFERENCE_FILE =
            "phonebook_access_permission";
    static final String MESSAGE_ACCESS_PERMISSION_PREFERENCE_FILE =
            "message_access_permission";
    static final String SIM_ACCESS_PERMISSION_PREFERENCE_FILE = "sim_access_permission";

    private static final int CONTROLLER_ENERGY_UPDATE_TIMEOUT_MILLIS = 30;

    public static final String ACTIVITY_ATTRIBUTION_NO_ACTIVE_DEVICE_ADDRESS =
            "no_active_device_address";

    // Report ID definition
    public enum BqrQualityReportId {
        QUALITY_REPORT_ID_MONITOR_MODE(0x01),
        QUALITY_REPORT_ID_APPROACH_LSTO(0x02),
        QUALITY_REPORT_ID_A2DP_AUDIO_CHOPPY(0x03),
        QUALITY_REPORT_ID_SCO_VOICE_CHOPPY(0x04),
        QUALITY_REPORT_ID_ROOT_INFLAMMATION(0x05),
        QUALITY_REPORT_ID_CONNECT_FAIL(0x08),
        QUALITY_REPORT_ID_LMP_LL_MESSAGE_TRACE(0x11),
        QUALITY_REPORT_ID_BT_SCHEDULING_TRACE(0x12),
        QUALITY_REPORT_ID_CONTROLLER_DBG_INFO(0x13);

        private final int value;
        private BqrQualityReportId(int value) {
            this.value = value;
        }
        public int getValue() {
            return value;
        }
    };

    private final ArrayList<DiscoveringPackage> mDiscoveringPackages = new ArrayList<>();

    static {
        classInitNative();
    }

    private static AdapterService sAdapterService;

    public static synchronized AdapterService getAdapterService() {
        return sAdapterService;
    }

    private static synchronized void setAdapterService(AdapterService instance) {
        Log.d(TAG, "setAdapterService() - trying to set service to " + instance);
        if (instance == null) {
            return;
        }
        sAdapterService = instance;
    }

    private static synchronized void clearAdapterService(AdapterService current) {
        if (sAdapterService == current) {
            sAdapterService = null;
        }
    }

    private BluetoothAdapter mAdapter;
    @VisibleForTesting
    AdapterProperties mAdapterProperties;
    private AdapterState mAdapterStateMachine;
    private BondStateMachine mBondStateMachine;
    private JniCallbacks mJniCallbacks;
    private RemoteDevices mRemoteDevices;

    /* TODO: Consider to remove the search API from this class, if changed to use call-back */
    private SdpManager mSdpManager = null;

    private boolean mNativeAvailable;
    private boolean mCleaningUp;
    private final HashMap<BluetoothDevice, ArrayList<IBluetoothMetadataListener>>
            mMetadataListeners = new HashMap<>();
    private final HashMap<String, Integer> mProfileServicesState = new HashMap<String, Integer>();
    private Set<IBluetoothConnectionCallback> mBluetoothConnectionCallbacks = new HashSet<>();
    private RemoteCallbackList<IBluetoothPreferredAudioProfilesCallback>
            mPreferredAudioProfilesCallbacks;
    private RemoteCallbackList<IBluetoothQualityReportReadyCallback>
            mBluetoothQualityReportReadyCallbacks;
    // Map<groupId, PendingAudioProfilePreferenceRequest>
    private final Map<Integer, PendingAudioProfilePreferenceRequest>
            mCsipGroupsPendingAudioProfileChanges = new HashMap<>();
    //Only BluetoothManagerService should be registered
    private RemoteCallbackList<IBluetoothCallback> mCallbacks;
    private int mCurrentRequestId;
    private boolean mQuietmode = false;
    private HashMap<String, CallerInfo> mBondAttemptCallerInfo = new HashMap<>();

    private final Map<UUID, RfcommListenerData> mBluetoothServerSockets = new ConcurrentHashMap<>();
    private final Executor mSocketServersExecutor = r -> new Thread(r).start();

    private AlarmManager mAlarmManager;
    private PendingIntent mPendingAlarm;
    private BatteryStatsManager mBatteryStatsManager;
    private PowerManager mPowerManager;
    private PowerManager.WakeLock mWakeLock;
    private String mWakeLockName;
    private UserManager mUserManager;
    private CompanionDeviceManager mCompanionDeviceManager;

    private PhonePolicy mPhonePolicy;
    private ActiveDeviceManager mActiveDeviceManager;
    private DatabaseManager mDatabaseManager;
    private SilenceDeviceManager mSilenceDeviceManager;
    private CompanionManager mBtCompanionManager;
    private AppOpsManager mAppOps;

    private BluetoothSocketManagerBinder mBluetoothSocketManagerBinder;

    private BluetoothKeystoreService mBluetoothKeystoreService;
    private A2dpService mA2dpService;
    private A2dpSinkService mA2dpSinkService;
    private ActivityAttributionService mActivityAttributionService;
    private HeadsetService mHeadsetService;
    private HeadsetClientService mHeadsetClientService;
    private BluetoothMapService mMapService;
    private MapClientService mMapClientService;
    private HidDeviceService mHidDeviceService;
    private HidHostService mHidHostService;
    private PanService mPanService;
    private BluetoothPbapService mPbapService;
    private PbapClientService mPbapClientService;
    private HearingAidService mHearingAidService;
    private HapClientService mHapClientService;
    private SapService mSapService;
    private VolumeControlService mVolumeControlService;
    private CsipSetCoordinatorService mCsipSetCoordinatorService;
    private LeAudioService mLeAudioService;
    private BassClientService mBassClientService;
    private BatteryService mBatteryService;
    private BluetoothQualityReportNativeInterface mBluetoothQualityReportNativeInterface;

    private volatile boolean mTestModeEnabled = false;

    private MetricsLogger mMetricsLogger;

    /**
     * Register a {@link ProfileService} with AdapterService.
     *
     * @param profile the service being added.
     */
    public void addProfile(ProfileService profile) {
        mHandler.obtainMessage(MESSAGE_PROFILE_SERVICE_REGISTERED, profile).sendToTarget();
    }

    /**
     * Unregister a ProfileService with AdapterService.
     *
     * @param profile the service being removed.
     */
    public void removeProfile(ProfileService profile) {
        mHandler.obtainMessage(MESSAGE_PROFILE_SERVICE_UNREGISTERED, profile).sendToTarget();
    }

    /**
     * Notify AdapterService that a ProfileService has started or stopped.
     *
     * @param profile the service being removed.
     * @param state {@link BluetoothAdapter#STATE_ON} or {@link BluetoothAdapter#STATE_OFF}
     */
    public void onProfileServiceStateChanged(ProfileService profile, int state) {
        if (state != BluetoothAdapter.STATE_ON && state != BluetoothAdapter.STATE_OFF) {
            throw new IllegalArgumentException(BluetoothAdapter.nameForState(state));
        }
        Message m = mHandler.obtainMessage(MESSAGE_PROFILE_SERVICE_STATE_CHANGED);
        m.obj = profile;
        m.arg1 = state;
        mHandler.sendMessage(m);
    }

    /**
     * Confirm whether the ProfileService is started expectedly.
     *
     * @param serviceSampleName the service simple name.
     * @return true if the service is started expectedly, false otherwise.
     */
    public boolean isStartedProfile(String serviceSampleName) {
        return mStartedProfiles.contains(serviceSampleName);
    }

    private static final int MESSAGE_PROFILE_SERVICE_STATE_CHANGED = 1;
    private static final int MESSAGE_PROFILE_SERVICE_REGISTERED = 2;
    private static final int MESSAGE_PROFILE_SERVICE_UNREGISTERED = 3;
    private static final int MESSAGE_PREFERRED_AUDIO_PROFILES_AUDIO_FRAMEWORK_TIMEOUT = 4;

    class AdapterServiceHandler extends Handler {
        @Override
        public void handleMessage(Message msg) {
            verboseLog("handleMessage() - Message: " + msg.what);

            switch (msg.what) {
                case MESSAGE_PROFILE_SERVICE_STATE_CHANGED:
                    verboseLog("handleMessage() - MESSAGE_PROFILE_SERVICE_STATE_CHANGED");
                    processProfileServiceStateChanged((ProfileService) msg.obj, msg.arg1);
                    break;
                case MESSAGE_PROFILE_SERVICE_REGISTERED:
                    verboseLog("handleMessage() - MESSAGE_PROFILE_SERVICE_REGISTERED");
                    registerProfileService((ProfileService) msg.obj);
                    break;
                case MESSAGE_PROFILE_SERVICE_UNREGISTERED:
                    verboseLog("handleMessage() - MESSAGE_PROFILE_SERVICE_UNREGISTERED");
                    unregisterProfileService((ProfileService) msg.obj);
                    break;
                case MESSAGE_PREFERRED_AUDIO_PROFILES_AUDIO_FRAMEWORK_TIMEOUT:
                    errorLog("handleMessage() - "
                            + "MESSAGE_PREFERRED_PROFILE_CHANGE_AUDIO_FRAMEWORK_TIMEOUT");
                    int groupId = (int) msg.obj;

                    synchronized (mCsipGroupsPendingAudioProfileChanges) {
                        removeFromPendingAudioProfileChanges(groupId);
                        PendingAudioProfilePreferenceRequest request =
                                mCsipGroupsPendingAudioProfileChanges.remove(groupId);
                        Log.e(TAG, "Preferred audio profiles change audio framework timeout for "
                                + "device " + request.mDeviceRequested);
                        sendPreferredAudioProfilesCallbackToApps(request.mDeviceRequested,
                                request.mRequestedPreferences, BluetoothStatusCodes.ERROR_TIMEOUT);
                    }
                    break;
            }
        }

        private void registerProfileService(ProfileService profile) {
            if (mRegisteredProfiles.contains(profile)) {
                Log.e(TAG, profile.getName() + " already registered.");
                return;
            }
            mRegisteredProfiles.add(profile);
        }

        private void unregisterProfileService(ProfileService profile) {
            if (!mRegisteredProfiles.contains(profile)) {
                Log.e(TAG, profile.getName() + " not registered (UNREGISTER).");
                return;
            }
            mRegisteredProfiles.remove(profile);
        }

        private void processProfileServiceStateChanged(ProfileService profile, int state) {
            switch (state) {
                case BluetoothAdapter.STATE_ON:
                    if (!mRegisteredProfiles.contains(profile)) {
                        Log.e(TAG, profile.getName() + " not registered (STATE_ON).");
                        return;
                    }
                    if (mRunningProfiles.contains(profile)) {
                        Log.e(TAG, profile.getName() + " already running.");
                        return;
                    }
                    mRunningProfiles.add(profile);
                    // TODO(b/228875190): GATT is assumed supported. GATT starting triggers hardware
                    // initializtion. Configuring a device without GATT causes start up failures.
                    if (GattService.class.getSimpleName().equals(profile.getName())) {
                        enableNative();
                    } else if (mRegisteredProfiles.size() == Config.getSupportedProfiles().length
                            && mRegisteredProfiles.size() == mRunningProfiles.size()) {
                        mAdapterProperties.onBluetoothReady();
                        updateUuids();
                        initProfileServices();
                        getAdapterPropertyNative(AbstractionLayer.BT_PROPERTY_LOCAL_IO_CAPS);
                        getAdapterPropertyNative(AbstractionLayer.BT_PROPERTY_DYNAMIC_AUDIO_BUFFER);
                        mAdapterStateMachine.sendMessage(AdapterState.BREDR_STARTED);
                        mBtCompanionManager.loadCompanionInfo();
                    }
                    break;
                case BluetoothAdapter.STATE_OFF:
                    if (!mRegisteredProfiles.contains(profile)) {
                        Log.e(TAG, profile.getName() + " not registered (STATE_OFF).");
                        return;
                    }
                    if (!mRunningProfiles.contains(profile)) {
                        Log.e(TAG, profile.getName() + " not running.");
                        return;
                    }
                    mRunningProfiles.remove(profile);
                    // TODO(b/228875190): GATT is assumed supported. GATT is expected to be the only
                    // profile available in the "BLE ON" state. If only GATT is left, send
                    // BREDR_STOPPED. If GATT is stopped, deinitialize the hardware.
                    if ((mRunningProfiles.size() == 1 && (GattService.class.getSimpleName()
                            .equals(mRunningProfiles.get(0).getName())))) {
                        mAdapterStateMachine.sendMessage(AdapterState.BREDR_STOPPED);
                    } else if (mRunningProfiles.size() == 0) {
                        disableNative();
                    }
                    break;
                default:
                    Log.e(TAG, "Unhandled profile state: " + state);
            }
        }
    }

    private final AdapterServiceHandler mHandler = new AdapterServiceHandler();

    /**
     * Stores information about requests made to the audio framework arising from calls to
     * {@link BluetoothAdapter#setPreferredAudioProfiles(BluetoothDevice, Bundle)}.
     */
    private static class PendingAudioProfilePreferenceRequest {
        // The newly requested preferences
        final Bundle mRequestedPreferences;
        // Reference counter for how many calls are pending completion in the audio framework
        int mRemainingRequestsToAudioFramework;
        // The device with which the request was made. Used for sending the callback.
        final BluetoothDevice mDeviceRequested;

        /**
         * Constructs an entity to store information about pending preferred audio profile changes.
         *
         * @param preferences newly requested preferences
         * @param numRequestsToAudioFramework how many active device changed requests are sent to
         *                                    the audio framework
         * @param device the device with which the request was made
         */
        PendingAudioProfilePreferenceRequest(Bundle preferences,
                int numRequestsToAudioFramework, BluetoothDevice device) {
            mRequestedPreferences = preferences;
            mRemainingRequestsToAudioFramework = numRequestsToAudioFramework;
            mDeviceRequested = device;
        }
    }

    @Override
    @RequiresPermission(
            allOf = {
                android.Manifest.permission.INTERACT_ACROSS_USERS_FULL,
                android.Manifest.permission.READ_DEVICE_CONFIG,
            },
            anyOf = {
                android.Manifest.permission.INTERACT_ACROSS_USERS_FULL,
                android.Manifest.permission.INTERACT_ACROSS_USERS,
                android.Manifest.permission.CREATE_USERS,
                android.Manifest.permission.MANAGE_USERS,
    })
    public void onCreate() {
        super.onCreate();
        initMetricsLogger();
        debugLog("onCreate()");
        mDeviceConfigListener.start();
        mRemoteDevices = new RemoteDevices(this, Looper.getMainLooper());
        mRemoteDevices.init();
        clearDiscoveringPackages();
        mBinder = new AdapterServiceBinder(this);
        mAdapter = BluetoothAdapter.getDefaultAdapter();
        mAdapterProperties = new AdapterProperties(this);
        mAdapterStateMachine = AdapterState.make(this);
        mJniCallbacks = new JniCallbacks(this, mAdapterProperties);
        mBluetoothKeystoreService = new BluetoothKeystoreService(isCommonCriteriaMode());
        mBluetoothKeystoreService.start();
        int configCompareResult = mBluetoothKeystoreService.getCompareResult();

        // Start tracking Binder latency for the bluetooth process.
        BluetoothFrameworkInitializer.initializeBinderCallsStats(getApplicationContext());

        // Android TV doesn't show consent dialogs for just works and encryption only le pairing
        boolean isAtvDevice = getApplicationContext().getPackageManager().hasSystemFeature(
                PackageManager.FEATURE_LEANBACK_ONLY);
        mUserManager = getSystemService(UserManager.class);
        initNative(mUserManager.isGuestUser(), isCommonCriteriaMode(), configCompareResult,
                getInitFlags(), isAtvDevice, getApplicationInfo().dataDir);
        mNativeAvailable = true;
        mPreferredAudioProfilesCallbacks =
                new RemoteCallbackList<IBluetoothPreferredAudioProfilesCallback>();
        mBluetoothQualityReportReadyCallbacks =
                new RemoteCallbackList<IBluetoothQualityReportReadyCallback>();
        mCallbacks = new RemoteCallbackList<IBluetoothCallback>();
        mAppOps = getSystemService(AppOpsManager.class);
        //Load the name and address
        getAdapterPropertyNative(AbstractionLayer.BT_PROPERTY_BDADDR);
        getAdapterPropertyNative(AbstractionLayer.BT_PROPERTY_BDNAME);
        getAdapterPropertyNative(AbstractionLayer.BT_PROPERTY_CLASS_OF_DEVICE);
        mAlarmManager = getSystemService(AlarmManager.class);
        mPowerManager = getSystemService(PowerManager.class);
        mBatteryStatsManager = getSystemService(BatteryStatsManager.class);
        mCompanionDeviceManager = getSystemService(CompanionDeviceManager.class);

        mBluetoothKeystoreService.initJni();

        mBluetoothQualityReportNativeInterface =
                Objects.requireNonNull(
                        BluetoothQualityReportNativeInterface.getInstance(),
                        "BluetoothQualityReportNativeInterface cannot be null when BQR starts");
        mBluetoothQualityReportNativeInterface.init();

        mSdpManager = SdpManager.init(this);
        IntentFilter filter = new IntentFilter(ACTION_ALARM_WAKEUP);
        filter.setPriority(IntentFilter.SYSTEM_HIGH_PRIORITY);
        registerReceiver(mAlarmBroadcastReceiver, filter);
        loadLeAudioAllowDevices();

        mDatabaseManager = new DatabaseManager(this);
        mDatabaseManager.start(MetadataDatabase.createDatabase(this));

        boolean isAutomotiveDevice = getApplicationContext().getPackageManager().hasSystemFeature(
                PackageManager.FEATURE_AUTOMOTIVE);

        /*
         * Phone policy is specific to phone implementations and hence if a device wants to exclude
         * it out then it can be disabled by using the flag below. Phone policy is never used on
         * Android Automotive OS builds, in favor of a policy currently located in
         * CarBluetoothService.
         */
        if (!isAutomotiveDevice && getResources().getBoolean(R.bool.enable_phone_policy)) {
            Log.i(TAG, "Phone policy enabled");
            mPhonePolicy = new PhonePolicy(this, new ServiceFactory());
            mPhonePolicy.start();
        } else {
            Log.i(TAG, "Phone policy disabled");
        }

        mActiveDeviceManager = new ActiveDeviceManager(this, new ServiceFactory());
        mActiveDeviceManager.start();

        mSilenceDeviceManager = new SilenceDeviceManager(this, new ServiceFactory(),
                Looper.getMainLooper());
        mSilenceDeviceManager.start();

        mBtCompanionManager = new CompanionManager(this, new ServiceFactory());

        mBluetoothSocketManagerBinder = new BluetoothSocketManagerBinder(this);

        mActivityAttributionService = new ActivityAttributionService();
        mActivityAttributionService.start();

        setAdapterService(this);

        invalidateBluetoothCaches();

        // First call to getSharedPreferences will result in a file read into
        // memory cache. Call it here asynchronously to avoid potential ANR
        // in the future
        new AsyncTask<Void, Void, Void>() {
            @Override
            protected Void doInBackground(Void... params) {
                getSharedPreferences(PHONEBOOK_ACCESS_PERMISSION_PREFERENCE_FILE,
                        Context.MODE_PRIVATE);
                getSharedPreferences(MESSAGE_ACCESS_PERMISSION_PREFERENCE_FILE,
                        Context.MODE_PRIVATE);
                getSharedPreferences(SIM_ACCESS_PERMISSION_PREFERENCE_FILE, Context.MODE_PRIVATE);
                return null;
            }
        }.execute();

        try {
            int systemUiUid = getApplicationContext()
                    .createContextAsUser(UserHandle.SYSTEM, /* flags= */ 0)
                    .getPackageManager()
                    .getPackageUid("com.android.systemui", PackageManager.MATCH_SYSTEM_ONLY);

            Utils.setSystemUiUid(systemUiUid);
        } catch (PackageManager.NameNotFoundException e) {
            // Some platforms, such as wearables do not have a system ui.
            Log.w(TAG, "Unable to resolve SystemUI's UID.", e);
        }
    }

    @Override
    public IBinder onBind(Intent intent) {
        debugLog("onBind()");
        return mBinder;
    }

    @Override
    @RequiresPermission(android.Manifest.permission.BLUETOOTH_CONNECT)
    public boolean onUnbind(Intent intent) {
        debugLog("onUnbind() - calling cleanup");
        cleanup();
        return super.onUnbind(intent);
    }

    @Override
    public void onDestroy() {
        debugLog("onDestroy()");
        if (!isMock()) {
            // TODO(b/27859763)
            Log.i(TAG, "Force exit to cleanup internal state in Bluetooth stack");
            System.exit(0);
        }
    }

    private boolean initMetricsLogger() {
        if (mMetricsLogger != null) {
            return false;
        }
        mMetricsLogger = MetricsLogger.getInstance();
        return mMetricsLogger.init(this);
    }

    private boolean closeMetricsLogger() {
        if (mMetricsLogger == null) {
            return false;
        }
        boolean result = mMetricsLogger.close();
        mMetricsLogger = null;
        return result;
    }

    /**
     *  Log L2CAP CoC Server Connection Metrics
     *
     *  @param port port of socket
     *  @param isSecured if secured API is called
     *  @param result transaction result of the connection
     *  @param connectionLatencyMillis latency of the connection
     *  @param timeoutMillis timeout set by the app
     */
    public void logL2capcocServerConnection(
            BluetoothDevice device,
            int port,
            boolean isSecured,
            int result,
            long socketCreationTimeMillis,
            long socketCreationLatencyMillis,
            long socketConnectionTimeMillis,
            long timeoutMillis,
            int appUid) {

        int metricId = 0;
        if (device != null) {
            metricId = getMetricId(device);
        }
        long currentTime = System.currentTimeMillis();
        long endToEndLatencyMillis = currentTime - socketCreationTimeMillis;
        long socketAcceptanceLatencyMillis = currentTime - socketConnectionTimeMillis;
        Log.i(TAG, "Statslog L2capcoc server connection. metricId "
                + metricId + " port " + port + " isSecured " + isSecured
                + " result " + result + " endToEndLatencyMillis " + endToEndLatencyMillis
                + " socketCreationLatencyMillis " + socketCreationLatencyMillis
                + " socketAcceptanceLatencyMillis " + socketAcceptanceLatencyMillis
                + " timeout set by app " + timeoutMillis + " appUid " + appUid);
        BluetoothStatsLog.write(
                BluetoothStatsLog.BLUETOOTH_L2CAP_COC_SERVER_CONNECTION,
                metricId, port, isSecured, result, endToEndLatencyMillis, timeoutMillis, appUid,
                socketCreationLatencyMillis, socketAcceptanceLatencyMillis);
    }

    public void setMetricsLogger(MetricsLogger metricsLogger) {
        mMetricsLogger = metricsLogger;
    }


    /**
     *  Log L2CAP CoC Client Connection Metrics
     *
     *  @param device Bluetooth device
     *  @param port port of socket
     *  @param isSecured if secured API is called
     *  @param result transaction result of the connection
     *  @param connectionLatencyMillis latency of the connection
     */
    public void logL2capcocClientConnection(
            BluetoothDevice device,
            int port,
            boolean isSecured,
            int result,
            long socketCreationTimeMillis,
            long socketCreationLatencyMillis,
            long socketConnectionTimeMillis,
            int appUid) {

        int metricId = getMetricId(device);
        long currentTime = System.currentTimeMillis();
        long endToEndLatencyMillis = currentTime - socketCreationTimeMillis;
        long socketConnectionLatencyMillis = currentTime - socketConnectionTimeMillis;
        Log.i(TAG, "Statslog L2capcoc client connection. metricId "
                + metricId + " port " + port + " isSecured " + isSecured
                + " result " + result + " endToEndLatencyMillis " + endToEndLatencyMillis
                + " socketCreationLatencyMillis " + socketCreationLatencyMillis
                + " socketConnectionLatencyMillis " + socketConnectionLatencyMillis
                + " appUid " + appUid);
        BluetoothStatsLog.write(
                BluetoothStatsLog.BLUETOOTH_L2CAP_COC_CLIENT_CONNECTION,
                metricId, port, isSecured, result, endToEndLatencyMillis,
                appUid, socketCreationLatencyMillis, socketConnectionLatencyMillis);
    }

    @RequiresPermission(allOf = {
            android.Manifest.permission.BLUETOOTH_CONNECT,
            android.Manifest.permission.UPDATE_DEVICE_STATS,
    })
    void bringUpBle() {
        debugLog("bleOnProcessStart()");

        if (getResources().getBoolean(
                R.bool.config_bluetooth_reload_supported_profiles_when_enabled)) {
            Config.init(getApplicationContext());
        }

        // Reset |mRemoteDevices| whenever BLE is turned off then on
        // This is to replace the fact that |mRemoteDevices| was
        // reinitialized in previous code.
        //
        // TODO(apanicke): The reason is unclear but
        // I believe it is to clear the variable every time BLE was
        // turned off then on. The same effect can be achieved by
        // calling cleanup but this may not be necessary at all
        // We should figure out why this is needed later
        mRemoteDevices.reset();
        mAdapterProperties.init(mRemoteDevices);

        debugLog("bleOnProcessStart() - Make Bond State Machine");
        mBondStateMachine = BondStateMachine.make(this, mAdapterProperties, mRemoteDevices);

        mJniCallbacks.init(mBondStateMachine, mRemoteDevices);

        mBatteryStatsManager.reportBleScanReset();
        BluetoothStatsLog.write_non_chained(BluetoothStatsLog.BLE_SCAN_STATE_CHANGED, -1, null,
                BluetoothStatsLog.BLE_SCAN_STATE_CHANGED__STATE__RESET, false, false, false);

        // TODO(b/228875190): GATT is assumed supported. As a result, we don't respect the
        // configuration sysprop. Configuring a device without GATT, although rare, will cause stack
        // start up errors yielding init loops.
        if (!GattService.isEnabled()) {
            Log.w(TAG,
                    "GATT is configured off but the stack assumes it to be enabled. Start anyway.");
        }
        setProfileServiceState(GattService.class, BluetoothAdapter.STATE_ON);
    }

    void bringDownBle() {
        stopGattProfileService();
    }

    void stateChangeCallback(int status) {
        if (status == AbstractionLayer.BT_STATE_OFF) {
            debugLog("stateChangeCallback: disableNative() completed");
            mAdapterStateMachine.sendMessage(AdapterState.BLE_STOPPED);
        } else if (status == AbstractionLayer.BT_STATE_ON) {
            mAdapterStateMachine.sendMessage(AdapterState.BLE_STARTED);
        } else {
            Log.e(TAG, "Incorrect status " + status + " in stateChangeCallback");
        }
    }

    void startProfileServices() {
        debugLog("startCoreServices()");
        Class[] supportedProfileServices = Config.getSupportedProfiles();
        // TODO(b/228875190): GATT is assumed supported. If we support no other profiles then just
        // move on to BREDR_STARTED. Note that configuring GATT to NOT supported will cause adapter
        // initialization failures
        if (supportedProfileServices.length == 1 && GattService.class.getSimpleName()
                .equals(supportedProfileServices[0].getSimpleName())) {
            mAdapterProperties.onBluetoothReady();
            updateUuids();
            mAdapterStateMachine.sendMessage(AdapterState.BREDR_STARTED);
        } else {
            setAllProfileServiceStates(supportedProfileServices, BluetoothAdapter.STATE_ON);
        }
    }

    void stopProfileServices() {
        // Make sure to stop classic background tasks now
        cancelDiscoveryNative();
        mAdapterProperties.setScanMode(BluetoothAdapter.SCAN_MODE_NONE);

        Class[] supportedProfileServices = Config.getSupportedProfiles();
        // TODO(b/228875190): GATT is assumed supported. If we support no profiles then just move on
        // to BREDR_STOPPED
        if (supportedProfileServices.length == 1 && (mRunningProfiles.size() == 1
                && GattService.class.getSimpleName().equals(mRunningProfiles.get(0).getName()))) {
            debugLog("stopProfileServices() - No profiles services to stop or already stopped.");
            mAdapterStateMachine.sendMessage(AdapterState.BREDR_STOPPED);
        } else {
            setAllProfileServiceStates(supportedProfileServices, BluetoothAdapter.STATE_OFF);
        }
    }

    private void stopGattProfileService() {
        mAdapterProperties.onBleDisable();
        if (mRunningProfiles.size() == 0) {
            debugLog("stopGattProfileService() - No profiles services to stop.");
            mAdapterStateMachine.sendMessage(AdapterState.BLE_STOPPED);
        }
        setProfileServiceState(GattService.class, BluetoothAdapter.STATE_OFF);
    }

    private void invalidateBluetoothGetStateCache() {
        BluetoothAdapter.invalidateBluetoothGetStateCache();
    }

    void updateLeAudioProfileServiceState() {
        HashSet<Class> nonSupportedProfiles = new HashSet<>();

        if (!isLeConnectedIsochronousStreamCentralSupported()) {
            nonSupportedProfiles.addAll(Config.getLeAudioUnicastProfiles());
        }

        if (!isLeAudioBroadcastAssistantSupported()) {
            nonSupportedProfiles.add(BassClientService.class);
        }

        if (!isLeAudioBroadcastSourceSupported()) {
            Config.updateSupportedProfileMask(
                    false, LeAudioService.class, BluetoothProfile.LE_AUDIO_BROADCAST);
        }

        if (!nonSupportedProfiles.isEmpty()) {
            // Remove non-supported profiles from the supported list
            // since the controller doesn't support
            Config.removeProfileFromSupportedList(nonSupportedProfiles);

            // Disable the non-supported profiles service
            for (Class profileService : nonSupportedProfiles) {
                if (isStartedProfile(profileService.getSimpleName())) {
                    setProfileServiceState(profileService, BluetoothAdapter.STATE_OFF);
                }
            }
        }
    }

    void updateAdapterState(int prevState, int newState) {
        mAdapterProperties.setState(newState);
        invalidateBluetoothGetStateCache();
        if (mCallbacks != null) {
            int n = mCallbacks.beginBroadcast();
            debugLog("updateAdapterState() - Broadcasting state " + BluetoothAdapter.nameForState(
                    newState) + " to " + n + " receivers.");
            for (int i = 0; i < n; i++) {
                try {
                    mCallbacks.getBroadcastItem(i).onBluetoothStateChange(prevState, newState);
                } catch (RemoteException e) {
                    debugLog("updateAdapterState() - Callback #" + i + " failed (" + e + ")");
                }
            }
            mCallbacks.finishBroadcast();
        }

        // Turn the Adapter all the way off if we are disabling and the snoop log setting changed.
        if (newState == BluetoothAdapter.STATE_BLE_TURNING_ON) {
            sSnoopLogSettingAtEnable = BluetoothProperties.snoop_log_mode()
                    .orElse(BluetoothProperties.snoop_log_mode_values.EMPTY);
            sDefaultSnoopLogSettingAtEnable =
                    Settings.Global.getString(getContentResolver(),
                            Settings.Global.BLUETOOTH_BTSNOOP_DEFAULT_MODE);

            sSnoopLogFilterHeadersSettingAtEnable =
                    BluetoothProperties.snoop_log_filter_snoop_headers_enabled().orElse(false);
            sSnoopLogFilterProfileA2dpSettingAtEnable =
                    BluetoothProperties.snoop_log_filter_profile_a2dp_enabled().orElse(false);
            sSnoopLogFilterProfileRfcommSettingAtEnable =
                    BluetoothProperties.snoop_log_filter_profile_rfcomm_enabled().orElse(false);
            sSnoopLogFilterProfilePbapModeSettingAtEnable =
                    BluetoothProperties.snoop_log_filter_profile_pbap()
                    .orElse(BluetoothProperties.snoop_log_filter_profile_pbap_values.EMPTY);
            sSnoopLogFilterProfileMapModeSettingAtEnable =
                    BluetoothProperties.snoop_log_filter_profile_map()
                    .orElse(BluetoothProperties.snoop_log_filter_profile_map_values.EMPTY);

            BluetoothProperties.snoop_default_mode(
                    BluetoothProperties.snoop_default_mode_values.DISABLED);
            for (BluetoothProperties.snoop_default_mode_values value :
                    BluetoothProperties.snoop_default_mode_values.values()) {
                if (value.getPropValue().equals(sDefaultSnoopLogSettingAtEnable)) {
                    BluetoothProperties.snoop_default_mode(value);
                }
            }
        } else if (newState == BluetoothAdapter.STATE_BLE_ON
                   && prevState != BluetoothAdapter.STATE_OFF) {
            var snoopLogSetting = BluetoothProperties.snoop_log_mode()
                    .orElse(BluetoothProperties.snoop_log_mode_values.EMPTY);
            var snoopDefaultModeSetting =
                    Settings.Global.getString(getContentResolver(),
                            Settings.Global.BLUETOOTH_BTSNOOP_DEFAULT_MODE);

            var snoopLogFilterHeadersSettingAtEnable =
                    BluetoothProperties.snoop_log_filter_snoop_headers_enabled().orElse(false);
            var snoopLogFilterProfileA2dpSettingAtEnable =
                    BluetoothProperties.snoop_log_filter_profile_a2dp_enabled().orElse(false);
            var snoopLogFilterProfileRfcommSettingAtEnable =
                    BluetoothProperties.snoop_log_filter_profile_rfcomm_enabled().orElse(false);

            var snoopLogFilterProfilePbapModeSetting =
                    BluetoothProperties.snoop_log_filter_profile_pbap()
                    .orElse(BluetoothProperties.snoop_log_filter_profile_pbap_values.EMPTY);
            var snoopLogFilterProfileMapModeSetting =
                    BluetoothProperties.snoop_log_filter_profile_map()
                    .orElse(BluetoothProperties.snoop_log_filter_profile_map_values.EMPTY);

            if (!(sSnoopLogSettingAtEnable == snoopLogSetting)
                    || !(sDefaultSnoopLogSettingAtEnable == snoopDefaultModeSetting)
                    || !(sSnoopLogFilterHeadersSettingAtEnable
                            == snoopLogFilterHeadersSettingAtEnable)
                    || !(sSnoopLogFilterProfileA2dpSettingAtEnable
                            == snoopLogFilterProfileA2dpSettingAtEnable)
                    || !(sSnoopLogFilterProfileRfcommSettingAtEnable
                            == snoopLogFilterProfileRfcommSettingAtEnable)
                    || !(sSnoopLogFilterProfilePbapModeSettingAtEnable
                            == snoopLogFilterProfilePbapModeSetting)
                    || !(sSnoopLogFilterProfileMapModeSettingAtEnable
                            == snoopLogFilterProfileMapModeSetting)) {
                mAdapterStateMachine.sendMessage(AdapterState.BLE_TURN_OFF);
            }
        }
    }

    void linkQualityReportCallback(
            long timestamp,
            int reportId,
            int rssi,
            int snr,
            int retransmissionCount,
            int packetsNotReceiveCount,
            int negativeAcknowledgementCount) {
        BluetoothInCallService bluetoothInCallService = BluetoothInCallService.getInstance();

        if (reportId == BqrQualityReportId.QUALITY_REPORT_ID_SCO_VOICE_CHOPPY.getValue()) {
            if (bluetoothInCallService == null) {
                Log.w(TAG, "No BluetoothInCallService while trying to send BQR."
                        + " timestamp: " + timestamp + " reportId: " + reportId
                        + " rssi: " + rssi + " snr: " + snr
                        + " retransmissionCount: " + retransmissionCount
                        + " packetsNotReceiveCount: " + packetsNotReceiveCount
                        + " negativeAcknowledgementCount: " + negativeAcknowledgementCount);
                return;
            }
            bluetoothInCallService.sendBluetoothCallQualityReport(
                    timestamp, rssi, snr, retransmissionCount,
                    packetsNotReceiveCount, negativeAcknowledgementCount);
        }
    }

    /**
     * Callback from Bluetooth Quality Report Native Interface to inform the listeners about
     * Bluetooth Quality.
     *
     * @param device is the BluetoothDevice which connection quality is being reported
     * @param bluetoothQualityReport a Parcel that contains information about Bluetooth Quality
     * @return whether the Bluetooth stack acknowledged the change successfully
     */
    public int bluetoothQualityReportReadyCallback(BluetoothDevice device,
            BluetoothQualityReport bluetoothQualityReport) {
        synchronized (mBluetoothQualityReportReadyCallbacks) {
            if (mBluetoothQualityReportReadyCallbacks != null) {
                int n = mBluetoothQualityReportReadyCallbacks.beginBroadcast();
                debugLog("bluetoothQualityReportReadyCallback() - "
                        + "Broadcasting Bluetooth Quality Report to " + n + " receivers.");
                for (int i = 0; i < n; i++) {
                    try {
                        mBluetoothQualityReportReadyCallbacks.getBroadcastItem(i)
                                .onBluetoothQualityReportReady(device,
                                        bluetoothQualityReport,
                                        BluetoothStatusCodes.SUCCESS);
                    } catch (RemoteException e) {
                        debugLog("bluetoothQualityReportReadyCallback() - Callback #" + i
                                + " failed (" + e + ")");
                    }
                }
                mBluetoothQualityReportReadyCallbacks.finishBroadcast();
            }
        }

        return BluetoothStatusCodes.SUCCESS;
    }

    void switchBufferSizeCallback(boolean isLowLatencyBufferSize) {
        List<BluetoothDevice> activeDevices = getActiveDevices(BluetoothProfile.A2DP);
        if (activeDevices.size() != 1) {
            errorLog(
                    "Cannot switch buffer size. The number of A2DP active devices is "
                            + activeDevices.size());
        }

        // Send intent to fastpair
        Intent switchBufferSizeIntent = new Intent(BluetoothDevice.ACTION_SWITCH_BUFFER_SIZE);
        switchBufferSizeIntent.setClassName(
                getString(com.android.bluetooth.R.string.peripheral_link_package),
                getString(com.android.bluetooth.R.string.peripheral_link_package)
                        + getString(com.android.bluetooth.R.string.peripheral_link_service));
        switchBufferSizeIntent.putExtra(BluetoothDevice.EXTRA_DEVICE, activeDevices.get(0));
        switchBufferSizeIntent.putExtra(
                BluetoothDevice.EXTRA_LOW_LATENCY_BUFFER_SIZE, isLowLatencyBufferSize);
        sendBroadcastMultiplePermissions(switchBufferSizeIntent, new String[] {
                android.Manifest.permission.BLUETOOTH_CONNECT,
                android.Manifest.permission.BLUETOOTH_PRIVILEGED
        }, null);
    }

    void switchCodecCallback(boolean isLowLatencyBufferSize) {
        List<BluetoothDevice> activeDevices = getActiveDevices(BluetoothProfile.A2DP);
        if (activeDevices.size() != 1) {
            errorLog(
                    "Cannot switch buffer size. The number of A2DP active devices is "
                            + activeDevices.size());
            return;
        }
        mA2dpService.switchCodecByBufferSize(activeDevices.get(0), isLowLatencyBufferSize);
    }

    @RequiresPermission(android.Manifest.permission.BLUETOOTH_CONNECT)
    void cleanup() {
        debugLog("cleanup()");
        if (mCleaningUp) {
            errorLog("cleanup() - Service already starting to cleanup, ignoring request...");
            return;
        }

        closeMetricsLogger();

        clearAdapterService(this);

        mCleaningUp = true;
        invalidateBluetoothCaches();

        unregisterReceiver(mAlarmBroadcastReceiver);

        stopRfcommServerSockets();

        if (mPendingAlarm != null) {
            mAlarmManager.cancel(mPendingAlarm);
            mPendingAlarm = null;
        }

        // This wake lock release may also be called concurrently by
        // {@link #releaseWakeLock(String lockName)}, so a synchronization is needed here.
        synchronized (this) {
            if (mWakeLock != null) {
                if (mWakeLock.isHeld()) {
                    mWakeLock.release();
                }
                mWakeLock = null;
            }
        }

        if (mDatabaseManager != null) {
            mDatabaseManager.cleanup();
        }

        if (mAdapterStateMachine != null) {
            mAdapterStateMachine.doQuit();
        }

        if (mBondStateMachine != null) {
            mBondStateMachine.doQuit();
        }

        if (mRemoteDevices != null) {
            mRemoteDevices.cleanup();
        }

        if (mSdpManager != null) {
            mSdpManager.cleanup();
            mSdpManager = null;
        }

        if (mActivityAttributionService != null) {
            mActivityAttributionService.cleanup();
        }

        if (mNativeAvailable) {
            debugLog("cleanup() - Cleaning up adapter native");
            cleanupNative();
            mNativeAvailable = false;
        }

        if (mAdapterProperties != null) {
            mAdapterProperties.cleanup();
        }

        if (mJniCallbacks != null) {
            mJniCallbacks.cleanup();
        }

        if (mBluetoothKeystoreService != null) {
            debugLog("cleanup(): mBluetoothKeystoreService.cleanup()");
            mBluetoothKeystoreService.cleanup();
        }

        if (mPhonePolicy != null) {
            mPhonePolicy.cleanup();
        }

        if (mSilenceDeviceManager != null) {
            mSilenceDeviceManager.cleanup();
        }

        if (mActiveDeviceManager != null) {
            mActiveDeviceManager.cleanup();
        }

        if (mProfileServicesState != null) {
            mProfileServicesState.clear();
        }

        if (mBluetoothSocketManagerBinder != null) {
            mBluetoothSocketManagerBinder.cleanUp();
            mBluetoothSocketManagerBinder = null;
        }

        if (mBinder != null) {
            mBinder.cleanup();
            mBinder = null;  //Do not remove. Otherwise Binder leak!
        }

        if (mPreferredAudioProfilesCallbacks != null) {
            mPreferredAudioProfilesCallbacks.kill();
        }

        if (mBluetoothQualityReportReadyCallbacks != null) {
            mBluetoothQualityReportReadyCallbacks.kill();
        }

        if (mCallbacks != null) {
            mCallbacks.kill();
        }
    }

    private void invalidateBluetoothCaches() {
        BluetoothAdapter.invalidateGetProfileConnectionStateCache();
        BluetoothAdapter.invalidateIsOffloadedFilteringSupportedCache();
        BluetoothDevice.invalidateBluetoothGetBondStateCache();
        BluetoothAdapter.invalidateBluetoothGetStateCache();
        BluetoothAdapter.invalidateGetAdapterConnectionStateCache();
        BluetoothMap.invalidateBluetoothGetConnectionStateCache();
        BluetoothSap.invalidateBluetoothGetConnectionStateCache();
    }

    private void setProfileServiceState(Class service, int state) {
        if (state == BluetoothAdapter.STATE_ON) {
            mStartedProfiles.add(service.getSimpleName());
        } else if (state == BluetoothAdapter.STATE_OFF) {
            mStartedProfiles.remove(service.getSimpleName());
        }
        Intent intent = new Intent(this, service);
        intent.putExtra(EXTRA_ACTION, ACTION_SERVICE_STATE_CHANGED);
        intent.putExtra(BluetoothAdapter.EXTRA_STATE, state);
        startService(intent);
    }

    private void setAllProfileServiceStates(Class[] services, int state) {
        for (Class service : services) {
            // TODO(b/228875190): GATT is assumed supported and treated differently as part of the
            // "BLE ON" state, despite GATT not being BLE specific.
            if (GattService.class.getSimpleName().equals(service.getSimpleName())) {
                continue;
            }
            setProfileServiceState(service, state);
        }
    }

    /**
     * Checks whether the remote device is a dual mode audio sink device (supports both classic and
     * LE Audio sink roles.
     *
     * @param device the remote device
     * @return {@code true} if it's a dual mode audio device, {@code false} otherwise
     */
    public boolean isDualModeAudioSinkDevice(BluetoothDevice device) {
        if (mLeAudioService == null
                || mLeAudioService.getGroupId(device) == LE_AUDIO_GROUP_ID_INVALID) {
            return false;
        }

        // Check if any device in the CSIP group is a dual mode audio sink device
        for (BluetoothDevice groupDevice: mLeAudioService.getGroupDevices(
                mLeAudioService.getGroupId(device))) {
            if (isProfileSupported(groupDevice, BluetoothProfile.LE_AUDIO)
                    && (isProfileSupported(groupDevice, BluetoothProfile.HEADSET)
                    || isProfileSupported(groupDevice, BluetoothProfile.A2DP))) {
                return true;
            }
        }
        return false;
    }

    /**
     * Checks whether the local and remote device support a connection for duplex audio (input and
     * output) over HFP or LE Audio.
     *
     * @param groupDevices the devices in the CSIP group
     * @return {@code true} if duplex is supported on the remote device, {@code false} otherwise
     */
    private boolean isDuplexAudioSupported(List<BluetoothDevice> groupDevices) {
        for (BluetoothDevice device: groupDevices) {
            if (isProfileSupported(device, BluetoothProfile.HEADSET)
                    || (isProfileSupported(device, BluetoothProfile.LE_AUDIO)
                    && mLeAudioService != null
                    && mLeAudioService.isLeAudioDuplexSupported(device))) {
                return true;
            }
        }
        return false;
    }

    /**
     * Checks whether the local and remote device support a connection for output only audio over
     * A2DP or LE Audio.
     *
     * @param groupDevices the devices in the CSIP group
     * @return {@code true} if output only is supported, {@code false} otherwise
     */
    private boolean isOutputOnlyAudioSupported(List<BluetoothDevice> groupDevices) {
        for (BluetoothDevice device: groupDevices) {
            if (isProfileSupported(device, BluetoothProfile.A2DP)
                    || (isProfileSupported(device, BluetoothProfile.LE_AUDIO)
                    && mLeAudioService != null
                    && mLeAudioService.isLeAudioOutputSupported(device))) {
                return true;
            }
        }
        return false;
    }

    /**
     * Verifies whether the profile is supported by the local bluetooth adapter by checking a
     * bitmask of its supported profiles
     *
     * @param device            is the remote device we wish to connect to
     * @param profile           is the profile we are checking for support
     * @return true if the profile is supported by both the local and remote device, false otherwise
     */
    @VisibleForTesting
    @RequiresPermission(android.Manifest.permission.BLUETOOTH_PRIVILEGED)
    boolean isProfileSupported(BluetoothDevice device, int profile) {
        ParcelUuid[] remoteDeviceUuids = getRemoteUuids(device);
        ParcelUuid[] localDeviceUuids = mAdapterProperties.getUuids();
        if (remoteDeviceUuids == null || remoteDeviceUuids.length == 0) {
            Log.e(TAG, "isSupported: Remote Device Uuids Empty");
        }

        if (profile == BluetoothProfile.HEADSET) {
            return (Utils.arrayContains(localDeviceUuids, BluetoothUuid.HSP_AG)
                    && Utils.arrayContains(remoteDeviceUuids, BluetoothUuid.HSP))
                    || (Utils.arrayContains(localDeviceUuids, BluetoothUuid.HFP_AG)
                    && Utils.arrayContains(remoteDeviceUuids, BluetoothUuid.HFP));
        }
        if (profile == BluetoothProfile.HEADSET_CLIENT) {
            return Utils.arrayContains(remoteDeviceUuids, BluetoothUuid.HFP_AG)
                    && Utils.arrayContains(localDeviceUuids, BluetoothUuid.HFP);
        }
        if (profile == BluetoothProfile.A2DP) {
            return Utils.arrayContains(remoteDeviceUuids, BluetoothUuid.ADV_AUDIO_DIST)
                    || Utils.arrayContains(remoteDeviceUuids, BluetoothUuid.A2DP_SINK);
        }
        if (profile == BluetoothProfile.A2DP_SINK) {
            return Utils.arrayContains(remoteDeviceUuids, BluetoothUuid.ADV_AUDIO_DIST)
                    || Utils.arrayContains(remoteDeviceUuids, BluetoothUuid.A2DP_SOURCE);
        }
        if (profile == BluetoothProfile.OPP) {
            return Utils.arrayContains(remoteDeviceUuids, BluetoothUuid.OBEX_OBJECT_PUSH);
        }
        if (profile == BluetoothProfile.HID_HOST) {
            return Utils.arrayContains(remoteDeviceUuids, BluetoothUuid.HID)
                    || Utils.arrayContains(remoteDeviceUuids, BluetoothUuid.HOGP);
        }
        if (profile == BluetoothProfile.HID_DEVICE) {
            return mHidDeviceService.getConnectionState(device)
                    == BluetoothProfile.STATE_DISCONNECTED;
        }
        if (profile == BluetoothProfile.PAN) {
            return Utils.arrayContains(remoteDeviceUuids, BluetoothUuid.NAP);
        }
        if (profile == BluetoothProfile.MAP) {
            return mMapService.getConnectionState(device) == BluetoothProfile.STATE_CONNECTED;
        }
        if (profile == BluetoothProfile.PBAP) {
            return mPbapService.getConnectionState(device) == BluetoothProfile.STATE_CONNECTED;
        }
        if (profile == BluetoothProfile.MAP_CLIENT) {
            return true;
        }
        if (profile == BluetoothProfile.PBAP_CLIENT) {
            return Utils.arrayContains(localDeviceUuids, BluetoothUuid.PBAP_PCE)
                    && Utils.arrayContains(remoteDeviceUuids, BluetoothUuid.PBAP_PSE);
        }
        if (profile == BluetoothProfile.HEARING_AID) {
            return Utils.arrayContains(remoteDeviceUuids, BluetoothUuid.HEARING_AID);
        }
        if (profile == BluetoothProfile.SAP) {
            return Utils.arrayContains(remoteDeviceUuids, BluetoothUuid.SAP);
        }
        if (profile == BluetoothProfile.VOLUME_CONTROL) {
            return Utils.arrayContains(remoteDeviceUuids, BluetoothUuid.VOLUME_CONTROL);
        }
        if (profile == BluetoothProfile.CSIP_SET_COORDINATOR) {
            return Utils.arrayContains(remoteDeviceUuids, BluetoothUuid.COORDINATED_SET);
        }
        if (profile == BluetoothProfile.LE_AUDIO) {
            return Utils.arrayContains(remoteDeviceUuids, BluetoothUuid.LE_AUDIO)
                    && isLeAudioAllowed(device);
        }
        if (profile == BluetoothProfile.HAP_CLIENT) {
            return Utils.arrayContains(remoteDeviceUuids, BluetoothUuid.HAS);
        }
        if (profile == BluetoothProfile.LE_AUDIO_BROADCAST_ASSISTANT) {
            return Utils.arrayContains(remoteDeviceUuids, BluetoothUuid.BASS);
        }
        if (profile == BluetoothProfile.BATTERY) {
            return Utils.arrayContains(remoteDeviceUuids, BluetoothUuid.BATTERY);
        }

        Log.e(TAG, "isSupported: Unexpected profile passed in to function: " + profile);
        return false;
    }

    /**
     * Checks if the connectino policy of all profiles are unknown for the given device
     *
     * @param device is the device for which we are checking if the connection policy of
     * all profiles are unknown
     * @return false if one of profile is enabled or disabled, true otherwise
     */
    @RequiresPermission(android.Manifest.permission.BLUETOOTH_PRIVILEGED)
    boolean checkifAllProfilesAreUnknown(BluetoothDevice device) {
        if (mA2dpService != null && mA2dpService.getConnectionPolicy(device)
                != BluetoothProfile.CONNECTION_POLICY_UNKNOWN) {
            return false;
        }
        if (mA2dpSinkService != null && mA2dpSinkService.getConnectionPolicy(device)
                != BluetoothProfile.CONNECTION_POLICY_UNKNOWN) {
            return false;
        }
        if (mHeadsetService != null && mHeadsetService.getConnectionPolicy(device)
                != BluetoothProfile.CONNECTION_POLICY_UNKNOWN) {
            return false;
        }
        if (mHeadsetClientService != null && mHeadsetClientService.getConnectionPolicy(device)
                != BluetoothProfile.CONNECTION_POLICY_UNKNOWN) {
            return false;
        }
        if (mMapClientService != null && mMapClientService.getConnectionPolicy(device)
                != BluetoothProfile.CONNECTION_POLICY_UNKNOWN) {
            return false;
        }
        if (mHidHostService != null && mHidHostService.getConnectionPolicy(device)
                != BluetoothProfile.CONNECTION_POLICY_UNKNOWN) {
            return false;
        }
        if (mPanService != null && mPanService.getConnectionPolicy(device)
                != BluetoothProfile.CONNECTION_POLICY_UNKNOWN) {
            return false;
        }
        if (mPbapClientService != null && mPbapClientService.getConnectionPolicy(device)
                != BluetoothProfile.CONNECTION_POLICY_UNKNOWN) {
            return false;
        }
        if (mHearingAidService != null && mHearingAidService.getConnectionPolicy(device)
                != BluetoothProfile.CONNECTION_POLICY_UNKNOWN) {
            return false;
        }
        if (mHapClientService != null && mHapClientService.getConnectionPolicy(device)
                != BluetoothProfile.CONNECTION_POLICY_UNKNOWN) {
            return false;
        }
        if (mVolumeControlService != null && mVolumeControlService.getConnectionPolicy(device)
                != BluetoothProfile.CONNECTION_POLICY_UNKNOWN) {
            return false;
        }
        if (mCsipSetCoordinatorService != null
                && mCsipSetCoordinatorService.getConnectionPolicy(device)
                        != BluetoothProfile.CONNECTION_POLICY_UNKNOWN) {
            return false;
        }
        if (mLeAudioService != null && mLeAudioService.getConnectionPolicy(device)
                != BluetoothProfile.CONNECTION_POLICY_UNKNOWN) {
            return false;
        }
        if (mBassClientService != null && mBassClientService.getConnectionPolicy(device)
                 != BluetoothProfile.CONNECTION_POLICY_UNKNOWN) {
            return false;
        }
        return true;
    }

    /**
     * Connects only available profiles
     * (those with {@link BluetoothProfile#CONNECTION_POLICY_ALLOWED})
     *
     * @param device is the device with which we are connecting the profiles
     * @return {@link BluetoothStatusCodes#SUCCESS}
     */
    @RequiresPermission(allOf = {
            android.Manifest.permission.BLUETOOTH_PRIVILEGED,
            android.Manifest.permission.MODIFY_PHONE_STATE,
    })
    private int connectEnabledProfiles(BluetoothDevice device) {
        if (mCsipSetCoordinatorService != null
                && isProfileSupported(device, BluetoothProfile.CSIP_SET_COORDINATOR)
                && mCsipSetCoordinatorService.getConnectionPolicy(device)
                        > BluetoothProfile.CONNECTION_POLICY_FORBIDDEN) {
            Log.i(TAG, "connectEnabledProfiles: Connecting Coordinated Set Profile");
            mCsipSetCoordinatorService.connect(device);
        }
        if (mA2dpService != null && isProfileSupported(
                device, BluetoothProfile.A2DP) && mA2dpService.getConnectionPolicy(device)
                > BluetoothProfile.CONNECTION_POLICY_FORBIDDEN) {
            Log.i(TAG, "connectEnabledProfiles: Connecting A2dp");
            mA2dpService.connect(device);
        }
        if (mA2dpSinkService != null && isProfileSupported(
                device, BluetoothProfile.A2DP_SINK) && mA2dpSinkService.getConnectionPolicy(device)
                > BluetoothProfile.CONNECTION_POLICY_FORBIDDEN) {
            Log.i(TAG, "connectEnabledProfiles: Connecting A2dp Sink");
            mA2dpSinkService.connect(device);
        }
        if (mHeadsetService != null && isProfileSupported(
                device, BluetoothProfile.HEADSET) && mHeadsetService.getConnectionPolicy(device)
                > BluetoothProfile.CONNECTION_POLICY_FORBIDDEN) {
            Log.i(TAG, "connectEnabledProfiles: Connecting Headset Profile");
            mHeadsetService.connect(device);
        }
        if (mHeadsetClientService != null && isProfileSupported(
                device, BluetoothProfile.HEADSET_CLIENT)
                && mHeadsetClientService.getConnectionPolicy(device)
                > BluetoothProfile.CONNECTION_POLICY_FORBIDDEN) {
            Log.i(TAG, "connectEnabledProfiles: Connecting HFP");
            mHeadsetClientService.connect(device);
        }
        if (mMapClientService != null && isProfileSupported(
                device, BluetoothProfile.MAP_CLIENT)
                && mMapClientService.getConnectionPolicy(device)
                > BluetoothProfile.CONNECTION_POLICY_FORBIDDEN) {
            Log.i(TAG, "connectEnabledProfiles: Connecting MAP");
            mMapClientService.connect(device);
        }
        if (mHidHostService != null && isProfileSupported(
                device, BluetoothProfile.HID_HOST) && mHidHostService.getConnectionPolicy(device)
                > BluetoothProfile.CONNECTION_POLICY_FORBIDDEN) {
            Log.i(TAG, "connectEnabledProfiles: Connecting Hid Host Profile");
            mHidHostService.connect(device);
        }
        if (mPanService != null && isProfileSupported(
                device, BluetoothProfile.PAN) && mPanService.getConnectionPolicy(device)
                > BluetoothProfile.CONNECTION_POLICY_FORBIDDEN) {
            Log.i(TAG, "connectEnabledProfiles: Connecting Pan Profile");
            mPanService.connect(device);
        }
        if (mPbapClientService != null && isProfileSupported(
                device, BluetoothProfile.PBAP_CLIENT)
                && mPbapClientService.getConnectionPolicy(device)
                > BluetoothProfile.CONNECTION_POLICY_FORBIDDEN) {
            Log.i(TAG, "connectEnabledProfiles: Connecting Pbap");
            mPbapClientService.connect(device);
        }
        if (mHearingAidService != null && isProfileSupported(
                device, BluetoothProfile.HEARING_AID)
                && mHearingAidService.getConnectionPolicy(device)
                > BluetoothProfile.CONNECTION_POLICY_FORBIDDEN) {
            Log.i(TAG, "connectEnabledProfiles: Connecting Hearing Aid Profile");
            mHearingAidService.connect(device);
        }
        if (mHapClientService != null && isProfileSupported(
                device, BluetoothProfile.HAP_CLIENT)
                && mHapClientService.getConnectionPolicy(device)
                > BluetoothProfile.CONNECTION_POLICY_FORBIDDEN) {
            Log.i(TAG, "connectEnabledProfiles: Connecting HAS Profile");
            mHapClientService.connect(device);
        }
        if (mVolumeControlService != null && isProfileSupported(
                device, BluetoothProfile.VOLUME_CONTROL)
                && mVolumeControlService.getConnectionPolicy(device)
                > BluetoothProfile.CONNECTION_POLICY_FORBIDDEN) {
            Log.i(TAG, "connectEnabledProfiles: Connecting Volume Control Profile");
            mVolumeControlService.connect(device);
        }
        if (mLeAudioService != null && isProfileSupported(
                device, BluetoothProfile.LE_AUDIO)
                && mLeAudioService.getConnectionPolicy(device)
                        > BluetoothProfile.CONNECTION_POLICY_FORBIDDEN) {
            Log.i(TAG, "connectEnabledProfiles: Connecting LeAudio profile (BAP)");
            mLeAudioService.connect(device);
        }
        if (mBassClientService != null && isProfileSupported(
                device, BluetoothProfile.LE_AUDIO_BROADCAST_ASSISTANT)
                && mBassClientService.getConnectionPolicy(device)
                        > BluetoothProfile.CONNECTION_POLICY_FORBIDDEN) {
            Log.i(TAG, "connectEnabledProfiles: Connecting LE Broadcast Assistant Profile");
            mBassClientService.connect(device);
        }
        if (mBatteryService != null
                && isProfileSupported(
                device, BluetoothProfile.BATTERY)
                && mBatteryService.getConnectionPolicy(device)
                        > BluetoothProfile.CONNECTION_POLICY_FORBIDDEN) {
            Log.i(TAG, "connectEnabledProfiles: Connecting Battery Service");
            mBatteryService.connect(device);
        }
        return BluetoothStatusCodes.SUCCESS;
    }

    /**
     * Verifies that all bluetooth profile services are running
     *
     * @return true if all bluetooth profile services running, false otherwise
     */
    private boolean profileServicesRunning() {
        if (mRegisteredProfiles.size() == Config.getSupportedProfiles().length
                && mRegisteredProfiles.size() == mRunningProfiles.size()) {
            return true;
        }

        Log.e(TAG, "profileServicesRunning: One or more supported services not running");
        return false;
    }

    /**
     * Initializes all the profile services fields
     */
    private void initProfileServices() {
        Log.i(TAG, "initProfileServices: Initializing all bluetooth profile services");
        mA2dpService = A2dpService.getA2dpService();
        mA2dpSinkService = A2dpSinkService.getA2dpSinkService();
        mHeadsetService = HeadsetService.getHeadsetService();
        mHeadsetClientService = HeadsetClientService.getHeadsetClientService();
        mMapService = BluetoothMapService.getBluetoothMapService();
        mMapClientService = MapClientService.getMapClientService();
        mHidDeviceService = HidDeviceService.getHidDeviceService();
        mHidHostService = HidHostService.getHidHostService();
        mPanService = PanService.getPanService();
        mPbapService = BluetoothPbapService.getBluetoothPbapService();
        mPbapClientService = PbapClientService.getPbapClientService();
        mHearingAidService = HearingAidService.getHearingAidService();
        mHapClientService = HapClientService.getHapClientService();
        mSapService = SapService.getSapService();
        mVolumeControlService = VolumeControlService.getVolumeControlService();
        mCsipSetCoordinatorService = CsipSetCoordinatorService.getCsipSetCoordinatorService();
        mLeAudioService = LeAudioService.getLeAudioService();
        mBassClientService = BassClientService.getBassClientService();
        mBatteryService = BatteryService.getBatteryService();
    }

    @BluetoothAdapter.RfcommListenerResult
    @RequiresPermission(android.Manifest.permission.BLUETOOTH_CONNECT)
    private int startRfcommListener(
            String name,
            ParcelUuid uuid,
            PendingIntent pendingIntent,
            AttributionSource attributionSource) {
        if (mBluetoothServerSockets.containsKey(uuid.getUuid())) {
            Log.d(TAG, String.format(
                        "Cannot start RFCOMM listener: UUID %s already in use.", uuid.getUuid()));
            return BluetoothStatusCodes.RFCOMM_LISTENER_START_FAILED_UUID_IN_USE;
        }

        try {
            startRfcommListenerInternal(name, uuid.getUuid(), pendingIntent, attributionSource);
        } catch (IOException e) {
            return BluetoothStatusCodes.RFCOMM_LISTENER_FAILED_TO_CREATE_SERVER_SOCKET;
        }

        return BluetoothStatusCodes.SUCCESS;
    }

    @BluetoothAdapter.RfcommListenerResult
    @VisibleForTesting
    int stopRfcommListener(ParcelUuid uuid, AttributionSource attributionSource) {
        RfcommListenerData listenerData = mBluetoothServerSockets.get(uuid.getUuid());

        if (listenerData == null) {
            Log.d(TAG, String.format(
                        "Cannot stop RFCOMM listener: UUID %s is not registered.", uuid.getUuid()));
            return BluetoothStatusCodes.RFCOMM_LISTENER_OPERATION_FAILED_NO_MATCHING_SERVICE_RECORD;
        }

        if (attributionSource.getUid() != listenerData.mAttributionSource.getUid()) {
            return BluetoothStatusCodes.RFCOMM_LISTENER_OPERATION_FAILED_DIFFERENT_APP;
        }

        // Remove the entry so that it does not try and restart the server socket.
        mBluetoothServerSockets.remove(uuid.getUuid());

        return listenerData.closeServerAndPendingSockets(mHandler);
    }

    @VisibleForTesting
    IncomingRfcommSocketInfo retrievePendingSocketForServiceRecord(
            ParcelUuid uuid, AttributionSource attributionSource) {
        IncomingRfcommSocketInfo socketInfo = new IncomingRfcommSocketInfo();

        RfcommListenerData listenerData = mBluetoothServerSockets.get(uuid.getUuid());

        if (listenerData == null) {
            socketInfo.status =
                    BluetoothStatusCodes
                            .RFCOMM_LISTENER_OPERATION_FAILED_NO_MATCHING_SERVICE_RECORD;
            return socketInfo;
        }

        if (attributionSource.getUid() != listenerData.mAttributionSource.getUid()) {
            socketInfo.status = BluetoothStatusCodes.RFCOMM_LISTENER_OPERATION_FAILED_DIFFERENT_APP;
            return socketInfo;
        }

        BluetoothSocket socket = listenerData.mPendingSockets.poll();

        if (socket == null) {
            socketInfo.status = BluetoothStatusCodes.RFCOMM_LISTENER_NO_SOCKET_AVAILABLE;
            return socketInfo;
        }

        mHandler.removeCallbacksAndMessages(socket);

        socketInfo.bluetoothDevice = socket.getRemoteDevice();
        socketInfo.pfd = socket.getParcelFileDescriptor();
        socketInfo.status = BluetoothStatusCodes.SUCCESS;

        return socketInfo;
    }

    @RequiresPermission(android.Manifest.permission.BLUETOOTH_CONNECT)
    private void handleIncomingRfcommConnections(UUID uuid) {
        RfcommListenerData listenerData = mBluetoothServerSockets.get(uuid);
        for (;;) {
            BluetoothSocket socket;
            try {
                socket = listenerData.mServerSocket.accept();
            } catch (IOException e) {
                if (mBluetoothServerSockets.containsKey(uuid)) {
                    // The uuid still being in the map indicates that the accept failure is
                    // unexpected. Try and restart the listener.
                    Log.e(TAG, "Failed to accept socket on " + listenerData.mServerSocket, e);
                    restartRfcommListener(listenerData, uuid);
                }
                return;
            }

            listenerData.mPendingSockets.add(socket);
            try {
                listenerData.mPendingIntent.send();
            } catch (PendingIntent.CanceledException e) {
                Log.e(TAG, "PendingIntent for RFCOMM socket notifications cancelled.", e);
                // The pending intent was cancelled, close the server as there is no longer any way
                // to notify the app that registered the listener.
                listenerData.closeServerAndPendingSockets(mHandler);
                mBluetoothServerSockets.remove(uuid);
                return;
            }
            mHandler.postDelayed(
                    () -> pendingSocketTimeoutRunnable(listenerData, socket),
                    socket,
                    PENDING_SOCKET_HANDOFF_TIMEOUT.toMillis());
        }
    }

    // Tries to restart the rfcomm listener for the given UUID
    @RequiresPermission(android.Manifest.permission.BLUETOOTH_CONNECT)
    private void restartRfcommListener(RfcommListenerData listenerData, UUID uuid) {
        listenerData.closeServerAndPendingSockets(mHandler);
        try {
            startRfcommListenerInternal(
                    listenerData.mName,
                    uuid,
                    listenerData.mPendingIntent,
                    listenerData.mAttributionSource);
        } catch (IOException e) {
            Log.e(TAG, "Failed to recreate rfcomm server socket", e);

            mBluetoothServerSockets.remove(uuid);
        }
    }

    private void pendingSocketTimeoutRunnable(
            RfcommListenerData listenerData, BluetoothSocket socket) {
        boolean socketFound = listenerData.mPendingSockets.remove(socket);
        if (socketFound) {
            try {
                socket.close();
            } catch (IOException e) {
                Log.e(TAG, "Failed to close bt socket", e);
                // We don't care if closing the socket failed, just continue on.
            }
        }
    }

    @RequiresPermission(android.Manifest.permission.BLUETOOTH_CONNECT)
    private void startRfcommListenerInternal(
            String name, UUID uuid, PendingIntent intent, AttributionSource attributionSource)
            throws IOException {
        BluetoothServerSocket bluetoothServerSocket =
                mAdapter.listenUsingRfcommWithServiceRecord(name, uuid);

        RfcommListenerData listenerData =
                new RfcommListenerData(bluetoothServerSocket, name, intent, attributionSource);

        mBluetoothServerSockets.put(uuid, listenerData);

        mSocketServersExecutor.execute(() -> handleIncomingRfcommConnections(uuid));
    }

    private void stopRfcommServerSockets() {
        Iterator<Map.Entry<UUID, RfcommListenerData>> socketsIterator =
                mBluetoothServerSockets.entrySet().iterator();
        while (socketsIterator.hasNext()) {
            socketsIterator.next().getValue().closeServerAndPendingSockets(mHandler);
            socketsIterator.remove();
        }
    }

    private static class RfcommListenerData {
        final BluetoothServerSocket mServerSocket;
        // Service record name
        final String mName;
        // The Intent which contains the Service info to which the incoming socket connections are
        // handed off to.
        final PendingIntent mPendingIntent;
        // AttributionSource for the requester of the RFCOMM listener
        final AttributionSource mAttributionSource;
        // Contains the connected sockets which are pending transfer to the app which requested the
        // listener.
        final ConcurrentLinkedQueue<BluetoothSocket> mPendingSockets =
                new ConcurrentLinkedQueue<>();

        RfcommListenerData(
                BluetoothServerSocket serverSocket,
                String name,
                PendingIntent pendingIntent,
                AttributionSource attributionSource) {
            mServerSocket = serverSocket;
            mName = name;
            mPendingIntent = pendingIntent;
            mAttributionSource = attributionSource;
        }

        int closeServerAndPendingSockets(Handler handler) {
            int result = BluetoothStatusCodes.SUCCESS;
            try {
                mServerSocket.close();
            } catch (IOException e) {
                Log.e(TAG, "Failed to call close on rfcomm server socket", e);
                result = BluetoothStatusCodes.RFCOMM_LISTENER_FAILED_TO_CLOSE_SERVER_SOCKET;
            }
            mPendingSockets.forEach(
                    pendingSocket -> {
                        handler.removeCallbacksAndMessages(pendingSocket);
                        try {
                            pendingSocket.close();
                        } catch (IOException e) {
                            Log.e(TAG, "Failed to close socket", e);
                        }
                    });
            mPendingSockets.clear();

            return result;
        }
    }

    @VisibleForTesting
    boolean isAvailable() {
        return !mCleaningUp;
    }

    /**
     *  Get an metadata of given device and key
     *
     *  @param device Bluetooth device
     *  @param key Metadata key
     *  @param value Metadata value
     *  @return if metadata is set successfully
     */
    public boolean setMetadata(BluetoothDevice device, int key, byte[] value) {
        if (value == null || value.length > BluetoothDevice.METADATA_MAX_LENGTH) {
            return false;
        }
        return mDatabaseManager.setCustomMeta(device, key, value);
    }

    /**
     *  Get an metadata of given device and key
     *
     *  @param device Bluetooth device
     *  @param key Metadata key
     *  @return value of given device and key combination
     */
    public byte[] getMetadata(BluetoothDevice device, int key) {
        return mDatabaseManager.getCustomMeta(device, key);
    }

    /**
     * Handlers for incoming service calls
     */
    private AdapterServiceBinder mBinder;

    /**
     * The Binder implementation must be declared to be a static class, with
     * the AdapterService instance passed in the constructor. Furthermore,
     * when the AdapterService shuts down, the reference to the AdapterService
     * must be explicitly removed.
     *
     * Otherwise, a memory leak can occur from repeated starting/stopping the
     * service...Please refer to android.os.Binder for further details on
     * why an inner instance class should be avoided.
     *
     */
    @VisibleForTesting
    public static class AdapterServiceBinder extends IBluetooth.Stub {
        private AdapterService mService;

        AdapterServiceBinder(AdapterService svc) {
            mService = svc;
            mService.invalidateBluetoothGetStateCache();
            BluetoothAdapter.getDefaultAdapter().disableBluetoothGetStateCache();
        }

        public void cleanup() {
            mService = null;
        }

        public AdapterService getService() {
            if (mService != null && mService.isAvailable()) {
                return mService;
            }
            return null;
        }

        @Override
        public void getState(SynchronousResultReceiver receiver) {
            try {
                receiver.send(getState());
            } catch (RuntimeException e) {
                receiver.propagateException(e);
            }
        }
        private int getState() {
            // don't check caller, may be called from system UI
            AdapterService service = getService();
            if (service == null) {
                return BluetoothAdapter.STATE_OFF;
            }

            return service.getState();
        }

        @Override
        public void enable(boolean quietMode, AttributionSource source,
                SynchronousResultReceiver receiver) {
            try {
                receiver.send(enable(quietMode, source));
            } catch (RuntimeException e) {
                receiver.propagateException(e);
            }
        }
        @RequiresPermission(value = android.Manifest.permission.BLUETOOTH_CONNECT,
                anyOf = {
                    android.Manifest.permission.INTERACT_ACROSS_USERS,
                    android.Manifest.permission.MANAGE_USERS,
        })
        private boolean enable(boolean quietMode, AttributionSource attributionSource) {
            AdapterService service = getService();
            if (service == null || !callerIsSystemOrActiveOrManagedUser(service, TAG, "enable")
                    || !Utils.checkConnectPermissionForDataDelivery(
                            service, attributionSource, "AdapterService enable")) {
                return false;
            }

            return service.enable(quietMode);
        }

        @Override
        public void disable(AttributionSource source, SynchronousResultReceiver receiver) {
            try {
                receiver.send(disable(source));
            } catch (RuntimeException e) {
                receiver.propagateException(e);
            }
        }
        @RequiresPermission(android.Manifest.permission.BLUETOOTH_CONNECT)
        private boolean disable(AttributionSource attributionSource) {
            AdapterService service = getService();
            if (service == null || !callerIsSystemOrActiveOrManagedUser(service, TAG, "disable")
                    || !Utils.checkConnectPermissionForDataDelivery(
                            service, attributionSource, "AdapterService disable")) {
                return false;
            }

            return service.disable();
        }

        @Override
        public void getAddress(AttributionSource source,
                SynchronousResultReceiver receiver) {
            try {
                receiver.send(getAddress(source));
            } catch (RuntimeException e) {
                receiver.propagateException(e);
            }
        }
        @RequiresPermission(allOf = {
                android.Manifest.permission.BLUETOOTH_CONNECT,
                android.Manifest.permission.LOCAL_MAC_ADDRESS,
        })
        private String getAddress(AttributionSource attributionSource) {
            AdapterService service = getService();
            if (service == null || !callerIsSystemOrActiveOrManagedUser(service, TAG, "getAddress")
                    || !Utils.checkConnectPermissionForDataDelivery(
                            service, attributionSource, "AdapterService getAddress")) {
                return null;
            }

            enforceLocalMacAddressPermission(service);

            return Utils.getAddressStringFromByte(service.mAdapterProperties.getAddress());
        }

        @Override
        public boolean isLogRedactionEnabled() {
            AdapterService service = getService();
            if (service == null) {
                // by default return true
                return true;
            }
            return service.isLogRedactionEnabled();
        }

        @Override
        public void getUuids(AttributionSource source, SynchronousResultReceiver receiver) {
            try {
                receiver.send(getUuids(source));
            } catch (RuntimeException e) {
                receiver.propagateException(e);
            }
        }
        @RequiresPermission(android.Manifest.permission.BLUETOOTH_CONNECT)
        private List<ParcelUuid> getUuids(AttributionSource attributionSource) {
            AdapterService service = getService();
            if (service == null || !callerIsSystemOrActiveOrManagedUser(service, TAG, "getUuids")
                    || !Utils.checkConnectPermissionForDataDelivery(
                            service, attributionSource, "AdapterService getUuids")) {
                return new ArrayList<>();
            }

            ParcelUuid[] parcels = service.mAdapterProperties.getUuids();
            if (parcels == null) {
                parcels = new ParcelUuid[0];
            }
            return Arrays.asList(parcels);
        }

        @Override
        public void getIdentityAddress(String address, SynchronousResultReceiver receiver) {
            try {
                receiver.send(getIdentityAddress(address));
            } catch (RuntimeException e) {
                receiver.propagateException(e);
            }
        }
        public String getIdentityAddress(String address) {
            AdapterService service = getService();
            if (service == null
                    || !callerIsSystemOrActiveOrManagedUser(service, TAG, "getIdentityAddress")
                    || !Utils.checkConnectPermissionForDataDelivery(
                            service, Utils.getCallingAttributionSource(mService),
                                "AdapterService getIdentityAddress")) {
                return null;
            }
            enforceBluetoothPrivilegedPermission(service);
            return service.getIdentityAddress(address);
        }

        @Override
        public void getName(AttributionSource source, SynchronousResultReceiver receiver) {
            try {
                receiver.send(getName(source));
            } catch (RuntimeException e) {
                receiver.propagateException(e);
            }
        }
        @RequiresPermission(android.Manifest.permission.BLUETOOTH_CONNECT)
        private String getName(AttributionSource attributionSource) {
            AdapterService service = getService();
            if (service == null || !callerIsSystemOrActiveOrManagedUser(service, TAG, "getName")
                    || !Utils.checkConnectPermissionForDataDelivery(
                            service, attributionSource, "AdapterService getName")) {
                return null;
            }

            return service.getName();
        }

        @Override
        public void getNameLengthForAdvertise(AttributionSource source,
                SynchronousResultReceiver receiver) {
            try {
                receiver.send(getNameLengthForAdvertise(source));
            } catch (RuntimeException e) {
                receiver.propagateException(e);
            }
        }
        @RequiresPermission(android.Manifest.permission.BLUETOOTH_ADVERTISE)
        private int getNameLengthForAdvertise(AttributionSource attributionSource) {
            AdapterService service = getService();
            if (service == null
                    || !callerIsSystemOrActiveOrManagedUser(service,
                            TAG, "getNameLengthForAdvertise")
                    || !Utils.checkAdvertisePermissionForDataDelivery(
                            service, attributionSource, TAG)) {
                return -1;
            }

            return service.getNameLengthForAdvertise();
        }

        @Override
        public void setName(String name, AttributionSource source,
                SynchronousResultReceiver receiver) {
            try {
                receiver.send(setName(name, source));
            } catch (RuntimeException e) {
                receiver.propagateException(e);
            }
        }
        @RequiresPermission(android.Manifest.permission.BLUETOOTH_CONNECT)
        private boolean setName(String name, AttributionSource attributionSource) {
            AdapterService service = getService();
            if (service == null || !callerIsSystemOrActiveOrManagedUser(service, TAG, "setName")
                    || !Utils.checkConnectPermissionForDataDelivery(
                            service, attributionSource, "AdapterService setName")) {
                return false;
            }

            return service.mAdapterProperties.setName(name);
        }

        @Override
        public void getIoCapability(AttributionSource source, SynchronousResultReceiver receiver) {
            try {
                receiver.send(getIoCapability(source));
            } catch (RuntimeException e) {
                receiver.propagateException(e);
            }
        }
        @RequiresPermission(android.Manifest.permission.BLUETOOTH_CONNECT)
        private int getIoCapability(AttributionSource attributionSource) {
            AdapterService service = getService();
            if (service == null
                    || !callerIsSystemOrActiveOrManagedUser(service, TAG, "getIoCapability")
                    || !Utils.checkConnectPermissionForDataDelivery(
                            service, attributionSource, "AdapterService getIoCapability")) {
                return BluetoothAdapter.IO_CAPABILITY_UNKNOWN;
            }

            return service.mAdapterProperties.getIoCapability();
        }

        @Override
        public void setIoCapability(int capability, AttributionSource source,
                SynchronousResultReceiver receiver) {
            try {
                receiver.send(setIoCapability(capability, source));
            } catch (RuntimeException e) {
                receiver.propagateException(e);
            }
        }
        @RequiresPermission(allOf = {
                android.Manifest.permission.BLUETOOTH_CONNECT,
                android.Manifest.permission.BLUETOOTH_PRIVILEGED,
        })
        private boolean setIoCapability(int capability, AttributionSource source) {
            AdapterService service = getService();
            if (service == null
                    || !callerIsSystemOrActiveOrManagedUser(service, TAG, "setIoCapability")
                    || !Utils.checkConnectPermissionForDataDelivery(service, source, TAG)) {
                return false;
            }

            enforceBluetoothPrivilegedPermission(service);

            if (!isValidIoCapability(capability)) {
              return false;
            }

            return service.mAdapterProperties.setIoCapability(capability);
        }

        @Override
        public void getScanMode(AttributionSource source, SynchronousResultReceiver receiver) {
            try {
                receiver.send(getScanMode(source));
            } catch (RuntimeException e) {
                receiver.propagateException(e);
            }
        }
        @VisibleForTesting
        @RequiresPermission(android.Manifest.permission.BLUETOOTH_SCAN)
        int getScanMode(AttributionSource attributionSource) {
            AdapterService service = getService();
            if (service == null || !callerIsSystemOrActiveOrManagedUser(service, TAG, "getScanMode")
                    || !Utils.checkScanPermissionForDataDelivery(
                            service, attributionSource, "AdapterService getScanMode")) {
                return BluetoothAdapter.SCAN_MODE_NONE;
            }

            return service.mAdapterProperties.getScanMode();
        }

        @Override
        public void setScanMode(int mode, AttributionSource source,
                SynchronousResultReceiver receiver) {
            try {
                receiver.send(setScanMode(mode, source));
            } catch (RuntimeException e) {
                receiver.propagateException(e);
            }
        }
        @RequiresPermission(android.Manifest.permission.BLUETOOTH_SCAN)
        private int setScanMode(int mode, AttributionSource attributionSource) {
            AdapterService service = getService();
            if (service == null
                    || !callerIsSystemOrActiveOrManagedUser(service, TAG, "setScanMode")
                    || !Utils.checkScanPermissionForDataDelivery(
                            service, attributionSource, "AdapterService setScanMode")) {
                return BluetoothStatusCodes.ERROR_MISSING_BLUETOOTH_SCAN_PERMISSION;
            }
            enforceBluetoothPrivilegedPermission(service);

            return service.mAdapterProperties.setScanMode(mode)
                    ? BluetoothStatusCodes.SUCCESS : BluetoothStatusCodes.ERROR_UNKNOWN;
        }

        @Override
        public void getDiscoverableTimeout(AttributionSource source,
                SynchronousResultReceiver receiver) {
            try {
                receiver.send(getDiscoverableTimeout(source));
            } catch (RuntimeException e) {
                receiver.propagateException(e);
            }
        }
        @RequiresPermission(android.Manifest.permission.BLUETOOTH_SCAN)
        private long getDiscoverableTimeout(AttributionSource attributionSource) {
            AdapterService service = getService();
            if (service == null
                    || !callerIsSystemOrActiveOrManagedUser(service, TAG, "getDiscoverableTimeout")
                    || !Utils.checkScanPermissionForDataDelivery(
                            service, attributionSource, "AdapterService getDiscoverableTimeout")) {
                return -1;
            }

            return service.mAdapterProperties.getDiscoverableTimeout();
        }

        @Override
        public void setDiscoverableTimeout(long timeout, AttributionSource source,
                SynchronousResultReceiver receiver) {
            try {
                receiver.send(setDiscoverableTimeout(timeout, source));
            } catch (RuntimeException e) {
                receiver.propagateException(e);
            }
        }
        @RequiresPermission(android.Manifest.permission.BLUETOOTH_SCAN)
        private int setDiscoverableTimeout(long timeout, AttributionSource attributionSource) {
            AdapterService service = getService();
            if (service == null
                    || !callerIsSystemOrActiveOrManagedUser(service, TAG, "setDiscoverableTimeout")
                    || !Utils.checkScanPermissionForDataDelivery(
                            service, attributionSource, "AdapterService setDiscoverableTimeout")) {
                return BluetoothStatusCodes.ERROR_MISSING_BLUETOOTH_SCAN_PERMISSION;
            }
            enforceBluetoothPrivilegedPermission(service);

            return service.mAdapterProperties.setDiscoverableTimeout((int) timeout)
                    ? BluetoothStatusCodes.SUCCESS : BluetoothStatusCodes.ERROR_UNKNOWN;
        }

        @Override
        public void startDiscovery(AttributionSource source, SynchronousResultReceiver receiver) {
            try {
                receiver.send(startDiscovery(source));
            } catch (RuntimeException e) {
                receiver.propagateException(e);
            }
        }
        @RequiresPermission(android.Manifest.permission.BLUETOOTH_SCAN)
        private boolean startDiscovery(AttributionSource attributionSource) {
            AdapterService service = getService();
            if (service == null
                    || !callerIsSystemOrActiveOrManagedUser(service, TAG, "startDiscovery")) {
                return false;
            }

            if (!Utils.checkScanPermissionForDataDelivery(
                    service, attributionSource, "Starting discovery.")) {
                return false;
            }

            return service.startDiscovery(attributionSource);
        }

        @Override
        public void cancelDiscovery(AttributionSource source, SynchronousResultReceiver receiver) {
            try {
                receiver.send(cancelDiscovery(source));
            } catch (RuntimeException e) {
                receiver.propagateException(e);
            }
        }
        @RequiresPermission(android.Manifest.permission.BLUETOOTH_SCAN)
        private boolean cancelDiscovery(AttributionSource attributionSource) {
            AdapterService service = getService();
            if (service == null
                    || !callerIsSystemOrActiveOrManagedUser(service, TAG, "cancelDiscovery")
                    || !Utils.checkScanPermissionForDataDelivery(
                            service, attributionSource, "AdapterService cancelDiscovery")) {
                return false;
            }

            service.debugLog("cancelDiscovery");
            return service.cancelDiscoveryNative();
        }

        @Override
        public void isDiscovering(AttributionSource source, SynchronousResultReceiver receiver) {
            try {
                receiver.send(isDiscovering(source));
            } catch (RuntimeException e) {
                receiver.propagateException(e);
            }
        }
        @RequiresPermission(android.Manifest.permission.BLUETOOTH_SCAN)
        private boolean isDiscovering(AttributionSource attributionSource) {
            AdapterService service = getService();
            if (service == null
                    || !callerIsSystemOrActiveOrManagedUser(service, TAG, "isDiscovering")
                    || !Utils.checkScanPermissionForDataDelivery(
                            service, attributionSource, "AdapterService isDiscovering")) {
                return false;
            }

            return service.mAdapterProperties.isDiscovering();
        }

        @Override
        public void getDiscoveryEndMillis(AttributionSource source,
                SynchronousResultReceiver receiver) {
            try {
                receiver.send(getDiscoveryEndMillis(source));
            } catch (RuntimeException e) {
                receiver.propagateException(e);
            }
        }
        @RequiresPermission(allOf = {
                android.Manifest.permission.BLUETOOTH_CONNECT,
                android.Manifest.permission.BLUETOOTH_PRIVILEGED,
        })
        private long getDiscoveryEndMillis(AttributionSource source) {
            AdapterService service = getService();
            if (service == null
                    || !callerIsSystemOrActiveOrManagedUser(service, TAG, "getDiscoveryEndMillis")
                    || !Utils.checkConnectPermissionForDataDelivery(service, source, TAG)) {
                return -1;
            }

            enforceBluetoothPrivilegedPermission(service);

            return service.mAdapterProperties.discoveryEndMillis();
        }

        @Override
        public void getMostRecentlyConnectedDevices(AttributionSource source,
                SynchronousResultReceiver receiver) {
            try {
                receiver.send(getMostRecentlyConnectedDevices(source));
            } catch (RuntimeException e) {
                receiver.propagateException(e);
            }
        }
        @RequiresPermission(allOf = {
                android.Manifest.permission.BLUETOOTH_CONNECT,
                android.Manifest.permission.BLUETOOTH_PRIVILEGED,
        })
        private List<BluetoothDevice> getMostRecentlyConnectedDevices(
                AttributionSource attributionSource) {
            // don't check caller, may be called from system UI
            AdapterService service = getService();
            if (service == null || !Utils.checkConnectPermissionForDataDelivery(
                    service, attributionSource, "AdapterService getMostRecentlyConnectedDevices")) {
                return new ArrayList<>();
            }

            enforceBluetoothPrivilegedPermission(service);

            return service.mDatabaseManager.getMostRecentlyConnectedDevices();
        }

        @Override
        public void getBondedDevices(AttributionSource source, SynchronousResultReceiver receiver) {
            try {
                receiver.send(getBondedDevices(source));
            } catch (RuntimeException e) {
                receiver.propagateException(e);
            }
        }
        @RequiresPermission(android.Manifest.permission.BLUETOOTH_CONNECT)
        private List<BluetoothDevice> getBondedDevices(AttributionSource attributionSource) {
            // don't check caller, may be called from system UI
            AdapterService service = getService();
            if (service == null || !Utils.checkConnectPermissionForDataDelivery(
                    service, attributionSource, "AdapterService getBondedDevices")) {
                return new ArrayList<>();
            }

            return Arrays.asList(service.getBondedDevices());
        }

        @Override
        public void getAdapterConnectionState(SynchronousResultReceiver receiver) {
            try {
                receiver.send(getAdapterConnectionState());
            } catch (RuntimeException e) {
                receiver.propagateException(e);
            }
        }
        private int getAdapterConnectionState() {
            // don't check caller, may be called from system UI
            AdapterService service = getService();
            if (service == null) {
                return BluetoothAdapter.STATE_DISCONNECTED;
            }

            return service.mAdapterProperties.getConnectionState();
        }

        /**
         * This method has an associated binder cache.  The invalidation
         * methods must be changed if the logic behind this method changes.
         */
        @Override
        public void getProfileConnectionState(int profile, AttributionSource source,
                SynchronousResultReceiver receiver) {
            try {
                receiver.send(getProfileConnectionState(profile, source));
            } catch (RuntimeException e) {
                receiver.propagateException(e);
            }
        }
        @RequiresPermission(android.Manifest.permission.BLUETOOTH_CONNECT)
        private int getProfileConnectionState(int profile, AttributionSource source) {
            AdapterService service = getService();
            boolean checkConnect = false;
            final int callingUid = Binder.getCallingUid();
            final long token = Binder.clearCallingIdentity();
            try {
                checkConnect =
                        CompatChanges.isChangeEnabled(ENFORCE_CONNECT, callingUid);
            } finally {
                Binder.restoreCallingIdentity(token);
            }
            if (service == null
                    || !callerIsSystemOrActiveOrManagedUser(
                            service, TAG, "getProfileConnectionState")
                    || (checkConnect && !Utils.checkConnectPermissionForDataDelivery(
                            service, source, "AdapterService getProfileConnectionState"))) {
                return BluetoothProfile.STATE_DISCONNECTED;
            }

            return service.mAdapterProperties.getProfileConnectionState(profile);
        }

        @Override
        public void createBond(BluetoothDevice device, int transport, OobData remoteP192Data,
                OobData remoteP256Data, AttributionSource source,
                SynchronousResultReceiver receiver) {
            try {
                receiver.send(createBond(device, transport, remoteP192Data, remoteP256Data,
                            source));
            } catch (RuntimeException e) {
                receiver.propagateException(e);
            }
        }
        @RequiresPermission(android.Manifest.permission.BLUETOOTH_CONNECT)
        private boolean createBond(BluetoothDevice device, int transport, OobData remoteP192Data,
                OobData remoteP256Data, AttributionSource attributionSource) {
            AdapterService service = getService();
            if (service == null || !callerIsSystemOrActiveOrManagedUser(service, TAG, "createBond")
                    || !Utils.checkConnectPermissionForDataDelivery(
                            service, attributionSource, "AdapterService createBond")) {
                return false;
            }

            // This conditional is required to satisfy permission dependencies
            // since createBond calls createBondOutOfBand with null value passed as data.
            // BluetoothDevice#createBond requires BLUETOOTH_ADMIN only.
            service.enforceBluetoothPrivilegedPermissionIfNeeded(remoteP192Data, remoteP256Data);

            return service.createBond(device, transport, remoteP192Data, remoteP256Data,
                    attributionSource.getPackageName());
        }

        @Override
        public void cancelBondProcess(BluetoothDevice device, AttributionSource source,
                SynchronousResultReceiver receiver) {
            try {
                receiver.send(cancelBondProcess(device, source));
            } catch (RuntimeException e) {
                receiver.propagateException(e);
            }
        }
        @RequiresPermission(allOf = {
                android.Manifest.permission.BLUETOOTH_CONNECT,
                android.Manifest.permission.BLUETOOTH_PRIVILEGED,
        })
        private boolean cancelBondProcess(
                BluetoothDevice device, AttributionSource attributionSource) {
            AdapterService service = getService();
            if (service == null
                    || !callerIsSystemOrActiveOrManagedUser(service, TAG, "cancelBondProcess")
                    || !Utils.checkConnectPermissionForDataDelivery(
                            service, attributionSource, "AdapterService cancelBondProcess")) {
                return false;
            }

            enforceBluetoothPrivilegedPermission(service);

            DeviceProperties deviceProp = service.mRemoteDevices.getDeviceProperties(device);
            if (deviceProp != null) {
                deviceProp.setBondingInitiatedLocally(false);
            }

            return service.cancelBondNative(getBytesFromAddress(device.getAddress()));
        }

        @Override
        public void removeBond(BluetoothDevice device, AttributionSource source,
                SynchronousResultReceiver receiver) {
            try {
                receiver.send(removeBond(device, source));
            } catch (RuntimeException e) {
                receiver.propagateException(e);
            }
        }
        @RequiresPermission(android.Manifest.permission.BLUETOOTH_CONNECT)
        private boolean removeBond(BluetoothDevice device, AttributionSource attributionSource) {
            AdapterService service = getService();
            if (service == null
                    || !callerIsSystemOrActiveOrManagedUser(service, TAG, "removeBond")
                    || !Utils.checkConnectPermissionForDataDelivery(
                            service, attributionSource, "AdapterService removeBond")) {
                return false;
            }

            DeviceProperties deviceProp = service.mRemoteDevices.getDeviceProperties(device);
            if (deviceProp == null || deviceProp.getBondState() != BluetoothDevice.BOND_BONDED) {
                return false;
            }
            service.mBondAttemptCallerInfo.remove(device.getAddress());
            deviceProp.setBondingInitiatedLocally(false);

            Message msg = service.mBondStateMachine.obtainMessage(BondStateMachine.REMOVE_BOND);
            msg.obj = device;
            service.mBondStateMachine.sendMessage(msg);
            return true;
        }

        @Override
        public void getBondState(BluetoothDevice device, AttributionSource source,
                SynchronousResultReceiver receiver) {
            try {
                receiver.send(getBondState(device, source));
            } catch (RuntimeException e) {
                receiver.propagateException(e);
            }
        }
        @RequiresPermission(android.Manifest.permission.BLUETOOTH_CONNECT)
        private int getBondState(BluetoothDevice device, AttributionSource attributionSource) {
            // don't check caller, may be called from system UI
            AdapterService service = getService();
            if (service == null || !Utils.checkConnectPermissionForDataDelivery(
                    service, attributionSource, "AdapterService getBondState")) {
                return BluetoothDevice.BOND_NONE;
            }

            return service.getBondState(device);
        }

        @Override
        public void isBondingInitiatedLocally(BluetoothDevice device, AttributionSource source,
                SynchronousResultReceiver receiver) {
            try {
                receiver.send(isBondingInitiatedLocally(device, source));
            } catch (RuntimeException e) {
                receiver.propagateException(e);
            }
        }
        @RequiresPermission(android.Manifest.permission.BLUETOOTH_CONNECT)
        private boolean isBondingInitiatedLocally(
                BluetoothDevice device, AttributionSource attributionSource) {
            // don't check caller, may be called from system UI
            AdapterService service = getService();
            if (service == null || !Utils.checkConnectPermissionForDataDelivery(
                    service, attributionSource, "AdapterService isBondingInitiatedLocally")) {
                return false;
            }

            DeviceProperties deviceProp = service.mRemoteDevices.getDeviceProperties(device);
            return deviceProp != null && deviceProp.isBondingInitiatedLocally();
        }

        @Override
        public void generateLocalOobData(int transport, IBluetoothOobDataCallback callback,
                AttributionSource source, SynchronousResultReceiver receiver) {
            try {
                generateLocalOobData(transport, callback, source);
                receiver.send(null);
            } catch (RuntimeException e) {
                receiver.propagateException(e);
            }
        }
        @RequiresPermission(allOf = {
                android.Manifest.permission.BLUETOOTH_CONNECT,
                android.Manifest.permission.BLUETOOTH_PRIVILEGED,
        })
        private void generateLocalOobData(int transport, IBluetoothOobDataCallback callback,
                AttributionSource source) {
            AdapterService service = getService();
            if (service == null
                    || !callerIsSystemOrActiveOrManagedUser(service, TAG, "generateLocalOobData")
                    || !Utils.checkConnectPermissionForDataDelivery(service, source, TAG)) {
                return;
            }
            enforceBluetoothPrivilegedPermission(service);
            service.generateLocalOobData(transport, callback);
        }

        @Override
        public void getSupportedProfiles(AttributionSource source,
                SynchronousResultReceiver receiver) {
            try {
                receiver.send(getSupportedProfiles(source));
            } catch (RuntimeException e) {
                receiver.propagateException(e);
            }
        }
        @RequiresPermission(allOf = {
                android.Manifest.permission.BLUETOOTH_CONNECT,
                android.Manifest.permission.BLUETOOTH_PRIVILEGED,
        })
        private long getSupportedProfiles(AttributionSource source) {
            AdapterService service = getService();
            if (service == null
                    || !Utils.checkConnectPermissionForDataDelivery(service, source, TAG)) {
                return 0;
            }
            enforceBluetoothPrivilegedPermission(service);

            return Config.getSupportedProfilesBitMask();
        }

        @Override
        public void getConnectionState(BluetoothDevice device,
                AttributionSource source, SynchronousResultReceiver receiver) {
            try {
                receiver.send(getConnectionState(device, source));
            } catch (RuntimeException e) {
                receiver.propagateException(e);
            }
        }
        @RequiresPermission(android.Manifest.permission.BLUETOOTH_CONNECT)
        private int getConnectionState(
                BluetoothDevice device, AttributionSource attributionSource) {
            AdapterService service = getService();
            if (service == null || !Utils.checkConnectPermissionForDataDelivery(
                    service, attributionSource, "AdapterService getConnectionState")) {
                return BluetoothProfile.STATE_DISCONNECTED;
            }

            return service.getConnectionState(device);
        }

        @Override
        public void getConnectionHandle(BluetoothDevice device, int transport,
                AttributionSource source, SynchronousResultReceiver receiver) {
            try {
                receiver.send(getConnectionHandle(device, transport, source));
            } catch (RuntimeException e) {
                receiver.propagateException(e);
            }
        }
        @RequiresPermission(allOf = {
                android.Manifest.permission.BLUETOOTH_CONNECT,
                android.Manifest.permission.BLUETOOTH_PRIVILEGED,
        })
        private int getConnectionHandle(
                BluetoothDevice device, int transport, AttributionSource attributionSource) {
            AdapterService service = getService();
            if (service == null
                    || !callerIsSystemOrActiveOrManagedUser(service, TAG, "getConnectionHandle")
                    || !Utils.checkConnectPermissionForDataDelivery(
                        service, attributionSource, TAG)) {
                return BluetoothDevice.ERROR;
            }

            enforceBluetoothPrivilegedPermission(service);

            return service.getConnectionHandle(device, transport);
        }

        @Override
        public void canBondWithoutDialog(BluetoothDevice device, AttributionSource source,
                SynchronousResultReceiver receiver) {
            try {
                receiver.send(canBondWithoutDialog(device, source));
            } catch (RuntimeException e) {
                receiver.propagateException(e);
            }
        }
        @RequiresPermission(allOf = {
                android.Manifest.permission.BLUETOOTH_CONNECT,
                android.Manifest.permission.BLUETOOTH_PRIVILEGED,
        })
        private boolean canBondWithoutDialog(BluetoothDevice device, AttributionSource source) {
            AdapterService service = getService();
            if (service == null
                    || !Utils.checkConnectPermissionForDataDelivery(service, source, TAG)) {
                return false;
            }

            enforceBluetoothPrivilegedPermission(service);

            return service.canBondWithoutDialog(device);
        }

        @Override
        public void getPackageNameOfBondingApplication(BluetoothDevice device,
                SynchronousResultReceiver receiver) {
            try {
                receiver.send(getPackageNameOfBondingApplication(device));
            } catch (RuntimeException e) {
                receiver.propagateException(e);
            }
        }

        @RequiresPermission(allOf = {
                android.Manifest.permission.BLUETOOTH_CONNECT,
                android.Manifest.permission.BLUETOOTH_PRIVILEGED,
        })
        private String getPackageNameOfBondingApplication(BluetoothDevice device)  {
            AdapterService service = getService();

            if (service == null) {
                return null;
            }

            enforceBluetoothPrivilegedPermission(service);

            return service.getPackageNameOfBondingApplication(device);
        }

        @Override
        public void removeActiveDevice(@ActiveDeviceUse int profiles,
                AttributionSource source, SynchronousResultReceiver receiver) {
            try {
                receiver.send(removeActiveDevice(profiles, source));
            } catch (RuntimeException e) {
                receiver.propagateException(e);
            }
        }
        @RequiresPermission(allOf = {
                android.Manifest.permission.BLUETOOTH_CONNECT,
                android.Manifest.permission.BLUETOOTH_PRIVILEGED,
                android.Manifest.permission.MODIFY_PHONE_STATE,
        })
        private boolean removeActiveDevice(@ActiveDeviceUse int profiles,
                AttributionSource source) {
            AdapterService service = getService();
            if (service == null
                    || !callerIsSystemOrActiveOrManagedUser(service, TAG, "removeActiveDevice")
                    || !Utils.checkConnectPermissionForDataDelivery(service, source, TAG)) {
                return false;
            }
            return service.setActiveDevice(null, profiles);
        }

        @Override
        public void setActiveDevice(BluetoothDevice device, @ActiveDeviceUse int profiles,
                AttributionSource source, SynchronousResultReceiver receiver) {
            try {
                receiver.send(setActiveDevice(device, profiles, source));
            } catch (RuntimeException e) {
                receiver.propagateException(e);
            }
        }
        @RequiresPermission(allOf = {
                android.Manifest.permission.BLUETOOTH_CONNECT,
                android.Manifest.permission.BLUETOOTH_PRIVILEGED,
                android.Manifest.permission.MODIFY_PHONE_STATE,
        })
        private boolean setActiveDevice(BluetoothDevice device, @ActiveDeviceUse int profiles,
                AttributionSource source) {
            AdapterService service = getService();
            if (service == null
                    || !callerIsSystemOrActiveOrManagedUser(service, TAG, "setActiveDevice")
                    || !Utils.checkConnectPermissionForDataDelivery(service, source, TAG)) {
                return false;
            }

            enforceBluetoothPrivilegedPermission(service);

            return service.setActiveDevice(device, profiles);
        }

        @Override
        public void getActiveDevices(@ActiveDeviceProfile int profile,
                AttributionSource source, SynchronousResultReceiver receiver) {
            try {
                receiver.send(getActiveDevices(profile, source));
            } catch (RuntimeException e) {
                receiver.propagateException(e);
            }
        }
        @RequiresPermission(allOf = {
                android.Manifest.permission.BLUETOOTH_CONNECT,
                android.Manifest.permission.BLUETOOTH_PRIVILEGED,
        })
        private List<BluetoothDevice> getActiveDevices(@ActiveDeviceProfile int profile,
                AttributionSource source) {
            AdapterService service = getService();
            if (service == null
                    || !callerIsSystemOrActiveOrManagedUser(service, TAG, "getActiveDevices")
                    || !Utils.checkConnectPermissionForDataDelivery(service, source, TAG)) {
                return new ArrayList<>();
            }

            enforceBluetoothPrivilegedPermission(service);

            return service.getActiveDevices(profile);
        }

        @Override
        public void connectAllEnabledProfiles(BluetoothDevice device,
                AttributionSource source, SynchronousResultReceiver receiver) {
            try {
                receiver.send(connectAllEnabledProfiles(device, source));
            } catch (RuntimeException e) {
                receiver.propagateException(e);
            }
        }
        @RequiresPermission(allOf = {
                android.Manifest.permission.BLUETOOTH_CONNECT,
                android.Manifest.permission.BLUETOOTH_PRIVILEGED,
                android.Manifest.permission.MODIFY_PHONE_STATE,
        })
        private int connectAllEnabledProfiles(BluetoothDevice device,
                AttributionSource source) {
            AdapterService service = getService();
            if (service == null) {
                return BluetoothStatusCodes.ERROR_BLUETOOTH_NOT_ENABLED;
            }
            if (!callerIsSystemOrActiveOrManagedUser(service, TAG, "connectAllEnabledProfiles")) {
                return BluetoothStatusCodes.ERROR_BLUETOOTH_NOT_ALLOWED;
            }
            if (device == null) {
                throw new IllegalArgumentException("device cannot be null");
            }
            if (!BluetoothAdapter.checkBluetoothAddress(device.getAddress())) {
                throw new IllegalArgumentException("device cannot have an invalid address");
            }
            if (!Utils.checkConnectPermissionForDataDelivery(service, source, TAG)) {
                return BluetoothStatusCodes.ERROR_MISSING_BLUETOOTH_CONNECT_PERMISSION;
            }

            enforceBluetoothPrivilegedPermission(service);

            try {
                return service.connectAllEnabledProfiles(device);
            } catch (Exception e) {
                Log.v(TAG, "connectAllEnabledProfiles() failed", e);
                SneakyThrow.sneakyThrow(e);
                throw new RuntimeException(e);
            }
        }

        @Override
        public void disconnectAllEnabledProfiles(BluetoothDevice device,
                AttributionSource source, SynchronousResultReceiver receiver) {
            try {
                receiver.send(disconnectAllEnabledProfiles(device, source));
            } catch (RuntimeException e) {
                receiver.propagateException(e);
            }
        }
        @RequiresPermission(allOf = {
                android.Manifest.permission.BLUETOOTH_CONNECT,
                android.Manifest.permission.BLUETOOTH_PRIVILEGED,
        })
        private int disconnectAllEnabledProfiles(BluetoothDevice device,
                AttributionSource source) {
            AdapterService service = getService();
            if (service == null) {
                return BluetoothStatusCodes.ERROR_BLUETOOTH_NOT_ENABLED;
            }
            if (!callerIsSystemOrActiveOrManagedUser(service,
                    TAG, "disconnectAllEnabledProfiles")) {
                return BluetoothStatusCodes.ERROR_BLUETOOTH_NOT_ALLOWED;
            }
            if (device == null) {
                throw new IllegalArgumentException("device cannot be null");
            }
            if (!BluetoothAdapter.checkBluetoothAddress(device.getAddress())) {
                throw new IllegalArgumentException("device cannot have an invalid address");
            }
            if (!Utils.checkConnectPermissionForDataDelivery(service, source, TAG)) {
                return BluetoothStatusCodes.ERROR_MISSING_BLUETOOTH_CONNECT_PERMISSION;
            }

            enforceBluetoothPrivilegedPermission(service);

            try {
                return service.disconnectAllEnabledProfiles(device);
            } catch (Exception e) {
                Log.v(TAG, "disconnectAllEnabledProfiles() failed", e);
                SneakyThrow.sneakyThrow(e);
                throw new RuntimeException(e);
            }
        }

        @Override
        public void getRemoteName(BluetoothDevice device, AttributionSource source,
                SynchronousResultReceiver receiver) {
            try {
                receiver.send(getRemoteName(device, source));
            } catch (RuntimeException e) {
                receiver.propagateException(e);
            }
        }
        @RequiresPermission(android.Manifest.permission.BLUETOOTH_CONNECT)
        private String getRemoteName(BluetoothDevice device, AttributionSource attributionSource) {
            AdapterService service = getService();
            if (service == null
                    || !callerIsSystemOrActiveOrManagedUser(service, TAG, "getRemoteName")
                    || !Utils.checkConnectPermissionForDataDelivery(
                            service, attributionSource, "AdapterService getRemoteName")) {
                return null;
            }

            return service.getRemoteName(device);
        }

        @Override
        public void getRemoteType(BluetoothDevice device, AttributionSource source,
                SynchronousResultReceiver receiver) {
            try {
                receiver.send(getRemoteType(device, source));
            } catch (RuntimeException e) {
                receiver.propagateException(e);
            }
        }
        @RequiresPermission(android.Manifest.permission.BLUETOOTH_CONNECT)
        private int getRemoteType(BluetoothDevice device, AttributionSource attributionSource) {
            AdapterService service = getService();
            if (service == null
                    || !callerIsSystemOrActiveOrManagedUser(service, TAG, "getRemoteType")
                    || !Utils.checkConnectPermissionForDataDelivery(
                            service, attributionSource, "AdapterService getRemoteType")) {
                return BluetoothDevice.DEVICE_TYPE_UNKNOWN;
            }

            DeviceProperties deviceProp = service.mRemoteDevices.getDeviceProperties(device);
            return deviceProp != null
                    ? deviceProp.getDeviceType() : BluetoothDevice.DEVICE_TYPE_UNKNOWN;
        }

        @Override
        public void getRemoteAlias(BluetoothDevice device, AttributionSource source,
                SynchronousResultReceiver receiver) {
            try {
                receiver.send(getRemoteAlias(device, source));
            } catch (RuntimeException e) {
                receiver.propagateException(e);
            }
        }
        @RequiresPermission(android.Manifest.permission.BLUETOOTH_CONNECT)
        private String getRemoteAlias(
                BluetoothDevice device, AttributionSource attributionSource) {
            AdapterService service = getService();
            if (service == null
                    || !callerIsSystemOrActiveOrManagedUser(service, TAG, "getRemoteAlias")
                    || !Utils.checkConnectPermissionForDataDelivery(
                            service, attributionSource, "AdapterService getRemoteAlias")) {
                return null;
            }

            DeviceProperties deviceProp = service.mRemoteDevices.getDeviceProperties(device);
            return deviceProp != null ? deviceProp.getAlias() : null;
        }

        @Override
        public void setRemoteAlias(BluetoothDevice device, String name, AttributionSource source,
                SynchronousResultReceiver receiver) {
            try {
                receiver.send(setRemoteAlias(device, name, source));
            } catch (RuntimeException e) {
                receiver.propagateException(e);
            }
        }
        @RequiresPermission(android.Manifest.permission.BLUETOOTH_CONNECT)
        private int setRemoteAlias(BluetoothDevice device, String name,
                AttributionSource attributionSource) {
            AdapterService service = getService();
            if (service == null) {
                return BluetoothStatusCodes.ERROR_BLUETOOTH_NOT_ENABLED;
            }
            if (!callerIsSystemOrActiveOrManagedUser(service, TAG, "setRemoteAlias")) {
                return BluetoothStatusCodes.ERROR_BLUETOOTH_NOT_ALLOWED;
            }
            if (name != null && name.isEmpty()) {
                throw new IllegalArgumentException("alias cannot be the empty string");
            }

            if (!hasBluetoothPrivilegedPermission(service)) {
                if (!Utils.checkConnectPermissionForDataDelivery(
                        service, attributionSource, "AdapterService setRemoteAlias")) {
                    return BluetoothStatusCodes.ERROR_MISSING_BLUETOOTH_CONNECT_PERMISSION;
                }
                enforceCdmAssociation(service.mCompanionDeviceManager, service,
                        attributionSource.getPackageName(), Binder.getCallingUid(), device);
            }

            DeviceProperties deviceProp = service.mRemoteDevices.getDeviceProperties(device);
            if (deviceProp == null) {
                return BluetoothStatusCodes.ERROR_DEVICE_NOT_BONDED;
            }
            deviceProp.setAlias(device, name);
            return BluetoothStatusCodes.SUCCESS;
        }

        @Override
        public void getRemoteClass(BluetoothDevice device, AttributionSource source,
                SynchronousResultReceiver receiver) {
            try {
                receiver.send(getRemoteClass(device, source));
            } catch (RuntimeException e) {
                receiver.propagateException(e);
            }
        }
        @RequiresPermission(android.Manifest.permission.BLUETOOTH_CONNECT)
        private int getRemoteClass(BluetoothDevice device, AttributionSource attributionSource) {
            AdapterService service = getService();
            if (service == null
                    || !callerIsSystemOrActiveOrManagedUser(service, TAG, "getRemoteClass")
                    || !Utils.checkConnectPermissionForDataDelivery(
                            service, attributionSource, "AdapterService getRemoteClass")) {
                return 0;
            }

            DeviceProperties deviceProp = service.mRemoteDevices.getDeviceProperties(device);
            return deviceProp != null ? deviceProp.getBluetoothClass() : 0;
        }

        @Override
        public void getRemoteUuids(BluetoothDevice device, AttributionSource source,
                SynchronousResultReceiver receiver) {
            try {
                receiver.send(getRemoteUuids(device, source));
            } catch (RuntimeException e) {
                receiver.propagateException(e);
            }
        }
        @RequiresPermission(android.Manifest.permission.BLUETOOTH_CONNECT)
        private List<ParcelUuid> getRemoteUuids(
                BluetoothDevice device, AttributionSource attributionSource) {
            AdapterService service = getService();
            if (service == null
                    || !callerIsSystemOrActiveOrManagedUser(service, TAG, "getRemoteUuids")
                    || !Utils.checkConnectPermissionForDataDelivery(
                            service, attributionSource, "AdapterService getRemoteUuids")) {
                return new ArrayList<>();
            }

            ParcelUuid[] parcels = service.getRemoteUuids(device);
            if (parcels == null) {
                return null;
            }
            return Arrays.asList(parcels);
        }

        @Override
        public void fetchRemoteUuids(BluetoothDevice device, int transport,
                AttributionSource source, SynchronousResultReceiver receiver) {
            try {
                // SDP Initiated SDP fetch UUID request
                receiver.send(fetchRemoteUuids(device, transport, source));
                MetricsLogger.getInstance().cacheCount(
                        BluetoothProtoEnums.SDP_FETCH_UUID_REQUEST, 1);
            } catch (RuntimeException e) {
                receiver.propagateException(e);
            }
        }
        @RequiresPermission(allOf = {
                android.Manifest.permission.BLUETOOTH_CONNECT,
                android.Manifest.permission.BLUETOOTH_PRIVILEGED,
        })
        private boolean fetchRemoteUuids(
                BluetoothDevice device, int transport, AttributionSource attributionSource) {
            AdapterService service = getService();
            if (service == null
                    || !callerIsSystemOrActiveOrManagedUser(service, TAG, "fetchRemoteUuids")
                    || !Utils.checkConnectPermissionForDataDelivery(
                            service, attributionSource, "AdapterService fetchRemoteUuids")) {
                return false;
            }
            if (transport != TRANSPORT_AUTO) {
                enforceBluetoothPrivilegedPermission(service);
            }

            service.mRemoteDevices.fetchUuids(device, transport);
            return true;
        }

        @Override
        public void setPin(BluetoothDevice device, boolean accept, int len, byte[] pinCode,
                AttributionSource source, SynchronousResultReceiver receiver) {
            try {
                receiver.send(setPin(device, accept, len, pinCode, source));
            } catch (RuntimeException e) {
                receiver.propagateException(e);
            }
        }
        @RequiresPermission(android.Manifest.permission.BLUETOOTH_CONNECT)
        private boolean setPin(BluetoothDevice device, boolean accept, int len, byte[] pinCode,
                AttributionSource attributionSource) {
            AdapterService service = getService();
            if (service == null
                    || !callerIsSystemOrActiveOrManagedUser(service, TAG, "setPin")
                    || !Utils.checkConnectPermissionForDataDelivery(
                            service, attributionSource, "AdapterService setPin")) {
                return false;
            }

            DeviceProperties deviceProp = service.mRemoteDevices.getDeviceProperties(device);
            // Only allow setting a pin in bonding state, or bonded state in case of security
            // upgrade.
            if (deviceProp == null || !deviceProp.isBondingOrBonded()) {
                return false;
            }
            if (pinCode.length != len) {
                android.util.EventLog.writeEvent(0x534e4554, "139287605", -1,
                        "PIN code length mismatch");
                return false;
            }
            service.logUserBondResponse(device, accept,
                    BluetoothProtoEnums.BOND_SUB_STATE_LOCAL_PIN_REPLIED);
            return service.pinReplyNative(
                    getBytesFromAddress(device.getAddress()), accept, len, pinCode);
        }

        @Override
        public void setPasskey(BluetoothDevice device, boolean accept, int len, byte[] passkey,
                AttributionSource source, SynchronousResultReceiver receiver) {
            try {
                receiver.send(setPasskey(device, accept, len, passkey, source));
            } catch (RuntimeException e) {
                receiver.propagateException(e);
            }
        }
        @RequiresPermission(android.Manifest.permission.BLUETOOTH_CONNECT)
        private boolean setPasskey(BluetoothDevice device, boolean accept, int len, byte[] passkey,
                AttributionSource attributionSource) {
            AdapterService service = getService();
            if (service == null
                    || !callerIsSystemOrActiveOrManagedUser(service, TAG, "setPasskey")
                    || !Utils.checkConnectPermissionForDataDelivery(
                            service, attributionSource, "AdapterService setPasskey")) {
                return false;
            }

            DeviceProperties deviceProp = service.mRemoteDevices.getDeviceProperties(device);
            if (deviceProp == null || !deviceProp.isBonding()) {
                return false;
            }
            if (passkey.length != len) {
                android.util.EventLog.writeEvent(0x534e4554, "139287605", -1,
                        "Passkey length mismatch");
                return false;
            }
            service.logUserBondResponse(device, accept, BluetoothProtoEnums.BOND_SUB_STATE_LOCAL_SSP_REPLIED);
            return service.sspReplyNative(
                    getBytesFromAddress(device.getAddress()),
                    AbstractionLayer.BT_SSP_VARIANT_PASSKEY_ENTRY,
                    accept,
                    Utils.byteArrayToInt(passkey));
        }

        @Override
        public void setPairingConfirmation(BluetoothDevice device, boolean accept,
                AttributionSource source, SynchronousResultReceiver receiver) {
            try {
                receiver.send(setPairingConfirmation(device, accept, source));
            } catch (RuntimeException e) {
                receiver.propagateException(e);
            }
        }
        @RequiresPermission(allOf = {
                android.Manifest.permission.BLUETOOTH_CONNECT,
                android.Manifest.permission.BLUETOOTH_PRIVILEGED,
        })
        private boolean setPairingConfirmation(BluetoothDevice device, boolean accept,
                AttributionSource source) {
            AdapterService service = getService();
            if (service == null
                    || !callerIsSystemOrActiveOrManagedUser(service, TAG, "setPairingConfirmation")
                    || !Utils.checkConnectPermissionForDataDelivery(service, source, TAG)) {
                return false;
            }

            enforceBluetoothPrivilegedPermission(service);

            DeviceProperties deviceProp = service.mRemoteDevices.getDeviceProperties(device);
            if (deviceProp == null || !deviceProp.isBonding()) {
                return false;
            }
            service.logUserBondResponse(device, accept, BluetoothProtoEnums.BOND_SUB_STATE_LOCAL_SSP_REPLIED);
            return service.sspReplyNative(
                    getBytesFromAddress(device.getAddress()),
                    AbstractionLayer.BT_SSP_VARIANT_PASSKEY_CONFIRMATION,
                    accept,
                    0);
        }

        @Override
        public void getSilenceMode(BluetoothDevice device, AttributionSource source,
                SynchronousResultReceiver receiver) {
            try {
                receiver.send(getSilenceMode(device, source));
            } catch (RuntimeException e) {
                receiver.propagateException(e);
            }
        }
        @RequiresPermission(allOf = {
                android.Manifest.permission.BLUETOOTH_CONNECT,
                android.Manifest.permission.BLUETOOTH_PRIVILEGED,
        })
        private boolean getSilenceMode(BluetoothDevice device, AttributionSource source) {
            AdapterService service = getService();
            if (service == null
                    || !callerIsSystemOrActiveOrManagedUser(service, TAG, "getSilenceMode")
                    || !Utils.checkConnectPermissionForDataDelivery(service, source, TAG)) {
                return false;
            }

            enforceBluetoothPrivilegedPermission(service);

            return service.mSilenceDeviceManager.getSilenceMode(device);
        }

        @Override
        public void setSilenceMode(BluetoothDevice device, boolean silence,
                AttributionSource source, SynchronousResultReceiver receiver) {
            try {
                receiver.send(setSilenceMode(device, silence, source));
            } catch (RuntimeException e) {
                receiver.propagateException(e);
            }
        }
        @RequiresPermission(allOf = {
                android.Manifest.permission.BLUETOOTH_CONNECT,
                android.Manifest.permission.BLUETOOTH_PRIVILEGED,
        })
        private boolean setSilenceMode(BluetoothDevice device, boolean silence,
                AttributionSource source) {
            AdapterService service = getService();
            if (service == null
                    || !callerIsSystemOrActiveOrManagedUser(service, TAG, "setSilenceMode")
                    || !Utils.checkConnectPermissionForDataDelivery(service, source, TAG)) {
                return false;
            }

            enforceBluetoothPrivilegedPermission(service);

            service.mSilenceDeviceManager.setSilenceMode(device, silence);
            return true;
        }

        @Override
        public void getPhonebookAccessPermission(BluetoothDevice device, AttributionSource source,
                SynchronousResultReceiver receiver) {
            try {
                receiver.send(getPhonebookAccessPermission(device, source));
            } catch (RuntimeException e) {
                receiver.propagateException(e);
            }
        }
        @RequiresPermission(android.Manifest.permission.BLUETOOTH_CONNECT)
        private int getPhonebookAccessPermission(
                BluetoothDevice device, AttributionSource attributionSource) {
            AdapterService service = getService();
            if (service == null
                    || !callerIsSystemOrActiveOrManagedUser(
                            service, TAG, "getPhonebookAccessPermission")
                    || !Utils.checkConnectPermissionForDataDelivery(
                    service, attributionSource, "AdapterService getPhonebookAccessPermission")) {
                return BluetoothDevice.ACCESS_UNKNOWN;
            }

            return service.getDeviceAccessFromPrefs(device, PHONEBOOK_ACCESS_PERMISSION_PREFERENCE_FILE);
        }

        @Override
        public void setPhonebookAccessPermission(BluetoothDevice device, int value,
                AttributionSource source, SynchronousResultReceiver receiver) {
            try {
                receiver.send(setPhonebookAccessPermission(device, value, source));
            } catch (RuntimeException e) {
                receiver.propagateException(e);
            }
        }
        @RequiresPermission(allOf = {
                android.Manifest.permission.BLUETOOTH_CONNECT,
                android.Manifest.permission.BLUETOOTH_PRIVILEGED,
        })
        private boolean setPhonebookAccessPermission(BluetoothDevice device, int value,
                AttributionSource source) {
            AdapterService service = getService();
            if (service == null
                    || !callerIsSystemOrActiveOrManagedUser(service,
                            TAG, "setPhonebookAccessPermission")
                    || !Utils.checkConnectPermissionForDataDelivery(service, source, TAG)) {
                return false;
            }

            enforceBluetoothPrivilegedPermission(service);

            service.setPhonebookAccessPermission(device, value);
            return true;
        }

        @Override
        public void getMessageAccessPermission(BluetoothDevice device, AttributionSource source,
                SynchronousResultReceiver receiver) {
            try {
                receiver.send(getMessageAccessPermission(device, source));
            } catch (RuntimeException e) {
                receiver.propagateException(e);
            }
        }
        @RequiresPermission(android.Manifest.permission.BLUETOOTH_CONNECT)
        private int getMessageAccessPermission(
                BluetoothDevice device, AttributionSource attributionSource) {
            AdapterService service = getService();
            if (service == null
                    || !callerIsSystemOrActiveOrManagedUser(service,
                            TAG, "getMessageAccessPermission")
                    || !Utils.checkConnectPermissionForDataDelivery(
                    service, attributionSource, "AdapterService getMessageAccessPermission")) {
                return BluetoothDevice.ACCESS_UNKNOWN;
            }

            return service.getDeviceAccessFromPrefs(device, MESSAGE_ACCESS_PERMISSION_PREFERENCE_FILE);
        }

        @Override
        public void setMessageAccessPermission(BluetoothDevice device, int value,
                AttributionSource source, SynchronousResultReceiver receiver) {
            try {
                receiver.send(setMessageAccessPermission(device, value, source));
            } catch (RuntimeException e) {
                receiver.propagateException(e);
            }
        }
        @RequiresPermission(allOf = {
                android.Manifest.permission.BLUETOOTH_CONNECT,
                android.Manifest.permission.BLUETOOTH_PRIVILEGED,
        })
        private boolean setMessageAccessPermission(BluetoothDevice device, int value,
                AttributionSource source) {
            AdapterService service = getService();
            if (service == null
                    || !callerIsSystemOrActiveOrManagedUser(service,
                            TAG, "setMessageAccessPermission")
                    || !Utils.checkConnectPermissionForDataDelivery(service, source, TAG)) {
                return false;
            }

            enforceBluetoothPrivilegedPermission(service);

            service.setMessageAccessPermission(device, value);
            return true;
        }

        @Override
        public void getSimAccessPermission(BluetoothDevice device, AttributionSource source,
                SynchronousResultReceiver receiver) {
            try {
                receiver.send(getSimAccessPermission(device, source));
            } catch (RuntimeException e) {
                receiver.propagateException(e);
            }
        }
        @RequiresPermission(android.Manifest.permission.BLUETOOTH_CONNECT)
        private int getSimAccessPermission(
                BluetoothDevice device, AttributionSource attributionSource) {
            AdapterService service = getService();
            if (service == null
                    || !callerIsSystemOrActiveOrManagedUser(service,
                            TAG, "getSimAccessPermission")
                    || !Utils.checkConnectPermissionForDataDelivery(
                            service, attributionSource, "AdapterService getSimAccessPermission")) {
                return BluetoothDevice.ACCESS_UNKNOWN;
            }

            return service.getDeviceAccessFromPrefs(device, SIM_ACCESS_PERMISSION_PREFERENCE_FILE);
        }

        @Override
        public void setSimAccessPermission(BluetoothDevice device, int value,
                AttributionSource source, SynchronousResultReceiver receiver) {
            try {
                receiver.send(setSimAccessPermission(device, value, source));
            } catch (RuntimeException e) {
                receiver.propagateException(e);
            }
        }
        @RequiresPermission(allOf = {
                android.Manifest.permission.BLUETOOTH_CONNECT,
                android.Manifest.permission.BLUETOOTH_PRIVILEGED,
        })
        private boolean setSimAccessPermission(BluetoothDevice device, int value,
                AttributionSource source) {
            AdapterService service = getService();
            if (service == null
                    || !callerIsSystemOrActiveOrManagedUser(service, TAG, "setSimAccessPermission")
                    || !Utils.checkConnectPermissionForDataDelivery(service, source, TAG)) {
                return false;
            }

            enforceBluetoothPrivilegedPermission(service);

            service.setSimAccessPermission(device, value);
            return true;
        }

        @Override
        public void logL2capcocServerConnection(
                BluetoothDevice device,
                int port,
                boolean isSecured,
                int result,
                long socketCreationTimeMillis,
                long socketCreationLatencyMillis,
                long socketConnectionTimeMillis,
                long timeoutMillis,
                SynchronousResultReceiver receiver) {
            AdapterService service = getService();
            if (service == null) {
                return;
            }
            try {
                service.logL2capcocServerConnection(
                        device,
                        port,
                        isSecured,
                        result,
                        socketCreationTimeMillis,
                        socketCreationLatencyMillis,
                        socketConnectionTimeMillis,
                        timeoutMillis,
                        Binder.getCallingUid());
                receiver.send(null);
            } catch (RuntimeException e) {
                receiver.propagateException(e);
            }
        }

        @Override
        public IBluetoothSocketManager getSocketManager() {
            AdapterService service = getService();
            if (service == null) {
                return null;
            }

            return IBluetoothSocketManager.Stub.asInterface(service.mBluetoothSocketManagerBinder);
        }

        @Override
        public void logL2capcocClientConnection(
                BluetoothDevice device,
                int port,
                boolean isSecured,
                int result,
                long socketCreationTimeMillis,
                long socketCreationLatencyMillis,
                long socketConnectionTimeMillis,
                SynchronousResultReceiver receiver) {
            AdapterService service = getService();
            if (service == null) {
                return;
            }
            try {
                service.logL2capcocClientConnection(
                        device,
                        port,
                        isSecured,
                        result,
                        socketCreationTimeMillis,
                        socketCreationLatencyMillis,
                        socketConnectionTimeMillis,
                        Binder.getCallingUid());
                receiver.send(null);
            } catch (RuntimeException e) {
                receiver.propagateException(e);
            }
        }

        @Override
        public void sdpSearch(BluetoothDevice device, ParcelUuid uuid, AttributionSource source,
                SynchronousResultReceiver receiver) {
            try {
                receiver.send(sdpSearch(device, uuid, source));
            } catch (RuntimeException e) {
                receiver.propagateException(e);
            }
        }
        @RequiresPermission(android.Manifest.permission.BLUETOOTH_CONNECT)
        private boolean sdpSearch(
                BluetoothDevice device, ParcelUuid uuid, AttributionSource attributionSource) {
            AdapterService service = getService();
            if (service == null
                    || !callerIsSystemOrActiveOrManagedUser(service, TAG, "sdpSearch")
                    || !Utils.checkConnectPermissionForDataDelivery(
                            service, attributionSource, "AdapterService sdpSearch")) {
                return false;
            }

            if (service.mSdpManager == null) {
                return false;
            }
            service.mSdpManager.sdpSearch(device, uuid);
            return true;
        }

        @Override
        public void getBatteryLevel(BluetoothDevice device, AttributionSource source,
                SynchronousResultReceiver receiver) {
            try {
                receiver.send(getBatteryLevel(device, source));
            } catch (RuntimeException e) {
                receiver.propagateException(e);
            }
        }
        @RequiresPermission(android.Manifest.permission.BLUETOOTH_CONNECT)
        private int getBatteryLevel(BluetoothDevice device, AttributionSource attributionSource) {
            AdapterService service = getService();
            if (service == null
                    || !callerIsSystemOrActiveOrManagedUser(service, TAG, "getBatteryLevel")
                    || !Utils.checkConnectPermissionForDataDelivery(
                            service, attributionSource, "AdapterService getBatteryLevel")) {
                return BluetoothDevice.BATTERY_LEVEL_UNKNOWN;
            }

            DeviceProperties deviceProp = service.mRemoteDevices.getDeviceProperties(device);
            if (deviceProp == null) {
                return BluetoothDevice.BATTERY_LEVEL_UNKNOWN;
            }
            return deviceProp.getBatteryLevel();
        }

        @Override
        public void getMaxConnectedAudioDevices(AttributionSource source,
                SynchronousResultReceiver receiver) {
            try {
                receiver.send(getMaxConnectedAudioDevices(source));
            } catch (RuntimeException e) {
                receiver.propagateException(e);
            }
        }
        @RequiresPermission(android.Manifest.permission.BLUETOOTH_CONNECT)
        private int getMaxConnectedAudioDevices(AttributionSource attributionSource) {
            // don't check caller, may be called from system UI
            AdapterService service = getService();
            if (service == null || !Utils.checkConnectPermissionForDataDelivery(
                    service, attributionSource, "AdapterService getMaxConnectedAudioDevices")) {
                return -1;
            }

            return service.getMaxConnectedAudioDevices();
        }

        //@Override
        @RequiresPermission(android.Manifest.permission.BLUETOOTH_CONNECT)
        public void isA2dpOffloadEnabled(AttributionSource source,
                SynchronousResultReceiver receiver) {
            try {
                receiver.send(isA2dpOffloadEnabled(source));
            } catch (RuntimeException e) {
                receiver.propagateException(e);
            }
        }
        @RequiresPermission(android.Manifest.permission.BLUETOOTH_CONNECT)
        private boolean isA2dpOffloadEnabled(AttributionSource attributionSource) {
            // don't check caller, may be called from system UI
            AdapterService service = getService();
            if (service == null || !Utils.checkConnectPermissionForDataDelivery(
                    service, attributionSource, "AdapterService isA2dpOffloadEnabled")) {
                return false;
            }

            return service.isA2dpOffloadEnabled();
        }

        @Override
        public void factoryReset(AttributionSource source, SynchronousResultReceiver receiver) {
            try {
                receiver.send(factoryReset(source));
            } catch (RuntimeException e) {
                receiver.propagateException(e);
            }
        }
        @VisibleForTesting
        @RequiresPermission(allOf = {
                android.Manifest.permission.BLUETOOTH_CONNECT,
                android.Manifest.permission.BLUETOOTH_PRIVILEGED,
        })
        boolean factoryReset(AttributionSource source) {
            AdapterService service = getService();
            if (service == null
                    || !Utils.checkConnectPermissionForDataDelivery(service, source, TAG)) {
                return false;
            }

            enforceBluetoothPrivilegedPermission(service);

            if (service.mDatabaseManager != null) {
                service.mDatabaseManager.factoryReset();
            }

            if (service.mBluetoothKeystoreService != null) {
                service.mBluetoothKeystoreService.factoryReset();
            }

            if (service.mBtCompanionManager != null) {
                service.mBtCompanionManager.factoryReset();
            }

            return service.factoryResetNative();
        }

        @Override
        public void registerBluetoothConnectionCallback(IBluetoothConnectionCallback callback,
                AttributionSource source, SynchronousResultReceiver receiver) {
            try {
                receiver.send(registerBluetoothConnectionCallback(callback, source));
            } catch (RuntimeException e) {
                receiver.propagateException(e);
            }
        }
        @RequiresPermission(allOf = {
                android.Manifest.permission.BLUETOOTH_CONNECT,
                android.Manifest.permission.BLUETOOTH_PRIVILEGED,
        })
        private boolean registerBluetoothConnectionCallback(IBluetoothConnectionCallback callback,
                AttributionSource source) {
            AdapterService service = getService();
            if (service == null
                    || !callerIsSystemOrActiveOrManagedUser(service,
                            TAG, "registerBluetoothConnectionCallback")
                    || !Utils.checkConnectPermissionForDataDelivery(service, source, TAG)) {
                return false;
            }
            enforceBluetoothPrivilegedPermission(service);
            service.mBluetoothConnectionCallbacks.add(callback);
            return true;
        }

        @Override
        public void unregisterBluetoothConnectionCallback(IBluetoothConnectionCallback callback,
                AttributionSource source, SynchronousResultReceiver receiver) {
            try {
                receiver.send(unregisterBluetoothConnectionCallback(callback, source));
            } catch (RuntimeException e) {
                receiver.propagateException(e);
            }
        }
        @RequiresPermission(allOf = {
                android.Manifest.permission.BLUETOOTH_CONNECT,
                android.Manifest.permission.BLUETOOTH_PRIVILEGED,
        })
        private boolean unregisterBluetoothConnectionCallback(
                IBluetoothConnectionCallback callback, AttributionSource source) {
            AdapterService service = getService();
            if (service == null
                    || !callerIsSystemOrActiveOrManagedUser(service,
                            TAG, "unregisterBluetoothConnectionCallback")
                    || !Utils.checkConnectPermissionForDataDelivery(service, source, TAG)) {
                return false;
            }
            enforceBluetoothPrivilegedPermission(service);
            return service.mBluetoothConnectionCallbacks.remove(callback);
        }

        @Override
        public void registerCallback(IBluetoothCallback callback, AttributionSource source,
                SynchronousResultReceiver receiver) {
            try {
                registerCallback(callback, source);
                receiver.send(null);
            } catch (RuntimeException e) {
                receiver.propagateException(e);
            }
        }
        @VisibleForTesting
        @RequiresPermission(allOf = {
                android.Manifest.permission.BLUETOOTH_CONNECT,
                android.Manifest.permission.BLUETOOTH_PRIVILEGED,
        })
        void registerCallback(IBluetoothCallback callback, AttributionSource source) {
            AdapterService service = getService();
            if (service == null
                    || !callerIsSystemOrActiveOrManagedUser(service, TAG, "registerCallback")
                    || !Utils.checkConnectPermissionForDataDelivery(service, source, TAG)) {
                return;
            }

            enforceBluetoothPrivilegedPermission(service);

            service.mCallbacks.register(callback);
        }

        @Override
        public void unregisterCallback(IBluetoothCallback callback, AttributionSource source,
                SynchronousResultReceiver receiver) {
            try {
                unregisterCallback(callback, source);
                receiver.send(null);
            } catch (RuntimeException e) {
                receiver.propagateException(e);
            }
        }
        @VisibleForTesting
        @RequiresPermission(allOf = {
                android.Manifest.permission.BLUETOOTH_CONNECT,
                android.Manifest.permission.BLUETOOTH_PRIVILEGED,
        })
        void unregisterCallback(IBluetoothCallback callback, AttributionSource source) {
            AdapterService service = getService();
            if (service == null || service.mCallbacks == null
                    || !callerIsSystemOrActiveOrManagedUser(service, TAG, "unregisterCallback")
                    || !Utils.checkConnectPermissionForDataDelivery(service, source, TAG)) {
                return;
            }

            enforceBluetoothPrivilegedPermission(service);

            service.mCallbacks.unregister(callback);
        }

        @Override
        public void isMultiAdvertisementSupported(SynchronousResultReceiver receiver) {
            try {
                receiver.send(isMultiAdvertisementSupported());
            } catch (RuntimeException e) {
                receiver.propagateException(e);
            }
        }
        private boolean isMultiAdvertisementSupported() {
            AdapterService service = getService();
            if (service == null) {
                return false;
            }

            int val = service.mAdapterProperties.getNumOfAdvertisementInstancesSupported();
            return val >= MIN_ADVT_INSTANCES_FOR_MA;
        }

        /**
         * This method has an associated binder cache.  The invalidation
         * methods must be changed if the logic behind this method changes.
         */
        @Override
        public void isOffloadedFilteringSupported(SynchronousResultReceiver receiver) {
            try {
                receiver.send(isOffloadedFilteringSupported());
            } catch (RuntimeException e) {
                receiver.propagateException(e);
            }
        }
        private boolean isOffloadedFilteringSupported() {
            AdapterService service = getService();
            if (service == null) {
                return false;
            }

            int val = service.getNumOfOffloadedScanFilterSupported();
            return val >= MIN_OFFLOADED_FILTERS;
        }

        @Override
        public void isOffloadedScanBatchingSupported(SynchronousResultReceiver receiver) {
            try {
                receiver.send(isOffloadedScanBatchingSupported());
            } catch (RuntimeException e) {
                receiver.propagateException(e);
            }
        }
        private boolean isOffloadedScanBatchingSupported() {
            AdapterService service = getService();
            if (service == null) {
                return false;
            }

            int val = service.getOffloadedScanResultStorage();
            return val >= MIN_OFFLOADED_SCAN_STORAGE_BYTES;
        }

        @Override
        public void isLe2MPhySupported(SynchronousResultReceiver receiver) {
            try {
                receiver.send(isLe2MPhySupported());
            } catch (RuntimeException e) {
                receiver.propagateException(e);
            }
        }
        private boolean isLe2MPhySupported() {
            AdapterService service = getService();
            if (service == null) {
                return false;
            }

            return service.isLe2MPhySupported();
        }

        @Override
        public void isLeCodedPhySupported(SynchronousResultReceiver receiver) {
            try {
                receiver.send(isLeCodedPhySupported());
            } catch (RuntimeException e) {
                receiver.propagateException(e);
            }
        }
        private boolean isLeCodedPhySupported() {
            AdapterService service = getService();
            if (service == null) {
                return false;
            }

            return service.isLeCodedPhySupported();
        }

        @Override
        public void isLeExtendedAdvertisingSupported(SynchronousResultReceiver receiver) {
            try {
                receiver.send(isLeExtendedAdvertisingSupported());
            } catch (RuntimeException e) {
                receiver.propagateException(e);
            }
        }
        private boolean isLeExtendedAdvertisingSupported() {
            AdapterService service = getService();
            if (service == null) {
                return false;
            }

            return service.isLeExtendedAdvertisingSupported();
        }

        @Override
        public void isLePeriodicAdvertisingSupported(SynchronousResultReceiver receiver) {
            try {
                receiver.send(isLePeriodicAdvertisingSupported());
            } catch (RuntimeException e) {
                receiver.propagateException(e);
            }
        }
        private boolean isLePeriodicAdvertisingSupported() {
            AdapterService service = getService();
            if (service == null) {
                return false;
            }

            return service.isLePeriodicAdvertisingSupported();
        }

        @Override
        public void isLeAudioSupported(SynchronousResultReceiver receiver) {
            try {
                receiver.send(isLeAudioSupported());
            } catch (RuntimeException e) {
                receiver.propagateException(e);
            }
        }
        private int isLeAudioSupported() {
            AdapterService service = getService();
            if (service == null) {
                return BluetoothStatusCodes.ERROR_BLUETOOTH_NOT_ENABLED;
            }

            HashSet<Class> supportedProfileServices =
                    new HashSet<Class>(Arrays.asList(Config.getSupportedProfiles()));
            HashSet<Class> leAudioUnicastProfiles = Config.getLeAudioUnicastProfiles();

            if (supportedProfileServices.containsAll(leAudioUnicastProfiles)) {
                return BluetoothStatusCodes.FEATURE_SUPPORTED;
            }

            return BluetoothStatusCodes.FEATURE_NOT_SUPPORTED;
        }

        @Override
        public void isLeAudioBroadcastSourceSupported(SynchronousResultReceiver receiver) {
            try {
                receiver.send(isLeAudioBroadcastSourceSupported());
            } catch (RuntimeException e) {
                receiver.propagateException(e);
            }
        }
        private int isLeAudioBroadcastSourceSupported() {
            AdapterService service = getService();
            if (service == null) {
                return BluetoothStatusCodes.ERROR_BLUETOOTH_NOT_ENABLED;
            }

            long supportBitMask = Config.getSupportedProfilesBitMask();
            if ((supportBitMask & (1 << BluetoothProfile.LE_AUDIO_BROADCAST)) != 0) {
                return BluetoothStatusCodes.FEATURE_SUPPORTED;
            }

            return BluetoothStatusCodes.FEATURE_NOT_SUPPORTED;
        }

        @Override
        public void isLeAudioBroadcastAssistantSupported(SynchronousResultReceiver receiver) {
            try {
                receiver.send(isLeAudioBroadcastAssistantSupported());
            } catch (RuntimeException e) {
                receiver.propagateException(e);
            }
        }
        public int isLeAudioBroadcastAssistantSupported() {
            AdapterService service = getService();
            if (service == null) {
                return BluetoothStatusCodes.ERROR_BLUETOOTH_NOT_ENABLED;
            }

            HashSet<Class> supportedProfileServices =
                    new HashSet<Class>(Arrays.asList(Config.getSupportedProfiles()));

            if (supportedProfileServices.contains(BassClientService.class)) {
                return BluetoothStatusCodes.FEATURE_SUPPORTED;
            }

            return BluetoothStatusCodes.FEATURE_NOT_SUPPORTED;
        }

        @Override
        public void isDistanceMeasurementSupported(AttributionSource source,
                SynchronousResultReceiver receiver) {
            try {
                receiver.send(isDistanceMeasurementSupported(source));
            } catch (RuntimeException e) {
                receiver.propagateException(e);
            }
        }
        public int isDistanceMeasurementSupported(AttributionSource source) {
            AdapterService service = getService();
            if (service == null) {
                return BluetoothStatusCodes.ERROR_BLUETOOTH_NOT_ENABLED;
            } else if (!callerIsSystemOrActiveOrManagedUser(service, TAG,
                    "isDistanceMeasurementSupported")) {
                return BluetoothStatusCodes.ERROR_BLUETOOTH_NOT_ALLOWED;
            } else if (!Utils.checkConnectPermissionForDataDelivery(
                    service, source, TAG)) {
                return BluetoothStatusCodes.ERROR_MISSING_BLUETOOTH_CONNECT_PERMISSION;
            }
            enforceBluetoothPrivilegedPermission(service);
            return BluetoothStatusCodes.FEATURE_SUPPORTED;
        }

        @Override
        public void getLeMaximumAdvertisingDataLength(SynchronousResultReceiver receiver) {
            try {
                receiver.send(getLeMaximumAdvertisingDataLength());
            } catch (RuntimeException e) {
                receiver.propagateException(e);
            }
        }
        private int getLeMaximumAdvertisingDataLength() {
            AdapterService service = getService();
            if (service == null) {
                return 0;
            }

            return service.getLeMaximumAdvertisingDataLength();
        }

        @Override
        public void isActivityAndEnergyReportingSupported(SynchronousResultReceiver receiver) {
            try {
                receiver.send(isActivityAndEnergyReportingSupported());
            } catch (RuntimeException e) {
                receiver.propagateException(e);
            }
        }
        private boolean isActivityAndEnergyReportingSupported() {
            AdapterService service = getService();
            if (service == null) {
                return false;
            }

            return service.mAdapterProperties.isActivityAndEnergyReportingSupported();
        }

        @Override
        public void reportActivityInfo(AttributionSource source,
                SynchronousResultReceiver receiver) {
            try {
                receiver.send(reportActivityInfo(source));
            } catch (RuntimeException e) {
                receiver.propagateException(e);
            }
        }
        @RequiresPermission(allOf = {
                android.Manifest.permission.BLUETOOTH_CONNECT,
                android.Manifest.permission.BLUETOOTH_PRIVILEGED,
        })
        private BluetoothActivityEnergyInfo reportActivityInfo(AttributionSource source) {
            AdapterService service = getService();
            if (service == null
                    || !Utils.checkConnectPermissionForDataDelivery(service, source, TAG)) {
                return null;
            }

            enforceBluetoothPrivilegedPermission(service);

            return service.reportActivityInfo();
        }

        @Override
        public void registerMetadataListener(IBluetoothMetadataListener listener,
                BluetoothDevice device, AttributionSource source,
                SynchronousResultReceiver receiver) {
            try {
                receiver.send(registerMetadataListener(listener, device, source));
            } catch (RuntimeException e) {
                receiver.propagateException(e);
            }
        }
        @RequiresPermission(allOf = {
                android.Manifest.permission.BLUETOOTH_CONNECT,
                android.Manifest.permission.BLUETOOTH_PRIVILEGED,
        })
        private boolean registerMetadataListener(IBluetoothMetadataListener listener,
                BluetoothDevice device, AttributionSource source) {
            AdapterService service = getService();
            if (service == null
                    || !callerIsSystemOrActiveOrManagedUser(service,
                            TAG, "registerMetadataListener")
                    || !Utils.checkConnectPermissionForDataDelivery(service, source, TAG)) {
                return false;
            }

            enforceBluetoothPrivilegedPermission(service);

            if (service.mMetadataListeners == null) {
                return false;
            }
            ArrayList<IBluetoothMetadataListener> list = service.mMetadataListeners.get(device);
            if (list == null) {
                list = new ArrayList<>();
            } else if (list.contains(listener)) {
                // The device is already registered with this listener
                return true;
            }
            list.add(listener);
            service.mMetadataListeners.put(device, list);
            return true;
        }

        @Override
        public void unregisterMetadataListener(BluetoothDevice device, AttributionSource source,
                SynchronousResultReceiver receiver) {
            try {
                receiver.send(unregisterMetadataListener(device, source));
            } catch (RuntimeException e) {
                receiver.propagateException(e);
            }
        }
        @RequiresPermission(allOf = {
                android.Manifest.permission.BLUETOOTH_CONNECT,
                android.Manifest.permission.BLUETOOTH_PRIVILEGED,
        })
        private boolean unregisterMetadataListener(BluetoothDevice device,
                AttributionSource source) {
            AdapterService service = getService();
            if (service == null
                    || !callerIsSystemOrActiveOrManagedUser(service,
                            TAG, "unregisterMetadataListener")
                    || !Utils.checkConnectPermissionForDataDelivery(service, source, TAG)) {
                return false;
            }

            enforceBluetoothPrivilegedPermission(service);

            if (service.mMetadataListeners == null) {
                return false;
            }
            if (service.mMetadataListeners.containsKey(device)) {
                service.mMetadataListeners.remove(device);
            }
            return true;
        }

        @Override
        public void setMetadata(BluetoothDevice device, int key, byte[] value,
                AttributionSource source, SynchronousResultReceiver receiver) {
            try {
                receiver.send(setMetadata(device, key, value, source));
            } catch (RuntimeException e) {
                receiver.propagateException(e);
            }
        }
        @RequiresPermission(allOf = {
                android.Manifest.permission.BLUETOOTH_CONNECT,
                android.Manifest.permission.BLUETOOTH_PRIVILEGED,
        })
        private boolean setMetadata(BluetoothDevice device, int key, byte[] value,
                AttributionSource source) {
            AdapterService service = getService();
            if (service == null
                    || !callerIsSystemOrActiveOrManagedUser(service, TAG, "setMetadata")
                    || !Utils.checkConnectPermissionForDataDelivery(service, source, TAG)) {
                return false;
            }

            enforceBluetoothPrivilegedPermission(service);

            if (value.length > BluetoothDevice.METADATA_MAX_LENGTH) {
                return false;
            }
            return service.mDatabaseManager.setCustomMeta(device, key, value);
        }

        @Override
        public void getMetadata(BluetoothDevice device, int key, AttributionSource source,
                SynchronousResultReceiver receiver) {
            try {
                receiver.send(getMetadata(device, key, source));
            } catch (RuntimeException e) {
                receiver.propagateException(e);
            }
        }
        @RequiresPermission(allOf = {
                android.Manifest.permission.BLUETOOTH_CONNECT,
                android.Manifest.permission.BLUETOOTH_PRIVILEGED,
        })
        private byte[] getMetadata(BluetoothDevice device, int key,
                AttributionSource source) {
            AdapterService service = getService();
            if (service == null
                    || !callerIsSystemOrActiveOrManagedUser(service, TAG, "getMetadata")
                    || !Utils.checkConnectPermissionForDataDelivery(service, source, TAG)) {
                return null;
            }

            enforceBluetoothPrivilegedPermission(service);

            return service.mDatabaseManager.getCustomMeta(device, key);
        }

        @Override
        public void isRequestAudioPolicyAsSinkSupported(BluetoothDevice device,
                AttributionSource source, SynchronousResultReceiver receiver) {
            try {
                receiver.send(isRequestAudioPolicyAsSinkSupported(device, source));
            } catch (RuntimeException e) {
                receiver.propagateException(e);
            }
        }
        private int isRequestAudioPolicyAsSinkSupported(BluetoothDevice device,
                AttributionSource source) {
            AdapterService service = getService();
            if (service == null
                    || !callerIsSystemOrActiveOrManagedUser(service, TAG,
                        "isRequestAudioPolicyAsSinkSupported")
                    || !Utils.checkConnectPermissionForDataDelivery(service, source, TAG)) {
                return BluetoothStatusCodes.FEATURE_NOT_CONFIGURED;
            }
            enforceBluetoothPrivilegedPermission(service);
            return service.isRequestAudioPolicyAsSinkSupported(device);
        }

        @Override
        public void requestAudioPolicyAsSink(BluetoothDevice device,
                BluetoothSinkAudioPolicy policies, AttributionSource source,
                SynchronousResultReceiver receiver) {
            try {
                receiver.send(requestAudioPolicyAsSink(device, policies, source));
            } catch (RuntimeException e) {
                receiver.propagateException(e);
            }
        }
        private int requestAudioPolicyAsSink(BluetoothDevice device,
                BluetoothSinkAudioPolicy policies, AttributionSource source) {
            AdapterService service = getService();
            if (service == null) {
                return BluetoothStatusCodes.ERROR_BLUETOOTH_NOT_ENABLED;
            } else if (!callerIsSystemOrActiveOrManagedUser(service,
                    TAG, "requestAudioPolicyAsSink")) {
                return BluetoothStatusCodes.ERROR_BLUETOOTH_NOT_ALLOWED;
            } else if (!Utils.checkConnectPermissionForDataDelivery(
                    service, source, TAG)) {
                return BluetoothStatusCodes.ERROR_MISSING_BLUETOOTH_CONNECT_PERMISSION;
            }
            enforceBluetoothPrivilegedPermission(service);
            return service.requestAudioPolicyAsSink(device, policies);
        }

        @Override
        public void getRequestedAudioPolicyAsSink(BluetoothDevice device,
                AttributionSource source, SynchronousResultReceiver receiver) {
            try {
                receiver.send(getRequestedAudioPolicyAsSink(device, source));
            } catch (RuntimeException e) {
                receiver.propagateException(e);
            }
        }
        private BluetoothSinkAudioPolicy getRequestedAudioPolicyAsSink(BluetoothDevice device,
                AttributionSource source) {
            AdapterService service = getService();
            if (service == null
                    || !callerIsSystemOrActiveOrManagedUser(service,
                            TAG, "getRequestedAudioPolicyAsSink")
                    || !Utils.checkConnectPermissionForDataDelivery(service, source, TAG)) {
                return null;
            }
            enforceBluetoothPrivilegedPermission(service);
            return service.getRequestedAudioPolicyAsSink(device);
        }

        @Override
        public void requestActivityInfo(IBluetoothActivityEnergyInfoListener listener,
                    AttributionSource source) {
            BluetoothActivityEnergyInfo info = reportActivityInfo(source);
            try {
                listener.onBluetoothActivityEnergyInfoAvailable(info);
            } catch (RemoteException e) {
                Log.e(TAG, "onBluetoothActivityEnergyInfo: RemoteException", e);
            }
        }

        @Override
        public void onLeServiceUp(AttributionSource source, SynchronousResultReceiver receiver) {
            try {
                onLeServiceUp(source);
                receiver.send(null);
            } catch (RuntimeException e) {
                receiver.propagateException(e);
            }
        }
        @VisibleForTesting
        @RequiresPermission(allOf = {
                android.Manifest.permission.BLUETOOTH_CONNECT,
                android.Manifest.permission.BLUETOOTH_PRIVILEGED,
        })
        void onLeServiceUp(AttributionSource source) {
            AdapterService service = getService();
            if (service == null
                    || !callerIsSystemOrActiveOrManagedUser(service, TAG, "onLeServiceUp")
                    || !Utils.checkConnectPermissionForDataDelivery(service, source, TAG)) {
                return;
            }

            enforceBluetoothPrivilegedPermission(service);

            service.mAdapterStateMachine.sendMessage(AdapterState.USER_TURN_ON);
        }

        @Override
        public void onBrEdrDown(AttributionSource source, SynchronousResultReceiver receiver) {
            try {
                onBrEdrDown(source);
                receiver.send(null);
            } catch (RuntimeException e) {
                receiver.propagateException(e);
            }
        }
        @VisibleForTesting
        @RequiresPermission(allOf = {
                android.Manifest.permission.BLUETOOTH_CONNECT,
                android.Manifest.permission.BLUETOOTH_PRIVILEGED,
        })
        void onBrEdrDown(AttributionSource source) {
            AdapterService service = getService();
            if (service == null
                    || !callerIsSystemOrActiveOrManagedUser(service, TAG, "onBrEdrDown")
                    || !Utils.checkConnectPermissionForDataDelivery(service, source, TAG)) {
                return;
            }

            enforceBluetoothPrivilegedPermission(service);

            service.mAdapterStateMachine.sendMessage(AdapterState.BLE_TURN_OFF);
        }

        @Override
        public void dump(FileDescriptor fd, String[] args) {
            PrintWriter writer = new PrintWriter(new FileOutputStream(fd));
            AdapterService service = getService();
            if (service == null) {
                return;
            }

            enforceDumpPermission(service);

            service.dump(fd, writer, args);
            writer.close();
        }

        @Override
        public void allowLowLatencyAudio(boolean allowed, BluetoothDevice device,
                SynchronousResultReceiver receiver) {
            try {
                receiver.send(allowLowLatencyAudio(allowed, device));
            } catch (RuntimeException e) {
                receiver.propagateException(e);
            }
        }
        @RequiresPermission(allOf = {
                android.Manifest.permission.BLUETOOTH_CONNECT,
                android.Manifest.permission.BLUETOOTH_PRIVILEGED,
        })
        private boolean allowLowLatencyAudio(boolean allowed, BluetoothDevice device) {
            AdapterService service = getService();
            if (service == null
                    || !callerIsSystemOrActiveOrManagedUser(service, TAG, "allowLowLatencyAudio")
                    || !Utils.checkConnectPermissionForDataDelivery(
                            service, Utils.getCallingAttributionSource(service),
                                "AdapterService allowLowLatencyAudio")) {
                return false;
            }
            enforceBluetoothPrivilegedPermission(service);
            return service.allowLowLatencyAudio(allowed, device);
        }

        @Override
        public void startRfcommListener(String name, ParcelUuid uuid, PendingIntent pendingIntent,
                AttributionSource attributionSource, SynchronousResultReceiver receiver) {
            try {
                receiver.send(startRfcommListener(name, uuid, pendingIntent, attributionSource));
            } catch (RuntimeException e) {
                receiver.propagateException(e);
            }
        }
        @RequiresPermission(allOf = {
                android.Manifest.permission.BLUETOOTH_CONNECT,
                android.Manifest.permission.BLUETOOTH_PRIVILEGED,
        })
        private int startRfcommListener(
                String name,
                ParcelUuid uuid,
                PendingIntent pendingIntent,
                AttributionSource attributionSource) {
            AdapterService service = getService();
            if (service == null
                    || !callerIsSystemOrActiveOrManagedUser(service, TAG, "startRfcommListener")
                    || !Utils.checkConnectPermissionForDataDelivery(
                            service, attributionSource, "AdapterService startRfcommListener")) {
                return BluetoothStatusCodes.ERROR_BLUETOOTH_NOT_ALLOWED;
            }
            enforceBluetoothPrivilegedPermission(service);
            return service.startRfcommListener(name, uuid, pendingIntent, attributionSource);
        }

        @Override
        public void stopRfcommListener(ParcelUuid uuid, AttributionSource attributionSource,
                SynchronousResultReceiver receiver) {
            try {
                receiver.send(stopRfcommListener(uuid, attributionSource));
            } catch (RuntimeException e) {
                receiver.propagateException(e);
            }
        }
        @RequiresPermission(allOf = {
                android.Manifest.permission.BLUETOOTH_CONNECT,
                android.Manifest.permission.BLUETOOTH_PRIVILEGED,
        })
        private int stopRfcommListener(ParcelUuid uuid, AttributionSource attributionSource) {
            AdapterService service = getService();
            if (service == null
                    || !callerIsSystemOrActiveOrManagedUser(service, TAG, "stopRfcommListener")
                    || !Utils.checkConnectPermissionForDataDelivery(
                            service, attributionSource, "AdapterService stopRfcommListener")) {
                return BluetoothStatusCodes.ERROR_BLUETOOTH_NOT_ALLOWED;
            }
            enforceBluetoothPrivilegedPermission(service);
            return service.stopRfcommListener(uuid, attributionSource);
        }

        @Override
        public void retrievePendingSocketForServiceRecord(ParcelUuid uuid,
                AttributionSource attributionSource, SynchronousResultReceiver receiver) {
            try {
                receiver.send(retrievePendingSocketForServiceRecord(uuid, attributionSource));
            } catch (RuntimeException e) {
                receiver.propagateException(e);
            }
        }
        @RequiresPermission(allOf = {
                android.Manifest.permission.BLUETOOTH_CONNECT,
                android.Manifest.permission.BLUETOOTH_PRIVILEGED,
        })
        private IncomingRfcommSocketInfo retrievePendingSocketForServiceRecord(
                ParcelUuid uuid, AttributionSource attributionSource) {
            AdapterService service = getService();
            if (service == null
                    || !callerIsSystemOrActiveOrManagedUser(service,
                            TAG, "retrievePendingSocketForServiceRecord")
                    || !Utils.checkConnectPermissionForDataDelivery(
                            service, attributionSource,
                            "AdapterService retrievePendingSocketForServiceRecord")) {
                return null;
            }
            enforceBluetoothPrivilegedPermission(service);
            return service.retrievePendingSocketForServiceRecord(uuid, attributionSource);
        }

        @Override
        public void setForegroundUserId(int userId, AttributionSource attributionSource) {
            AdapterService service = getService();
            if (service == null || !Utils.checkConnectPermissionForDataDelivery(
                    service, Utils.getCallingAttributionSource(mService),
                    "AdapterService setForegroundUserId")) {
                return;
            }
            enforceBluetoothPrivilegedPermission(service);
            Utils.setForegroundUserId(userId);
        }

        @Override
        public void setPreferredAudioProfiles(BluetoothDevice device, Bundle modeToProfileBundle,
                AttributionSource source, SynchronousResultReceiver receiver) {
            try {
                receiver.send(setPreferredAudioProfiles(device, modeToProfileBundle, source));
            } catch (RuntimeException e) {
                receiver.propagateException(e);
            }
        }

        private int setPreferredAudioProfiles(BluetoothDevice device, Bundle modeToProfileBundle,
                AttributionSource source) {
            AdapterService service = getService();
            if (service == null) {
                return BluetoothStatusCodes.ERROR_BLUETOOTH_NOT_ENABLED;
            }
            if (!callerIsSystemOrActiveOrManagedUser(service, TAG, "setPreferredAudioProfiles")) {
                return BluetoothStatusCodes.ERROR_BLUETOOTH_NOT_ALLOWED;
            }
            Objects.requireNonNull(device);
            Objects.requireNonNull(modeToProfileBundle);
            if (!BluetoothAdapter.checkBluetoothAddress(device.getAddress())) {
                throw new IllegalArgumentException("device cannot have an invalid address");
            }
            if (service.getBondState(device) != BluetoothDevice.BOND_BONDED) {
                return BluetoothStatusCodes.ERROR_DEVICE_NOT_BONDED;
            }
            if (!Utils.checkConnectPermissionForDataDelivery(service, source, TAG)) {
                return BluetoothStatusCodes.ERROR_MISSING_BLUETOOTH_CONNECT_PERMISSION;
            }
            enforceBluetoothPrivilegedPermission(service);

            return service.setPreferredAudioProfiles(device, modeToProfileBundle);
        }

        @Override
        public void getPreferredAudioProfiles(BluetoothDevice device,
                AttributionSource source, SynchronousResultReceiver receiver) {
            try {
                receiver.send(getPreferredAudioProfiles(device, source));
            } catch (RuntimeException e) {
                receiver.propagateException(e);
            }
        }

        private Bundle getPreferredAudioProfiles(BluetoothDevice device,
                AttributionSource source) {
            AdapterService service = getService();
            if (service == null) {
                return Bundle.EMPTY;
            }
            if (!callerIsSystemOrActiveOrManagedUser(service, TAG, "getPreferredAudioProfiles")) {
                return Bundle.EMPTY;
            }
            Objects.requireNonNull(device);
            if (!BluetoothAdapter.checkBluetoothAddress(device.getAddress())) {
                throw new IllegalArgumentException("device cannot have an invalid address");
            }
            if (service.getBondState(device) != BluetoothDevice.BOND_BONDED) {
                return Bundle.EMPTY;
            }
            if (!Utils.checkConnectPermissionForDataDelivery(service, source, TAG)) {
                return Bundle.EMPTY;
            }
            enforceBluetoothPrivilegedPermission(service);

            return service.getPreferredAudioProfiles(device);
        }

        @Override
        public void notifyActiveDeviceChangeApplied(BluetoothDevice device,
                AttributionSource source, SynchronousResultReceiver receiver) {
            try {
                receiver.send(notifyActiveDeviceChangeApplied(device, source));
            } catch (RuntimeException e) {
                receiver.propagateException(e);
            }
        }

        private int notifyActiveDeviceChangeApplied(BluetoothDevice device,
                AttributionSource source) {
            AdapterService service = getService();
            if (service == null) {
                return BluetoothStatusCodes.ERROR_BLUETOOTH_NOT_ENABLED;
            }
            if (!callerIsSystem(TAG, "setPreferredAudioProfiles")) {
                return BluetoothStatusCodes.ERROR_BLUETOOTH_NOT_ALLOWED;
            }
            Objects.requireNonNull(device);
            if (!BluetoothAdapter.checkBluetoothAddress(device.getAddress())) {
                throw new IllegalArgumentException("device cannot have an invalid address");
            }
            if (service.getBondState(device) != BluetoothDevice.BOND_BONDED) {
                return BluetoothStatusCodes.ERROR_DEVICE_NOT_BONDED;
            }
            if (!Utils.checkConnectPermissionForDataDelivery(service, source, TAG)) {
                return BluetoothStatusCodes.ERROR_MISSING_BLUETOOTH_CONNECT_PERMISSION;
            }
            enforceBluetoothPrivilegedPermission(service);

            return service.notifyActiveDeviceChangeApplied(device);
        }

        @Override
        public void registerPreferredAudioProfilesChangedCallback(
                IBluetoothPreferredAudioProfilesCallback callback,
                AttributionSource attributionSource, SynchronousResultReceiver receiver) {
            try {
                receiver.send(registerPreferredAudioProfilesChangedCallback(callback,
                        attributionSource));
            } catch (RuntimeException e) {
                receiver.propagateException(e);
            }
        }
        @RequiresPermission(allOf = {
                android.Manifest.permission.BLUETOOTH_CONNECT,
                android.Manifest.permission.BLUETOOTH_PRIVILEGED,
        })
        private int registerPreferredAudioProfilesChangedCallback(
                IBluetoothPreferredAudioProfilesCallback callback, AttributionSource source) {
            AdapterService service = getService();
            if (service == null) {
                return BluetoothStatusCodes.ERROR_BLUETOOTH_NOT_ENABLED;
            }
            if (!callerIsSystemOrActiveOrManagedUser(service, TAG,
                    "registerPreferredAudioProfilesChangedCallback")) {
                return BluetoothStatusCodes.ERROR_BLUETOOTH_NOT_ALLOWED;
            }
            Objects.requireNonNull(callback);
            if (!Utils.checkConnectPermissionForDataDelivery(service, source, TAG)) {
                return BluetoothStatusCodes.ERROR_MISSING_BLUETOOTH_CONNECT_PERMISSION;
            }
            enforceBluetoothPrivilegedPermission(service);

            // If LE only mode is enabled, the dual mode audio feature is disabled
            if (!isDualModeAudioEnabled()) {
                return BluetoothStatusCodes.FEATURE_NOT_SUPPORTED;
            }

            service.mPreferredAudioProfilesCallbacks.register(callback);
            return BluetoothStatusCodes.SUCCESS;
        }

        @Override
        public void unregisterPreferredAudioProfilesChangedCallback(
                IBluetoothPreferredAudioProfilesCallback callback,
                AttributionSource attributionSource, SynchronousResultReceiver receiver) {
            try {
                receiver.send(unregisterPreferredAudioProfilesChangedCallback(callback,
                        attributionSource));
            } catch (RuntimeException e) {
                receiver.propagateException(e);
            }
        }
        @RequiresPermission(allOf = {
                android.Manifest.permission.BLUETOOTH_CONNECT,
                android.Manifest.permission.BLUETOOTH_PRIVILEGED,
        })
        private int unregisterPreferredAudioProfilesChangedCallback(
                IBluetoothPreferredAudioProfilesCallback callback, AttributionSource source) {
            AdapterService service = getService();
            if (service == null) {
                return BluetoothStatusCodes.ERROR_BLUETOOTH_NOT_ENABLED;
            }
            if (!callerIsSystemOrActiveOrManagedUser(service, TAG,
                    "unregisterPreferredAudioProfilesChangedCallback")) {
                return BluetoothStatusCodes.ERROR_BLUETOOTH_NOT_ALLOWED;
            }
            Objects.requireNonNull(callback);
            if (!Utils.checkConnectPermissionForDataDelivery(service, source, TAG)) {
                return BluetoothStatusCodes.ERROR_MISSING_BLUETOOTH_CONNECT_PERMISSION;
            }
            enforceBluetoothPrivilegedPermission(service);

            if (!service.mPreferredAudioProfilesCallbacks.unregister(callback)) {
                Log.e(TAG, "unregisterPreferredAudioProfilesChangedCallback: callback was never "
                        + "registered");
                return BluetoothStatusCodes.ERROR_CALLBACK_NOT_REGISTERED;
            }
            return BluetoothStatusCodes.SUCCESS;
        }

        @Override
        public void registerBluetoothQualityReportReadyCallback(
                IBluetoothQualityReportReadyCallback callback,
                AttributionSource attributionSource, SynchronousResultReceiver receiver) {
            try {
                receiver.send(registerBluetoothQualityReportReadyCallback(callback,
                        attributionSource));
            } catch (RuntimeException e) {
                receiver.propagateException(e);
            }
        }

        @RequiresPermission(allOf = {
                android.Manifest.permission.BLUETOOTH_CONNECT,
                android.Manifest.permission.BLUETOOTH_PRIVILEGED,
        })
        private int registerBluetoothQualityReportReadyCallback(
                IBluetoothQualityReportReadyCallback callback, AttributionSource source) {
            AdapterService service = getService();
            if (service == null) {
                return BluetoothStatusCodes.ERROR_BLUETOOTH_NOT_ENABLED;
            }
            if (!callerIsSystemOrActiveOrManagedUser(service, TAG,
                    "registerBluetoothQualityReportReadyCallback")) {
                return BluetoothStatusCodes.ERROR_BLUETOOTH_NOT_ALLOWED;
            }
            Objects.requireNonNull(callback);
            if (!Utils.checkConnectPermissionForDataDelivery(service, source, TAG)) {
                return BluetoothStatusCodes.ERROR_MISSING_BLUETOOTH_CONNECT_PERMISSION;
            }
            enforceBluetoothPrivilegedPermission(service);

            service.mBluetoothQualityReportReadyCallbacks.register(callback);
            return BluetoothStatusCodes.SUCCESS;
        }

        @Override
        public void unregisterBluetoothQualityReportReadyCallback(
                IBluetoothQualityReportReadyCallback callback,
                AttributionSource attributionSource, SynchronousResultReceiver receiver) {
            try {
                receiver.send(unregisterBluetoothQualityReportReadyCallback(callback,
                        attributionSource));
            } catch (RuntimeException e) {
                receiver.propagateException(e);
            }
        }
        @RequiresPermission(allOf = {
                android.Manifest.permission.BLUETOOTH_CONNECT,
                android.Manifest.permission.BLUETOOTH_PRIVILEGED,
        })
        private int unregisterBluetoothQualityReportReadyCallback(
                IBluetoothQualityReportReadyCallback callback, AttributionSource source) {
            AdapterService service = getService();
            if (service == null) {
                return BluetoothStatusCodes.ERROR_BLUETOOTH_NOT_ENABLED;
            }
            if (!callerIsSystemOrActiveOrManagedUser(service, TAG,
                    "unregisterBluetoothQualityReportReadyCallback")) {
                return BluetoothStatusCodes.ERROR_BLUETOOTH_NOT_ALLOWED;
            }
            Objects.requireNonNull(callback);
            if (!Utils.checkConnectPermissionForDataDelivery(service, source, TAG)) {
                return BluetoothStatusCodes.ERROR_MISSING_BLUETOOTH_CONNECT_PERMISSION;
            }
            enforceBluetoothPrivilegedPermission(service);

            if (!service.mBluetoothQualityReportReadyCallbacks.unregister(callback)) {
                Log.e(TAG, "unregisterBluetoothQualityReportReadyCallback: callback was never "
                        + "registered");
                return BluetoothStatusCodes.ERROR_CALLBACK_NOT_REGISTERED;
            }
            return BluetoothStatusCodes.SUCCESS;
        }

        @RequiresPermission(android.Manifest.permission.BLUETOOTH_SCAN)
        @Override
        public void getOffloadedTransportDiscoveryDataScanSupported(
                AttributionSource source, SynchronousResultReceiver receiver) {
            try {
                receiver.send(getOffloadedTransportDiscoveryDataScanSupported(source));
            } catch (RuntimeException e) {
                receiver.propagateException(e);
            }
        }

        private int getOffloadedTransportDiscoveryDataScanSupported(
                AttributionSource attributionSource) {
            AdapterService service = getService();
            if (service == null
                    || !callerIsSystemOrActiveOrManagedUser(service, TAG,
                            "getOffloadedTransportDiscoveryDataScanSupported")
                    || !Utils.checkScanPermissionForDataDelivery(
                            service, attributionSource,
                            "getOffloadedTransportDiscoveryDataScanSupported")) {
                return BluetoothStatusCodes.ERROR_MISSING_BLUETOOTH_SCAN_PERMISSION;
            }
            enforceBluetoothPrivilegedPermission(service);

            return service.getOffloadedTransportDiscoveryDataScanSupported();
        }
    }

    /**
     * Gets the preferred audio profiles for the device. See
     * {@link BluetoothAdapter#getPreferredAudioProfiles(BluetoothDevice)} for more details.
     *
     * @param device is the remote device whose preferences we want to fetch
     * @return a Bundle containing the preferred audio profiles for the device
     */
    public Bundle getPreferredAudioProfiles(BluetoothDevice device) {
        if (!isDualModeAudioEnabled() || mLeAudioService == null
                || !isDualModeAudioSinkDevice(device)) {
            return Bundle.EMPTY;
        }
        // Checks if the device is part of an LE Audio group
        List<BluetoothDevice> groupDevices = mLeAudioService.getGroupDevices(device);
        if (groupDevices.isEmpty()) {
            return Bundle.EMPTY;
        }

        // If there are no preferences stored, return the defaults
        Bundle storedBundle = Bundle.EMPTY;
        for (BluetoothDevice groupDevice: groupDevices) {
            Bundle groupDevicePreferences = mDatabaseManager.getPreferredAudioProfiles(groupDevice);
            if (!groupDevicePreferences.isEmpty()) {
                storedBundle = groupDevicePreferences;
                break;
            }
        }

        if (storedBundle.isEmpty()) {
            Bundle defaultPreferencesBundle = new Bundle();
            boolean useDefaultPreferences = false;
            if (isOutputOnlyAudioSupported(groupDevices)) {
                // Gets the default output only audio profile or defaults to LE_AUDIO if not present
                int outputOnlyDefault = BluetoothProperties.getDefaultOutputOnlyAudioProfile()
                        .orElse(BluetoothProfile.LE_AUDIO);
                if (outputOnlyDefault != BluetoothProfile.A2DP
                        && outputOnlyDefault != BluetoothProfile.LE_AUDIO) {
                    outputOnlyDefault = BluetoothProfile.LE_AUDIO;
                }
                defaultPreferencesBundle.putInt(BluetoothAdapter.AUDIO_MODE_OUTPUT_ONLY,
                        outputOnlyDefault);
                useDefaultPreferences = true;
            }
            if (isDuplexAudioSupported(groupDevices)) {
                // Gets the default duplex audio profile or defaults to LE_AUDIO if not present
                int duplexDefault = BluetoothProperties.getDefaultDuplexAudioProfile().orElse(
                        BluetoothProfile.LE_AUDIO);
                if (duplexDefault != BluetoothProfile.HEADSET
                        && duplexDefault != BluetoothProfile.LE_AUDIO) {
                    duplexDefault = BluetoothProfile.LE_AUDIO;
                }
                defaultPreferencesBundle.putInt(BluetoothAdapter.AUDIO_MODE_DUPLEX, duplexDefault);
                useDefaultPreferences = true;
            }

            if (useDefaultPreferences) {
                return defaultPreferencesBundle;
            }
        }
        return storedBundle;
    }

    /**
     * Sets the preferred audio profiles for the device. See
     * {@link BluetoothAdapter#setPreferredAudioProfiles(BluetoothDevice, Bundle)} for more details.
     *
     * @param device is the remote device whose preferences we want to fetch
     * @param modeToProfileBundle is the preferences we want to set for the device
     * @return whether the preferences were successfully requested
     */
    private int setPreferredAudioProfiles(BluetoothDevice device, Bundle modeToProfileBundle) {
        Log.i(TAG, "setPreferredAudioProfiles for device=" + device.getAddressForLogging());
        if (!isDualModeAudioEnabled()) {
            Log.e(TAG, "setPreferredAudioProfiles called while sysprop is disabled");
            return BluetoothStatusCodes.FEATURE_NOT_SUPPORTED;
        }
        if (mLeAudioService == null) {
            Log.e(TAG, "setPreferredAudioProfiles: LEA service is not up");
            return BluetoothStatusCodes.ERROR_PROFILE_NOT_CONNECTED;
        }
        if (!isDualModeAudioSinkDevice(device)) {
            Log.e(TAG, "setPreferredAudioProfiles: Not a dual mode audio device");
            return BluetoothStatusCodes.ERROR_NOT_DUAL_MODE_AUDIO_DEVICE;
        }
        // Checks if the device is part of an LE Audio group
        int groupId = mLeAudioService.getGroupId(device);
        List<BluetoothDevice> groupDevices = mLeAudioService.getGroupDevices(groupId);
        if (groupDevices.isEmpty()) {
            return BluetoothStatusCodes.ERROR_DEVICE_NOT_BONDED;
        }

        // Copies relevant keys & values from modeToProfile bundle
        Bundle strippedPreferences = new Bundle();
        if (modeToProfileBundle.containsKey(BluetoothAdapter.AUDIO_MODE_OUTPUT_ONLY)
                && isOutputOnlyAudioSupported(groupDevices)) {
            int outputOnlyProfile = modeToProfileBundle.getInt(
                    BluetoothAdapter.AUDIO_MODE_OUTPUT_ONLY);
            if (outputOnlyProfile != BluetoothProfile.A2DP
                    && outputOnlyProfile != BluetoothProfile.LE_AUDIO) {
                throw new IllegalArgumentException("AUDIO_MODE_OUTPUT_ONLY has invalid value: "
                        + outputOnlyProfile);
            }
            strippedPreferences.putInt(BluetoothAdapter.AUDIO_MODE_OUTPUT_ONLY, outputOnlyProfile);
        }
        if (modeToProfileBundle.containsKey(BluetoothAdapter.AUDIO_MODE_DUPLEX)
                && isDuplexAudioSupported(groupDevices)) {
            int duplexProfile = modeToProfileBundle.getInt(BluetoothAdapter.AUDIO_MODE_DUPLEX);
            if (duplexProfile != BluetoothProfile.HEADSET
                    && duplexProfile != BluetoothProfile.LE_AUDIO) {
                throw new IllegalArgumentException("AUDIO_MODE_DUPLEX has invalid value: "
                        + duplexProfile);
            }
            strippedPreferences.putInt(BluetoothAdapter.AUDIO_MODE_DUPLEX, duplexProfile);
        }

        synchronized (mCsipGroupsPendingAudioProfileChanges) {
            if (mCsipGroupsPendingAudioProfileChanges.containsKey(groupId)) {
                return BluetoothStatusCodes.ERROR_ANOTHER_ACTIVE_REQUEST;
            }

            Bundle previousPreferences = getPreferredAudioProfiles(device);

            int dbResult = mDatabaseManager.setPreferredAudioProfiles(groupDevices,
                    strippedPreferences);
            if (dbResult != BluetoothStatusCodes.SUCCESS) {
                return dbResult;
            }

            int outputOnlyPreference = strippedPreferences.getInt(
                    BluetoothAdapter.AUDIO_MODE_OUTPUT_ONLY);
            if (outputOnlyPreference == 0) {
                outputOnlyPreference = previousPreferences.getInt(
                        BluetoothAdapter.AUDIO_MODE_OUTPUT_ONLY);
            }
            int duplexPreference = strippedPreferences.getInt(BluetoothAdapter.AUDIO_MODE_DUPLEX);
            if (duplexPreference == 0) {
                duplexPreference = previousPreferences.getInt(BluetoothAdapter.AUDIO_MODE_DUPLEX);
            }

            mLeAudioService.sendAudioProfilePreferencesToNative(groupId,
                    outputOnlyPreference == BluetoothProfile.LE_AUDIO,
                    duplexPreference == BluetoothProfile.LE_AUDIO);

            /* Populates the HashMap to hold requests on the groupId. We will update
            numRequestsToAudioFramework after we make requests to the audio framework */
            PendingAudioProfilePreferenceRequest holdRequest =
                    new PendingAudioProfilePreferenceRequest(strippedPreferences, 0, device);
            mCsipGroupsPendingAudioProfileChanges.put(groupId, holdRequest);

            // Notifies audio framework via the handler thread to avoid this blocking calls
            mHandler.post(() -> sendPreferredAudioProfileChangeToAudioFramework(
                    device, strippedPreferences, previousPreferences));
            return BluetoothStatusCodes.SUCCESS;
        }
    }

    /**
     * Sends the updated preferred audio profiles to the audio framework.
     *
     * @param device is the device with updated audio preferences
     * @param strippedPreferences is a {@link Bundle} containing the preferences
     */
    private void sendPreferredAudioProfileChangeToAudioFramework(BluetoothDevice device,
            Bundle strippedPreferences, Bundle previousPreferences) {
        int newOutput = strippedPreferences.getInt(BluetoothAdapter.AUDIO_MODE_OUTPUT_ONLY);
        int newDuplex = strippedPreferences.getInt(BluetoothAdapter.AUDIO_MODE_DUPLEX);
        int previousOutput = previousPreferences.getInt(BluetoothAdapter.AUDIO_MODE_OUTPUT_ONLY);
        int previousDuplex = previousPreferences.getInt(BluetoothAdapter.AUDIO_MODE_DUPLEX);

        Log.i(TAG, "sendPreferredAudioProfileChangeToAudioFramework: changing output from "
                + BluetoothProfile.getProfileName(previousOutput) + " to "
                + BluetoothProfile.getProfileName(newOutput) + " and duplex from "
                + BluetoothProfile.getProfileName(previousDuplex) + " to "
                + BluetoothProfile.getProfileName(newDuplex));

        // If no change from existing preferences, do not inform audio framework
        if (previousOutput == newOutput && previousDuplex == newDuplex) {
            Log.i(TAG, "No change to preferred audio profiles, no requests to Audio FW");
            sendPreferredAudioProfilesCallbackToApps(device, strippedPreferences,
                    BluetoothStatusCodes.SUCCESS);
            return;
        }

        int numRequestsToAudioFw = 0;

        // Checks if the device is part of an LE Audio group
        int groupId = mLeAudioService.getGroupId(device);
        List<BluetoothDevice> groupDevices = mLeAudioService.getGroupDevices(groupId);
        if (groupDevices.isEmpty()) {
            Log.i(TAG, "sendPreferredAudioProfileChangeToAudioFramework: Empty LEA group for "
                    + "device - " + device);
            sendPreferredAudioProfilesCallbackToApps(device, strippedPreferences,
                    BluetoothStatusCodes.ERROR_DEVICE_NOT_BONDED);
            return;
        }

        synchronized (mCsipGroupsPendingAudioProfileChanges) {

            if (previousOutput != newOutput) {
                if (newOutput == BluetoothProfile.A2DP && mA2dpService.getActiveDevice() != null
                        && groupDevices.contains(mA2dpService.getActiveDevice())) {
                    Log.i(TAG, "Sent change for AUDIO_MODE_OUTPUT_ONLY to A2DP to Audio FW");
                    numRequestsToAudioFw +=
                            mA2dpService.sendPreferredAudioProfileChangeToAudioFramework();
                } else if (newOutput == BluetoothProfile.LE_AUDIO
                        && mLeAudioService.getActiveGroupId() == groupId) {
                    Log.i(TAG, "Sent change for AUDIO_MODE_OUTPUT_ONLY to LE_AUDIO to Audio FW");
                    numRequestsToAudioFw +=
                            mLeAudioService.sendPreferredAudioProfileChangeToAudioFramework();
                }
            }

            if (previousDuplex != newDuplex) {
                if (newDuplex == BluetoothProfile.HEADSET
                        && mHeadsetService.getActiveDevice() != null
                        && groupDevices.contains(mHeadsetService.getActiveDevice())) {
                    Log.i(TAG, "Sent change for AUDIO_MODE_DUPLEX to HFP to Audio FW");
                    // TODO(b/275426145): Add similar HFP method in BluetoothProfileConnectionInfo
                    numRequestsToAudioFw +=
                            mA2dpService.sendPreferredAudioProfileChangeToAudioFramework();
                } else if (newDuplex == BluetoothProfile.LE_AUDIO
                        && mLeAudioService.getActiveGroupId() == groupId) {
                    Log.i(TAG, "Sent change for AUDIO_MODE_DUPLEX to LE_AUDIO to Audio FW");
                    numRequestsToAudioFw +=
                            mLeAudioService.sendPreferredAudioProfileChangeToAudioFramework();
                }
            }

            Log.i(TAG,
                    "sendPreferredAudioProfileChangeToAudioFramework: sent " + numRequestsToAudioFw
                            + " request(s) to the Audio Framework for device: " + device);

            if (numRequestsToAudioFw > 0) {
                mCsipGroupsPendingAudioProfileChanges.put(groupId,
                        new PendingAudioProfilePreferenceRequest(strippedPreferences,
                                numRequestsToAudioFw, device));

                Message m = mHandler.obtainMessage(
                        MESSAGE_PREFERRED_AUDIO_PROFILES_AUDIO_FRAMEWORK_TIMEOUT);
                m.obj = groupId;
                mHandler.sendMessageDelayed(m, PREFERRED_AUDIO_PROFILE_CHANGE_TIMEOUT.toMillis());
                return;
            }
        }
        sendPreferredAudioProfilesCallbackToApps(device, strippedPreferences,
                BluetoothStatusCodes.SUCCESS);
    }

    private void removeFromPendingAudioProfileChanges(int groupId) {
        synchronized (mCsipGroupsPendingAudioProfileChanges) {
            Log.i(TAG, "removeFromPendingAudioProfileChanges: Timeout on change for groupId="
                    + groupId);
            if (!mCsipGroupsPendingAudioProfileChanges.containsKey(groupId)) {
                Log.e(TAG, "removeFromPendingAudioProfileChanges( " + groupId + ", " + groupId
                        + ") is not pending");
                return;
            }
        }
    }

    /**
     * Notification from the audio framework that an active device change has taken effect.
     * See {@link BluetoothAdapter#notifyActiveDeviceChangeApplied(BluetoothDevice)} for
     * more details.
     *
     * @param device the remote device whose preferred audio profiles have been changed
     * @return whether the Bluetooth stack acknowledged the change successfully
     */

    private int notifyActiveDeviceChangeApplied(BluetoothDevice device) {
        if (mLeAudioService == null) {
            Log.e(TAG, "LE Audio profile not enabled");
            return BluetoothStatusCodes.ERROR_PROFILE_NOT_CONNECTED;
        }

        int groupId = mLeAudioService.getGroupId(device);
        if (groupId == LE_AUDIO_GROUP_ID_INVALID) {
            return BluetoothStatusCodes.ERROR_DEVICE_NOT_BONDED;
        }

        synchronized (mCsipGroupsPendingAudioProfileChanges) {
            if (!mCsipGroupsPendingAudioProfileChanges.containsKey(groupId)) {
                Log.e(TAG, "notifyActiveDeviceChangeApplied, but no pending request for "
                        + "groupId: " + groupId);
                return BluetoothStatusCodes.ERROR_UNKNOWN;
            }

            PendingAudioProfilePreferenceRequest pendingRequest =
                    mCsipGroupsPendingAudioProfileChanges.get(groupId);

            // If this is the final audio framework request, send callback to apps
            if (pendingRequest.mRemainingRequestsToAudioFramework == 1) {
                Log.i(TAG, "notifyActiveDeviceChangeApplied: Complete for device "
                        + pendingRequest.mDeviceRequested);
                sendPreferredAudioProfilesCallbackToApps(pendingRequest.mDeviceRequested,
                        pendingRequest.mRequestedPreferences, BluetoothStatusCodes.SUCCESS);
                // Removes the timeout from the handler
                mHandler.removeMessages(
                        MESSAGE_PREFERRED_AUDIO_PROFILES_AUDIO_FRAMEWORK_TIMEOUT, groupId);
            } else if (pendingRequest.mRemainingRequestsToAudioFramework > 1) {
                PendingAudioProfilePreferenceRequest updatedPendingRequest =
                        new PendingAudioProfilePreferenceRequest(
                                pendingRequest.mRequestedPreferences,
                                pendingRequest.mRemainingRequestsToAudioFramework - 1,
                                pendingRequest.mDeviceRequested);
                Log.i(TAG, "notifyActiveDeviceChangeApplied: Updating device "
                        + updatedPendingRequest.mDeviceRequested
                        + " with new remaining requests count="
                        + updatedPendingRequest.mRemainingRequestsToAudioFramework);
                mCsipGroupsPendingAudioProfileChanges.put(groupId, updatedPendingRequest);
            } else {
                Log.i(TAG, "notifyActiveDeviceChangeApplied: " + pendingRequest.mDeviceRequested
                        + " has no remaining requests to audio framework, but is still present in"
                        + " mCsipGroupsPendingAudioProfileChanges");
            }
        }

        return BluetoothStatusCodes.SUCCESS;
    }

    private void sendPreferredAudioProfilesCallbackToApps(BluetoothDevice device,
            Bundle preferredAudioProfiles, int status) {
        if (mPreferredAudioProfilesCallbacks == null) {
            return;
        }

        int n = mPreferredAudioProfilesCallbacks.beginBroadcast();
        debugLog("sendPreferredAudioProfilesCallbackToApps() - Broadcasting audio profile "
                + "change callback to device: " + device + " and status=" + status + " to " + n
                + " receivers.");
        for (int i = 0; i < n; i++) {
            try {
                mPreferredAudioProfilesCallbacks.getBroadcastItem(i)
                        .onPreferredAudioProfilesChanged(device,
                                preferredAudioProfiles,
                                status);
            } catch (RemoteException e) {
                debugLog("sendPreferredAudioProfilesCallbackToApps() - Callback #" + i
                        + " failed (" + e + ")");
            }
        }
        mPreferredAudioProfilesCallbacks.finishBroadcast();
    }

    // ----API Methods--------

    public boolean isEnabled() {
        return getState() == BluetoothAdapter.STATE_ON;
    }

    public int getState() {
        if (mAdapterProperties != null) {
            return mAdapterProperties.getState();
        }
        return BluetoothAdapter.STATE_OFF;
    }

    @RequiresPermission(anyOf = {
            android.Manifest.permission.INTERACT_ACROSS_USERS,
            android.Manifest.permission.MANAGE_USERS,
    })
    public synchronized boolean enable(boolean quietMode) {
        // Enforce the user restriction for disallowing Bluetooth if it was set.
        if (mUserManager.hasUserRestrictionForUser(UserManager.DISALLOW_BLUETOOTH,
                    UserHandle.SYSTEM)) {
            debugLog("enable() called when Bluetooth was disallowed");
            return false;
        }

        debugLog("enable() - Enable called with quiet mode status =  " + quietMode);
        mQuietmode = quietMode;
        mAdapterStateMachine.sendMessage(AdapterState.BLE_TURN_ON);
        return true;
    }

    boolean disable() {
        debugLog("disable() called with mRunningProfiles.size() = " + mRunningProfiles.size());
        mAdapterStateMachine.sendMessage(AdapterState.USER_TURN_OFF);
        return true;
    }

    public String getName() {
        return mAdapterProperties.getName();
    }

    private native boolean isLogRedactionEnabled();

    public int getNameLengthForAdvertise() {
        return mAdapterProperties.getName().length();
    }

    @VisibleForTesting
    static boolean isValidIoCapability(int capability) {
        if (capability < 0 || capability >= BluetoothAdapter.IO_CAPABILITY_MAX) {
            Log.e(TAG, "Invalid IO capability value - " + capability);
            return false;
        }

        return true;
    }

    ArrayList<DiscoveringPackage> getDiscoveringPackages() {
        return mDiscoveringPackages;
    }

    void clearDiscoveringPackages() {
        synchronized (mDiscoveringPackages) {
            mDiscoveringPackages.clear();
        }
    }

    boolean startDiscovery(AttributionSource attributionSource) {
        UserHandle callingUser = Binder.getCallingUserHandle();
        debugLog("startDiscovery");
        String callingPackage = attributionSource.getPackageName();
        mAppOps.checkPackage(Binder.getCallingUid(), callingPackage);
        boolean isQApp = Utils.checkCallerTargetSdk(this, callingPackage, Build.VERSION_CODES.Q);
        boolean hasDisavowedLocation =
                Utils.hasDisavowedLocationForScan(this, attributionSource, mTestModeEnabled);
        String permission = null;
        if (Utils.checkCallerHasNetworkSettingsPermission(this)) {
            permission = android.Manifest.permission.NETWORK_SETTINGS;
        } else if (Utils.checkCallerHasNetworkSetupWizardPermission(this)) {
            permission = android.Manifest.permission.NETWORK_SETUP_WIZARD;
        } else if (!hasDisavowedLocation) {
            if (isQApp) {
                if (!Utils.checkCallerHasFineLocation(this, attributionSource, callingUser)) {
                    return false;
                }
                permission = android.Manifest.permission.ACCESS_FINE_LOCATION;
            } else {
                if (!Utils.checkCallerHasCoarseLocation(this, attributionSource, callingUser)) {
                    return false;
                }
                permission = android.Manifest.permission.ACCESS_COARSE_LOCATION;
            }
        }

        synchronized (mDiscoveringPackages) {
            mDiscoveringPackages.add(
                    new DiscoveringPackage(callingPackage, permission, hasDisavowedLocation));
        }
        return startDiscoveryNative();
    }

    /**
     * Same as API method {@link BluetoothAdapter#getBondedDevices()}
     *
     * @return array of bonded {@link BluetoothDevice} or null on error
     */
    public BluetoothDevice[] getBondedDevices() {
        return mAdapterProperties.getBondedDevices();
    }

    /**
     * Get the database manager to access Bluetooth storage
     *
     * @return {@link DatabaseManager} or null on error
     */
    @VisibleForTesting
    public DatabaseManager getDatabase() {
        return mDatabaseManager;
    }

    public byte[] getByteIdentityAddress(BluetoothDevice device) {
        DeviceProperties deviceProp = mRemoteDevices.getDeviceProperties(device);
        if (deviceProp != null && deviceProp.getIdentityAddress() != null) {
            return Utils.getBytesFromAddress(deviceProp.getIdentityAddress());
        } else {
            return Utils.getByteAddress(device);
        }
    }

    public BluetoothDevice getDeviceFromByte(byte[] address) {
        BluetoothDevice device = mRemoteDevices.getDevice(address);
        if (device == null) {
            device = BluetoothAdapter.getDefaultAdapter().getRemoteDevice(address);
        }
        return device;
    }

    public String getIdentityAddress(String address) {
        BluetoothDevice device = BluetoothAdapter.getDefaultAdapter().getRemoteDevice(address.toUpperCase());
        DeviceProperties deviceProp = mRemoteDevices.getDeviceProperties(device);
        if (deviceProp != null && deviceProp.getIdentityAddress() != null) {
            return deviceProp.getIdentityAddress();
        } else {
            return address;
        }
    }

    private static class CallerInfo {
        public String callerPackageName;
        public UserHandle user;
    }

    boolean createBond(BluetoothDevice device, int transport, OobData remoteP192Data,
            OobData remoteP256Data, String callingPackage) {
        DeviceProperties deviceProp = mRemoteDevices.getDeviceProperties(device);
        if (deviceProp != null && deviceProp.getBondState() != BluetoothDevice.BOND_NONE) {
            return false;
        }

        if (!isPackageNameAccurate(this, callingPackage, Binder.getCallingUid())) {
            return false;
        }

        CallerInfo createBondCaller = new CallerInfo();
        createBondCaller.callerPackageName = callingPackage;
        createBondCaller.user = Binder.getCallingUserHandle();
        mBondAttemptCallerInfo.put(device.getAddress(), createBondCaller);

        mRemoteDevices.setBondingInitiatedLocally(Utils.getByteAddress(device));

        // Pairing is unreliable while scanning, so cancel discovery
        // Note, remove this when native stack improves
        cancelDiscoveryNative();

        Message msg = mBondStateMachine.obtainMessage(BondStateMachine.CREATE_BOND);
        msg.obj = device;
        msg.arg1 = transport;

        Bundle remoteOobDatasBundle = new Bundle();
        boolean setData = false;
        if (remoteP192Data != null) {
            remoteOobDatasBundle.putParcelable(BondStateMachine.OOBDATAP192, remoteP192Data);
            setData = true;
        }
        if (remoteP256Data != null) {
            remoteOobDatasBundle.putParcelable(BondStateMachine.OOBDATAP256, remoteP256Data);
            setData = true;
        }
        if (setData) {
            msg.setData(remoteOobDatasBundle);
        }
        mBondStateMachine.sendMessage(msg);
        return true;
    }

    private final ArrayDeque<IBluetoothOobDataCallback> mOobDataCallbackQueue =
            new ArrayDeque<>();

    /**
     * Fetches the local OOB data to give out to remote.
     *
     * @param transport - specify data transport.
     * @param callback - callback used to receive the requested {@link OobData}; null will be
     * ignored silently.
     *
     * @hide
     */
    public synchronized void generateLocalOobData(int transport,
            IBluetoothOobDataCallback callback) {
        if (callback == null) {
            Log.e(TAG, "'callback' argument must not be null!");
            return;
        }
        if (mOobDataCallbackQueue.peek() != null) {
            try {
                callback.onError(BluetoothStatusCodes.ERROR_ANOTHER_ACTIVE_OOB_REQUEST);
            } catch (RemoteException e) {
                Log.e(TAG, "Failed to make callback", e);
            }
            return;
        }
        mOobDataCallbackQueue.offer(callback);
        mHandler.postDelayed(() -> removeFromOobDataCallbackQueue(callback),
                GENERATE_LOCAL_OOB_DATA_TIMEOUT.toMillis());
        generateLocalOobDataNative(transport);
    }

    private synchronized void removeFromOobDataCallbackQueue(IBluetoothOobDataCallback callback) {
        if (callback == null) {
            return;
        }

        if (mOobDataCallbackQueue.peek() == callback) {
            try {
                mOobDataCallbackQueue.poll().onError(BluetoothStatusCodes.ERROR_UNKNOWN);
            } catch (RemoteException e) {
                Log.e(TAG, "Failed to make OobDataCallback to remove callback from queue", e);
            }
        }
    }

    /* package */ synchronized void notifyOobDataCallback(int transport, OobData oobData) {
        if (mOobDataCallbackQueue.peek() == null) {
            Log.e(TAG, "Failed to make callback, no callback exists");
            return;
        }
        if (oobData == null) {
            try {
                mOobDataCallbackQueue.poll().onError(BluetoothStatusCodes.ERROR_UNKNOWN);
            } catch (RemoteException e) {
                Log.e(TAG, "Failed to make callback", e);
            }
        } else {
            try {
                mOobDataCallbackQueue.poll().onOobData(transport, oobData);
            } catch (RemoteException e) {
                Log.e(TAG, "Failed to make callback", e);
            }
        }
    }

    public boolean isQuietModeEnabled() {
        debugLog("isQuietModeEnabled() - Enabled = " + mQuietmode);
        return mQuietmode;
    }

    public void updateUuids() {
        debugLog("updateUuids() - Updating UUIDs for bonded devices");
        BluetoothDevice[] bondedDevices = getBondedDevices();
        if (bondedDevices == null) {
            return;
        }

        for (BluetoothDevice device : bondedDevices) {
            mRemoteDevices.updateUuids(device);
        }
    }

    /**
     * Update device UUID changed to {@link BondStateMachine}
     *
     * @param device remote device of interest
     */
    public void deviceUuidUpdated(BluetoothDevice device) {
        // Notify BondStateMachine for SDP complete / UUID changed.
        Message msg = mBondStateMachine.obtainMessage(BondStateMachine.UUID_UPDATE);
        msg.obj = device;
        mBondStateMachine.sendMessage(msg);
    }

    /**
     * Get the bond state of a particular {@link BluetoothDevice}
     *
     * @param device remote device of interest
     * @return bond state <p>Possible values are
     * {@link BluetoothDevice#BOND_NONE},
     * {@link BluetoothDevice#BOND_BONDING},
     * {@link BluetoothDevice#BOND_BONDED}.
     */
    @VisibleForTesting
    public int getBondState(BluetoothDevice device) {
        DeviceProperties deviceProp = mRemoteDevices.getDeviceProperties(device);
        if (deviceProp == null) {
            return BluetoothDevice.BOND_NONE;
        }
        return deviceProp.getBondState();
    }

    int getConnectionState(BluetoothDevice device) {
        return getConnectionStateNative(getBytesFromAddress(device.getAddress()));
    }

    int getConnectionHandle(BluetoothDevice device, int transport) {
        DeviceProperties deviceProp = mRemoteDevices.getDeviceProperties(device);
        if (deviceProp == null) {
            return BluetoothDevice.ERROR;
        }
        return deviceProp.getConnectionHandle(transport);
    }

    /**
     * Get ASHA Capability
     *
     * @param device discovered bluetooth device
     * @return ASHA capability
     */
    public int getAshaCapability(BluetoothDevice device) {
        DeviceProperties deviceProp = mRemoteDevices.getDeviceProperties(device);
        if (deviceProp == null) {
            return BluetoothDevice.ERROR;
        }
        return deviceProp.getAshaCapability();
    }

    /**
     * Get ASHA truncated HiSyncId
     *
     * @param device discovered bluetooth device
     * @return ASHA truncated HiSyncId
     */
    public int getAshaTruncatedHiSyncId(BluetoothDevice device) {
        DeviceProperties deviceProp = mRemoteDevices.getDeviceProperties(device);
        if (deviceProp == null) {
            return BluetoothDevice.ERROR;
        }
        return deviceProp.getAshaTruncatedHiSyncId();
    }

    /**
     * Checks whether the device was recently associated with the comapnion app that called
     * {@link BluetoothDevice#createBond}. This allows these devices to skip the pairing dialog if
     * their pairing variant is {@link BluetoothDevice#PAIRING_VARIANT_CONSENT}.
     *
     * @param device the bluetooth device that is being bonded
     * @return true if it was recently associated and we can bypass the dialog, false otherwise
     */
    public boolean canBondWithoutDialog(BluetoothDevice device) {
        if (mBondAttemptCallerInfo.containsKey(device.getAddress())) {
            CallerInfo bondCallerInfo = mBondAttemptCallerInfo.get(device.getAddress());

            return mCompanionDeviceManager.canPairWithoutPrompt(bondCallerInfo.callerPackageName,
                    device.getAddress(), bondCallerInfo.user);
        }
        return false;
    }

    /**
     * Returns the package name of the most recent caller that called
     * {@link BluetoothDevice#createBond} on the given device.
     */
    @Nullable
    public String getPackageNameOfBondingApplication(BluetoothDevice device) {
        CallerInfo info = mBondAttemptCallerInfo.get(device.getAddress());
        if (info == null) {
            return null;
        }
        return info.callerPackageName;
    }

    /**
     * Sets device as the active devices for the profiles passed into the function.
     *
     * @param device is the remote bluetooth device
     * @param profiles is a constant that references for which profiles we'll be setting the remote
     *                 device as our active device. One of the following:
     *                 {@link BluetoothAdapter#ACTIVE_DEVICE_AUDIO},
     *                 {@link BluetoothAdapter#ACTIVE_DEVICE_PHONE_CALL}
     *                 {@link BluetoothAdapter#ACTIVE_DEVICE_ALL}
     * @return false if profiles value is not one of the constants we accept, true otherwise
     */
    @RequiresPermission(allOf = {
            android.Manifest.permission.BLUETOOTH_PRIVILEGED,
            android.Manifest.permission.MODIFY_PHONE_STATE,
    })
    public boolean setActiveDevice(BluetoothDevice device, @ActiveDeviceUse int profiles) {
        boolean setA2dp = false;
        boolean setHeadset = false;

        // Determine for which profiles we want to set device as our active device
        switch(profiles) {
            case BluetoothAdapter.ACTIVE_DEVICE_AUDIO:
                setA2dp = true;
                break;
            case BluetoothAdapter.ACTIVE_DEVICE_PHONE_CALL:
                setHeadset = true;
                break;
            case BluetoothAdapter.ACTIVE_DEVICE_ALL:
                setA2dp = true;
                setHeadset = true;
                break;
            default:
                return false;
        }


        boolean a2dpSupported = mA2dpService != null && (device == null
                || mA2dpService.getConnectionPolicy(device)
                == BluetoothProfile.CONNECTION_POLICY_ALLOWED);
        boolean hfpSupported = mHeadsetService != null && (device == null
                || mHeadsetService.getConnectionPolicy(device)
                == BluetoothProfile.CONNECTION_POLICY_ALLOWED);
        boolean leAudioSupported = mLeAudioService != null && (device == null
                || mLeAudioService.getConnectionPolicy(device)
                == BluetoothProfile.CONNECTION_POLICY_ALLOWED);

        if (leAudioSupported) {
            Log.i(TAG, "setActiveDevice: Setting active Le Audio device " + device);
            if (device == null) {
                mLeAudioService.removeActiveDevice(false);
            } else {
                mLeAudioService.setActiveDevice(device);
            }
        }

        if (setA2dp && a2dpSupported) {
            Log.i(TAG, "setActiveDevice: Setting active A2dp device " + device);
            if (device == null) {
                mA2dpService.removeActiveDevice(false);
            } else {
                mA2dpService.setActiveDevice(device);
            }
        }

        if (mHearingAidService != null && (device == null
                || mHearingAidService.getConnectionPolicy(device)
                == BluetoothProfile.CONNECTION_POLICY_ALLOWED)) {
            Log.i(TAG, "setActiveDevice: Setting active Hearing Aid " + device);
            if (device == null) {
                mHearingAidService.removeActiveDevice(false);
            } else {
                mHearingAidService.setActiveDevice(device);
            }
        }

        if (setHeadset && hfpSupported) {
            Log.i(TAG, "setActiveDevice: Setting active Headset " + device);
            mHeadsetService.setActiveDevice(device);
        }

        return true;
    }

    /**
     * Checks if all supported classic audio profiles are active on this LE Audio device.
     * @param leAudioDevice the remote device
     * @return {@code true} if all supported classic audio profiles are active on this device,
     * {@code false} otherwise
     */
    public boolean isAllSupportedClassicAudioProfilesActive(BluetoothDevice leAudioDevice) {
        if (mLeAudioService == null) {
            return false;
        }
        boolean a2dpSupported = isProfileSupported(leAudioDevice, BluetoothProfile.A2DP);
        boolean hfpSupported = isProfileSupported(leAudioDevice, BluetoothProfile.HEADSET);

        List<BluetoothDevice> groupDevices = mLeAudioService.getGroupDevices(leAudioDevice);
        if (hfpSupported && mHeadsetService != null) {
            BluetoothDevice activeHfpDevice = mHeadsetService.getActiveDevice();
            if (activeHfpDevice == null || !groupDevices.contains(activeHfpDevice)) {
                return false;
            }
        }
        if (a2dpSupported && mA2dpService != null) {
            BluetoothDevice activeA2dpDevice = mA2dpService.getActiveDevice();
            if (activeA2dpDevice == null || !groupDevices.contains(activeA2dpDevice)) {
                return false;
            }
        }
        return true;
    }

    /**
     * Get the active devices for the BluetoothProfile specified
     *
     * @param profile is the profile from which we want the active devices.
     *                Possible values are:
     *                {@link BluetoothProfile#HEADSET},
     *                {@link BluetoothProfile#A2DP},
     *                {@link BluetoothProfile#HEARING_AID}
     *                {@link BluetoothProfile#LE_AUDIO}
     * @return A list of active bluetooth devices
     */
    public List<BluetoothDevice> getActiveDevices(@ActiveDeviceProfile int profile) {
        List<BluetoothDevice> activeDevices = new ArrayList<>();

        switch (profile) {
            case BluetoothProfile.HEADSET:
                if (mHeadsetService == null) {
                    Log.e(TAG, "getActiveDevices: HeadsetService is null");
                } else {
                    BluetoothDevice device = mHeadsetService.getActiveDevice();
                    if (device != null) {
                        activeDevices.add(device);
                    }
                    Log.i(TAG, "getActiveDevices: Headset device: " + device);
                }
                break;
            case BluetoothProfile.A2DP:
                if (mA2dpService == null) {
                    Log.e(TAG, "getActiveDevices: A2dpService is null");
                } else {
                    BluetoothDevice device = mA2dpService.getActiveDevice();
                    if (device != null) {
                        activeDevices.add(device);
                    }
                    Log.i(TAG, "getActiveDevices: A2dp device: " + device);
                }
                break;
            case BluetoothProfile.HEARING_AID:
                if (mHearingAidService == null) {
                    Log.e(TAG, "getActiveDevices: HearingAidService is null");
                } else {
                    activeDevices = mHearingAidService.getActiveDevices();
                    Log.i(TAG, "getActiveDevices: Hearing Aid devices: Left["
                            + activeDevices.get(0) + "] - Right[" + activeDevices.get(1) + "]");
                }
                break;
            case BluetoothProfile.LE_AUDIO:
                if (mLeAudioService == null) {
                Log.e(TAG, "getActiveDevices: LeAudioService is null");
                } else {
                    activeDevices = mLeAudioService.getActiveDevices();
                    Log.i(TAG, "getActiveDevices: LeAudio devices: Lead["
                            + activeDevices.get(0) + "] - member_1[" + activeDevices.get(1) + "]");
                }
                break;
            default:
                Log.e(TAG, "getActiveDevices: profile value is not valid");
        }
        return activeDevices;
    }

    /**
     * Attempts connection to all enabled and supported bluetooth profiles between the local and
     * remote device
     *
     * @param device is the remote device with which to connect these profiles
     * @return {@link BluetoothStatusCodes#SUCCESS} if all profiles connections are attempted, false
     *         if an error occurred
     */
    @RequiresPermission(allOf = {
            android.Manifest.permission.BLUETOOTH_PRIVILEGED,
            android.Manifest.permission.MODIFY_PHONE_STATE,
    })
    public int connectAllEnabledProfiles(BluetoothDevice device) {
        if (!profileServicesRunning()) {
            Log.e(TAG, "connectAllEnabledProfiles: Not all profile services running");
            return BluetoothStatusCodes.ERROR_BLUETOOTH_NOT_ENABLED;
        }

        // Checks if any profiles are enablde or disabled and if so, only connect enabled profiles
        if (!checkifAllProfilesAreUnknown(device)) {
            return connectEnabledProfiles(device);
        }

        connectAllSupportedProfiles(device);

        return BluetoothStatusCodes.SUCCESS;
    }

    /**
     * Connect all supported bluetooth profiles between the local and remote device
     *
     * @param device is the remote device with which to connect all supported profiles
     */
    @RequiresPermission(allOf = {
            android.Manifest.permission.BLUETOOTH_PRIVILEGED,
            android.Manifest.permission.MODIFY_PHONE_STATE,
    })
    void connectAllSupportedProfiles(BluetoothDevice device) {
        int numProfilesConnected = 0;

        // All profile toggles disabled, so connects all supported profiles
        if (mA2dpService != null && isProfileSupported(device, BluetoothProfile.A2DP)) {
            Log.i(TAG, "connectAllSupportedProfiles: Connecting A2dp");
            // Set connection policy also connects the profile with CONNECTION_POLICY_ALLOWED
            mA2dpService.setConnectionPolicy(device, BluetoothProfile.CONNECTION_POLICY_ALLOWED);
            numProfilesConnected++;
        }
        if (mA2dpSinkService != null && isProfileSupported(
                device, BluetoothProfile.A2DP_SINK)) {
            Log.i(TAG, "connectAllSupportedProfiles: Connecting A2dp Sink");
            mA2dpSinkService.setConnectionPolicy(device,
                    BluetoothProfile.CONNECTION_POLICY_ALLOWED);
            numProfilesConnected++;
        }
        if (mHeadsetService != null && isProfileSupported(
                device, BluetoothProfile.HEADSET)) {
            Log.i(TAG, "connectAllSupportedProfiles: Connecting Headset Profile");
            mHeadsetService.setConnectionPolicy(device, BluetoothProfile.CONNECTION_POLICY_ALLOWED);
            numProfilesConnected++;
        }
        if (mHeadsetClientService != null && isProfileSupported(
                device, BluetoothProfile.HEADSET_CLIENT)) {
            Log.i(TAG, "connectAllSupportedProfiles: Connecting HFP");
            mHeadsetClientService.setConnectionPolicy(device,
                    BluetoothProfile.CONNECTION_POLICY_ALLOWED);
            numProfilesConnected++;
        }
        if (mMapClientService != null && isProfileSupported(
                device, BluetoothProfile.MAP_CLIENT)) {
            Log.i(TAG, "connectAllSupportedProfiles: Connecting MAP");
            mMapClientService.setConnectionPolicy(device,
                    BluetoothProfile.CONNECTION_POLICY_ALLOWED);
            numProfilesConnected++;
        }
        if (mHidHostService != null && isProfileSupported(
                device, BluetoothProfile.HID_HOST)) {
            Log.i(TAG, "connectAllSupportedProfiles: Connecting Hid Host Profile");
            mHidHostService.setConnectionPolicy(device, BluetoothProfile.CONNECTION_POLICY_ALLOWED);
            numProfilesConnected++;
        }
        if (mPanService != null && isProfileSupported(
                device, BluetoothProfile.PAN)) {
            Log.i(TAG, "connectAllSupportedProfiles: Connecting Pan Profile");
            mPanService.setConnectionPolicy(device, BluetoothProfile.CONNECTION_POLICY_ALLOWED);
            numProfilesConnected++;
        }
        if (mPbapClientService != null && isProfileSupported(
                device, BluetoothProfile.PBAP_CLIENT)) {
            Log.i(TAG, "connectAllSupportedProfiles: Connecting Pbap");
            mPbapClientService.setConnectionPolicy(device,
                    BluetoothProfile.CONNECTION_POLICY_ALLOWED);
            numProfilesConnected++;
        }
        if (mHearingAidService != null && isProfileSupported(
                device, BluetoothProfile.HEARING_AID)) {
            if (mHapClientService != null && isProfileSupported(
                    device, BluetoothProfile.HAP_CLIENT)) {
<<<<<<< HEAD
                Log.i(TAG, "connectAllEnabledProfiles: Hearing Access Client Profile is enabled"
                        + " at the same time with Hearing Aid Profile, ignore Hearing Aid Profile");
            } else {
                Log.i(TAG, "connectAllEnabledProfiles: Connecting Hearing Aid Profile");
=======
                Log.i(TAG, "connectAllSupportedProfiles: Hearing Access Client Profile is enabled"
                        + " at the same time with Hearing Aid Profile, ignore Hearing Aid Profile");
            } else {
                Log.i(TAG, "connectAllSupportedProfiles: Connecting Hearing Aid Profile");
>>>>>>> 7ddcac5b
                mHearingAidService.setConnectionPolicy(device,
                    BluetoothProfile.CONNECTION_POLICY_ALLOWED);
                numProfilesConnected++;
            }
        }
        if (mHapClientService != null && isProfileSupported(
                device, BluetoothProfile.HAP_CLIENT)) {
            Log.i(TAG, "connectAllSupportedProfiles: Connecting Hearing Access Client Profile");
            mHapClientService.setConnectionPolicy(device,
                    BluetoothProfile.CONNECTION_POLICY_ALLOWED);
            numProfilesConnected++;
        }
        if (mVolumeControlService != null && isProfileSupported(
                device, BluetoothProfile.VOLUME_CONTROL)) {
            Log.i(TAG, "connectAllSupportedProfiles: Connecting Volume Control Profile");
            mVolumeControlService.setConnectionPolicy(device,
                    BluetoothProfile.CONNECTION_POLICY_ALLOWED);
            numProfilesConnected++;
        }
        if (mCsipSetCoordinatorService != null
                && isProfileSupported(
                device, BluetoothProfile.CSIP_SET_COORDINATOR)) {
            Log.i(TAG, "connectAllSupportedProfiles: Connecting Coordinated Set Profile");
            mCsipSetCoordinatorService.setConnectionPolicy(
                    device, BluetoothProfile.CONNECTION_POLICY_ALLOWED);
            numProfilesConnected++;
        }
        if (mLeAudioService != null && isProfileSupported(
                device, BluetoothProfile.LE_AUDIO)) {
            Log.i(TAG, "connectAllSupportedProfiles: Connecting LeAudio profile (BAP)");
            mLeAudioService.setConnectionPolicy(device,
                    BluetoothProfile.CONNECTION_POLICY_ALLOWED);
            numProfilesConnected++;
        }
        if (mBassClientService != null && isProfileSupported(
                device, BluetoothProfile.LE_AUDIO_BROADCAST_ASSISTANT)) {
            Log.i(TAG, "connectAllSupportedProfiles: Connecting LE Broadcast Assistant Profile");
            mBassClientService.setConnectionPolicy(device,
                    BluetoothProfile.CONNECTION_POLICY_ALLOWED);
            numProfilesConnected++;
        }
        if (mBatteryService != null && isProfileSupported(
                device, BluetoothProfile.BATTERY)) {
            Log.i(TAG, "connectAllSupportedProfiles: Connecting Battery Service");
            mBatteryService.setConnectionPolicy(device,
                    BluetoothProfile.CONNECTION_POLICY_ALLOWED);
            numProfilesConnected++;
        }

        Log.i(TAG, "connectAllSupportedProfiles: Number of Profiles Connected: "
                + numProfilesConnected);
    }

    /**
     * Disconnects all enabled and supported bluetooth profiles between the local and remote device
     *
     * @param device is the remote device with which to disconnect these profiles
     * @return true if all profiles successfully disconnected, false if an error occurred
     */
    @RequiresPermission(android.Manifest.permission.BLUETOOTH_PRIVILEGED)
    public int disconnectAllEnabledProfiles(BluetoothDevice device) {
        if (!profileServicesRunning()) {
            Log.e(TAG, "disconnectAllEnabledProfiles: Not all profile services bound");
            return BluetoothStatusCodes.ERROR_BLUETOOTH_NOT_ENABLED;
        }

        if (mA2dpService != null && (mA2dpService.getConnectionState(device)
                == BluetoothProfile.STATE_CONNECTED
                || mA2dpService.getConnectionState(device)
                == BluetoothProfile.STATE_CONNECTING)) {
            Log.i(TAG, "disconnectAllEnabledProfiles: Disconnecting A2dp");
            mA2dpService.disconnect(device);
        }
        if (mA2dpSinkService != null && (mA2dpSinkService.getConnectionState(device)
                == BluetoothProfile.STATE_CONNECTED
                || mA2dpSinkService.getConnectionState(device)
                == BluetoothProfile.STATE_CONNECTING)) {
            Log.i(TAG, "disconnectAllEnabledProfiles: Disconnecting A2dp Sink");
            mA2dpSinkService.disconnect(device);
        }
        if (mHeadsetService != null && (mHeadsetService.getConnectionState(device)
                == BluetoothProfile.STATE_CONNECTED
                ||  mHeadsetService.getConnectionState(device)
                == BluetoothProfile.STATE_CONNECTING)) {
            Log.i(TAG,
                    "disconnectAllEnabledProfiles: Disconnecting Headset Profile");
            mHeadsetService.disconnect(device);
        }
        if (mHeadsetClientService != null && (mHeadsetClientService.getConnectionState(device)
                == BluetoothProfile.STATE_CONNECTED
                || mHeadsetClientService.getConnectionState(device)
                == BluetoothProfile.STATE_CONNECTING)) {
            Log.i(TAG, "disconnectAllEnabledProfiles: Disconnecting HFP");
            mHeadsetClientService.disconnect(device);
        }
        if (mMapClientService != null && (mMapClientService.getConnectionState(device)
                == BluetoothProfile.STATE_CONNECTED
                || mMapClientService.getConnectionState(device)
                == BluetoothProfile.STATE_CONNECTING)) {
            Log.i(TAG, "disconnectAllEnabledProfiles: Disconnecting MAP Client");
            mMapClientService.disconnect(device);
        }
        if (mMapService != null && (mMapService.getConnectionState(device)
                == BluetoothProfile.STATE_CONNECTED
                || mMapService.getConnectionState(device)
                == BluetoothProfile.STATE_CONNECTING)) {
            Log.i(TAG, "disconnectAllEnabledProfiles: Disconnecting MAP");
            mMapService.disconnect(device);
        }
        if (mHidDeviceService != null && (mHidDeviceService.getConnectionState(device)
                == BluetoothProfile.STATE_CONNECTED
                || mHidDeviceService.getConnectionState(device)
                == BluetoothProfile.STATE_CONNECTING)) {
            Log.i(TAG, "disconnectAllEnabledProfiles: Disconnecting Hid Device Profile");
            mHidDeviceService.disconnect(device);
        }
        if (mHidHostService != null && (mHidHostService.getConnectionState(device)
                == BluetoothProfile.STATE_CONNECTED
                || mHidHostService.getConnectionState(device)
                == BluetoothProfile.STATE_CONNECTING)) {
            Log.i(TAG, "disconnectAllEnabledProfiles: Disconnecting Hid Host Profile");
            mHidHostService.disconnect(device);
        }
        if (mPanService != null && (mPanService.getConnectionState(device)
                == BluetoothProfile.STATE_CONNECTED
                || mPanService.getConnectionState(device)
                == BluetoothProfile.STATE_CONNECTING)) {
            Log.i(TAG, "disconnectAllEnabledProfiles: Disconnecting Pan Profile");
            mPanService.disconnect(device);
        }
        if (mPbapClientService != null && (mPbapClientService.getConnectionState(device)
                == BluetoothProfile.STATE_CONNECTED
                || mPbapClientService.getConnectionState(device)
                == BluetoothProfile.STATE_CONNECTING)) {
            Log.i(TAG, "disconnectAllEnabledProfiles: Disconnecting Pbap Client");
            mPbapClientService.disconnect(device);
        }
        if (mPbapService != null && (mPbapService.getConnectionState(device)
                == BluetoothProfile.STATE_CONNECTED
                || mPbapService.getConnectionState(device)
                == BluetoothProfile.STATE_CONNECTING)) {
            Log.i(TAG, "disconnectAllEnabledProfiles: Disconnecting Pbap Server");
            mPbapService.disconnect(device);
        }
        if (mHearingAidService != null && (mHearingAidService.getConnectionState(device)
                == BluetoothProfile.STATE_CONNECTED
                || mHearingAidService.getConnectionState(device)
                == BluetoothProfile.STATE_CONNECTING)) {
            Log.i(TAG, "disconnectAllEnabledProfiles: Disconnecting Hearing Aid Profile");
            mHearingAidService.disconnect(device);
        }
        if (mHapClientService != null && (mHapClientService.getConnectionState(device)
                == BluetoothProfile.STATE_CONNECTED
                || mHapClientService.getConnectionState(device)
                == BluetoothProfile.STATE_CONNECTING)) {
            Log.i(TAG, "disconnectAllEnabledProfiles: Disconnecting Hearing Access Profile Client");
            mHapClientService.disconnect(device);
        }
        if (mVolumeControlService != null && (mVolumeControlService.getConnectionState(device)
                == BluetoothProfile.STATE_CONNECTED
                || mVolumeControlService.getConnectionState(device)
                == BluetoothProfile.STATE_CONNECTING)) {
            Log.i(TAG, "disconnectAllEnabledProfiles: Disconnecting Volume Control Profile");
            mVolumeControlService.disconnect(device);
        }
        if (mSapService != null && (mSapService.getConnectionState(device)
                == BluetoothProfile.STATE_CONNECTED
                || mSapService.getConnectionState(device)
                == BluetoothProfile.STATE_CONNECTING)) {
            Log.i(TAG, "disconnectAllEnabledProfiles: Disconnecting Sap Profile");
            mSapService.disconnect(device);
        }
        if (mCsipSetCoordinatorService != null
                && (mCsipSetCoordinatorService.getConnectionState(device)
                == BluetoothProfile.STATE_CONNECTED
                || mCsipSetCoordinatorService.getConnectionState(device)
                == BluetoothProfile.STATE_CONNECTING)) {
            Log.i(TAG, "disconnectAllEnabledProfiles: Disconnecting Coordinater Set Profile");
            mCsipSetCoordinatorService.disconnect(device);
        }
        if (mLeAudioService != null && (mLeAudioService.getConnectionState(device)
                == BluetoothProfile.STATE_CONNECTED
                || mLeAudioService.getConnectionState(device)
                == BluetoothProfile.STATE_CONNECTING)) {
            Log.i(TAG, "disconnectAllEnabledProfiles: Disconnecting LeAudio profile (BAP)");
            mLeAudioService.disconnect(device);
        }
        if (mBassClientService != null && (mBassClientService.getConnectionState(device)
                == BluetoothProfile.STATE_CONNECTED
                || mBassClientService.getConnectionState(device)
                == BluetoothProfile.STATE_CONNECTING)) {
            Log.i(TAG, "disconnectAllEnabledProfiles: Disconnecting "
                            + "LE Broadcast Assistant Profile");
            mBassClientService.disconnect(device);
        }
        if (mBatteryService != null && (mBatteryService.getConnectionState(device)
                == BluetoothProfile.STATE_CONNECTED
                || mBatteryService.getConnectionState(device)
                == BluetoothProfile.STATE_CONNECTING)) {
            Log.i(TAG, "disconnectAllEnabledProfiles: Disconnecting "
                            + "Battery Service");
            mBatteryService.disconnect(device);
        }

        return BluetoothStatusCodes.SUCCESS;
    }

    /**
     * Same as API method {@link BluetoothDevice#getName()}
     *
     * @param device remote device of interest
     * @return remote device name
     */
    public String getRemoteName(BluetoothDevice device) {
        if (mRemoteDevices == null) {
            return null;
        }
        DeviceProperties deviceProp = mRemoteDevices.getDeviceProperties(device);
        if (deviceProp == null) {
            return null;
        }
        return deviceProp.getName();
    }

    /**
     * Get UUIDs for service supported by a remote device
     *
     * @param device the remote device that we want to get UUIDs from
     * @return the uuids of the remote device
     */
    @VisibleForTesting
    public ParcelUuid[] getRemoteUuids(BluetoothDevice device) {
        DeviceProperties deviceProp = mRemoteDevices.getDeviceProperties(device);
        if (deviceProp == null) {
            return null;
        }
        return deviceProp.getUuids();
    }

    public Set<IBluetoothConnectionCallback> getBluetoothConnectionCallbacks() {
        return mBluetoothConnectionCallbacks;
    }

    /**
     * Converts HCI disconnect reasons to Android disconnect reasons.
     * <p>
     * The HCI Error Codes used for ACL disconnect reasons propagated up from native code were
     * copied from: packages/modules/Bluetooth/system/stack/include/hci_error_code.h
     * <p>
     * These error codes are specified and described in Bluetooth Core Spec v5.1, Vol 2, Part D.
     *
     * @param hciReason is the raw HCI disconnect reason from native.
     * @return the Android disconnect reason for apps.
     */
    static @BluetoothAdapter.BluetoothConnectionCallback.DisconnectReason int
            hciToAndroidDisconnectReason(int hciReason) {
        switch(hciReason) {
            case /*HCI_SUCCESS*/ 0x00:
            case /*HCI_ERR_UNSPECIFIED*/ 0x1F:
            case /*HCI_ERR_UNDEFINED*/ 0xff:
                return BluetoothStatusCodes.ERROR_UNKNOWN;
            case /*HCI_ERR_ILLEGAL_COMMAND*/ 0x01:
            case /*HCI_ERR_NO_CONNECTION*/ 0x02:
            case /*HCI_ERR_HW_FAILURE*/ 0x03:
            case /*HCI_ERR_DIFF_TRANSACTION_COLLISION*/ 0x2A:
            case /*HCI_ERR_ROLE_SWITCH_PENDING*/ 0x32:
            case /*HCI_ERR_ROLE_SWITCH_FAILED*/ 0x35:
                return BluetoothStatusCodes.ERROR_DISCONNECT_REASON_LOCAL;
            case /*HCI_ERR_PAGE_TIMEOUT*/ 0x04:
            case /*HCI_ERR_CONNECTION_TOUT*/ 0x08:
            case /*HCI_ERR_HOST_TIMEOUT*/ 0x10:
            case /*HCI_ERR_LMP_RESPONSE_TIMEOUT*/ 0x22:
            case /*HCI_ERR_ADVERTISING_TIMEOUT*/ 0x3C:
            case /*HCI_ERR_CONN_FAILED_ESTABLISHMENT*/ 0x3E:
                return BluetoothStatusCodes.ERROR_DISCONNECT_REASON_TIMEOUT;
            case /*HCI_ERR_AUTH_FAILURE*/ 0x05:
            case /*HCI_ERR_KEY_MISSING*/ 0x06:
            case /*HCI_ERR_HOST_REJECT_SECURITY*/ 0x0E:
            case /*HCI_ERR_REPEATED_ATTEMPTS*/ 0x17:
            case /*HCI_ERR_PAIRING_NOT_ALLOWED*/ 0x18:
            case /*HCI_ERR_ENCRY_MODE_NOT_ACCEPTABLE*/ 0x25:
            case /*HCI_ERR_UNIT_KEY_USED*/ 0x26:
            case /*HCI_ERR_PAIRING_WITH_UNIT_KEY_NOT_SUPPORTED*/ 0x29:
            case /*HCI_ERR_INSUFFCIENT_SECURITY*/ 0x2F:
            case /*HCI_ERR_HOST_BUSY_PAIRING*/ 0x38:
                return BluetoothStatusCodes.ERROR_DISCONNECT_REASON_SECURITY;
            case /*HCI_ERR_MEMORY_FULL*/ 0x07:
            case /*HCI_ERR_MAX_NUM_OF_CONNECTIONS*/ 0x09:
            case /*HCI_ERR_MAX_NUM_OF_SCOS*/ 0x0A:
            case /*HCI_ERR_COMMAND_DISALLOWED*/ 0x0C:
            case /*HCI_ERR_HOST_REJECT_RESOURCES*/ 0x0D:
            case /*HCI_ERR_LIMIT_REACHED*/ 0x43:
                return BluetoothStatusCodes.ERROR_DISCONNECT_REASON_RESOURCE_LIMIT_REACHED;
            case /*HCI_ERR_CONNECTION_EXISTS*/ 0x0B:
                return BluetoothStatusCodes.ERROR_DISCONNECT_REASON_CONNECTION_ALREADY_EXISTS;
            case /*HCI_ERR_HOST_REJECT_DEVICE*/ 0x0F:
                return BluetoothStatusCodes.ERROR_DISCONNECT_REASON_SYSTEM_POLICY;
            case /*HCI_ERR_ILLEGAL_PARAMETER_FMT*/ 0x12:
                return BluetoothStatusCodes.ERROR_DISCONNECT_REASON_BAD_PARAMETERS;
            case /*HCI_ERR_PEER_USER*/ 0x13:
                return BluetoothStatusCodes.ERROR_DISCONNECT_REASON_REMOTE_REQUEST;
            case /*HCI_ERR_REMOTE_POWER_OFF*/ 0x15:
                return BluetoothStatusCodes.ERROR_DISCONNECT_REASON_REMOTE_REQUEST;
            case /*HCI_ERR_CONN_CAUSE_LOCAL_HOST*/ 0x16:
                return BluetoothStatusCodes.ERROR_DISCONNECT_REASON_LOCAL_REQUEST;
            case /*HCI_ERR_UNSUPPORTED_REM_FEATURE*/ 0x1A:
                return BluetoothStatusCodes.ERROR_DISCONNECT_REASON_REMOTE;
            case /*HCI_ERR_UNACCEPT_CONN_INTERVAL*/ 0x3B:
                return BluetoothStatusCodes.ERROR_DISCONNECT_REASON_BAD_PARAMETERS;
            default:
                Log.e(TAG, "Invalid HCI disconnect reason: " + hciReason);
                return BluetoothStatusCodes.ERROR_UNKNOWN;
        }
    }

    void logUserBondResponse(BluetoothDevice device, boolean accepted, int event) {
        final long token = Binder.clearCallingIdentity();
        try {
            BluetoothStatsLog.write(BluetoothStatsLog.BLUETOOTH_BOND_STATE_CHANGED,
                    obfuscateAddress(device), 0, device.getType(),
                    BluetoothDevice.BOND_BONDING,
                    event,
                    accepted ? 0 : BluetoothDevice.UNBOND_REASON_AUTH_REJECTED);
        } finally {
            Binder.restoreCallingIdentity(token);
        }
    }

    int getDeviceAccessFromPrefs(BluetoothDevice device, String prefFile) {
        SharedPreferences prefs = getSharedPreferences(prefFile, Context.MODE_PRIVATE);
        if (!prefs.contains(device.getAddress())) {
            return BluetoothDevice.ACCESS_UNKNOWN;
        }
        return prefs.getBoolean(device.getAddress(), false)
                ? BluetoothDevice.ACCESS_ALLOWED
                : BluetoothDevice.ACCESS_REJECTED;
    }

    void setDeviceAccessFromPrefs(BluetoothDevice device, int value, String prefFile) {
        SharedPreferences pref = getSharedPreferences(prefFile, Context.MODE_PRIVATE);
        SharedPreferences.Editor editor = pref.edit();
        if (value == BluetoothDevice.ACCESS_UNKNOWN) {
            editor.remove(device.getAddress());
        } else {
            editor.putBoolean(device.getAddress(), value == BluetoothDevice.ACCESS_ALLOWED);
        }
        editor.apply();
    }

    public void setPhonebookAccessPermission(BluetoothDevice device, int value) {
        setDeviceAccessFromPrefs(device, value, PHONEBOOK_ACCESS_PERMISSION_PREFERENCE_FILE);
    }

    public void setMessageAccessPermission(BluetoothDevice device, int value) {
        setDeviceAccessFromPrefs(device, value, MESSAGE_ACCESS_PERMISSION_PREFERENCE_FILE);
    }

    public void setSimAccessPermission(BluetoothDevice device, int value) {
        setDeviceAccessFromPrefs(device, value, SIM_ACCESS_PERMISSION_PREFERENCE_FILE);
    }

    public boolean isRpaOffloadSupported() {
        return mAdapterProperties.isRpaOffloadSupported();
    }

    public int getNumOfOffloadedIrkSupported() {
        return mAdapterProperties.getNumOfOffloadedIrkSupported();
    }

    public int getNumOfOffloadedScanFilterSupported() {
        return mAdapterProperties.getNumOfOffloadedScanFilterSupported();
    }

    public int getOffloadedScanResultStorage() {
        return mAdapterProperties.getOffloadedScanResultStorage();
    }

    public boolean isLe2MPhySupported() {
        return mAdapterProperties.isLe2MPhySupported();
    }

    public boolean isLeCodedPhySupported() {
        return mAdapterProperties.isLeCodedPhySupported();
    }

    public boolean isLeExtendedAdvertisingSupported() {
        return mAdapterProperties.isLeExtendedAdvertisingSupported();
    }

    public boolean isLePeriodicAdvertisingSupported() {
        return mAdapterProperties.isLePeriodicAdvertisingSupported();
    }

    /**
     * Check if the LE audio broadcast source feature is supported.
     *
     * @return true, if the LE audio broadcast source is supported
     */
    public boolean isLeAudioBroadcastSourceSupported() {
        return  mAdapterProperties.isLePeriodicAdvertisingSupported()
                && mAdapterProperties.isLeExtendedAdvertisingSupported()
                && mAdapterProperties.isLeIsochronousBroadcasterSupported();
    }

    /**
     * Check if the LE audio broadcast assistant feature is supported.
     *
     * @return true, if the LE audio broadcast assistant is supported
     */
    public boolean isLeAudioBroadcastAssistantSupported() {
        return mAdapterProperties.isLePeriodicAdvertisingSupported()
            && mAdapterProperties.isLeExtendedAdvertisingSupported()
            && (mAdapterProperties.isLePeriodicAdvertisingSyncTransferSenderSupported()
                || mAdapterProperties.isLePeriodicAdvertisingSyncTransferRecipientSupported());
    }

    public long getSupportedProfilesBitMask() {
        return Config.getSupportedProfilesBitMask();
    }

    /**
     * Check if the LE audio CIS central feature is supported.
     *
     * @return true, if the LE audio CIS central is supported
     */
    public boolean isLeConnectedIsochronousStreamCentralSupported() {
        return mAdapterProperties.isLeConnectedIsochronousStreamCentralSupported();
    }

    public int getLeMaximumAdvertisingDataLength() {
        return mAdapterProperties.getLeMaximumAdvertisingDataLength();
    }

    /**
     * Get the maximum number of connected audio devices.
     *
     * @return the maximum number of connected audio devices
     */
    public int getMaxConnectedAudioDevices() {
        return mAdapterProperties.getMaxConnectedAudioDevices();
    }

    /**
     * Check whether A2DP offload is enabled.
     *
     * @return true if A2DP offload is enabled
     */
    public boolean isA2dpOffloadEnabled() {
        return mAdapterProperties.isA2dpOffloadEnabled();
    }

    public String[] getAllowlistedMediaPlayers() {
        return mAdapterProperties.getAllowlistedMediaPlayers();
    }

    @VisibleForTesting
    BluetoothActivityEnergyInfo reportActivityInfo() {
        if (mAdapterProperties.getState() != BluetoothAdapter.STATE_ON
                || !mAdapterProperties.isActivityAndEnergyReportingSupported()) {
            return null;
        }

        // Pull the data. The callback will notify mEnergyInfoLock.
        readEnergyInfo();

        synchronized (mEnergyInfoLock) {
            long now = System.currentTimeMillis();
            final long deadline = now + CONTROLLER_ENERGY_UPDATE_TIMEOUT_MILLIS;
            while (now < deadline) {
                try {
                    mEnergyInfoLock.wait(deadline - now);
                    break;
                } catch (InterruptedException e) {
                    now = System.currentTimeMillis();
                }
            }

            final BluetoothActivityEnergyInfo info =
                    new BluetoothActivityEnergyInfo(SystemClock.elapsedRealtime(),
                            mStackReportedState, mTxTimeTotalMs, mRxTimeTotalMs, mIdleTimeTotalMs,
                            mEnergyUsedTotalVoltAmpSecMicro);

            // Count the number of entries that have byte counts > 0
            int arrayLen = 0;
            for (int i = 0; i < mUidTraffic.size(); i++) {
                final UidTraffic traffic = mUidTraffic.valueAt(i);
                if (traffic.getTxBytes() != 0 || traffic.getRxBytes() != 0) {
                    arrayLen++;
                }
            }

            // Copy the traffic objects whose byte counts are > 0
            final List<UidTraffic> result = new ArrayList<>();
            int putIdx = 0;
            for (int i = 0; i < mUidTraffic.size(); i++) {
                final UidTraffic traffic = mUidTraffic.valueAt(i);
                if (traffic.getTxBytes() != 0 || traffic.getRxBytes() != 0) {
                    result.add(traffic.clone());
                }
            }

            info.setUidTraffic(result);

            return info;
        }
    }

    public int getTotalNumOfTrackableAdvertisements() {
        return mAdapterProperties.getTotalNumOfTrackableAdvertisements();
    }

    /**
     * Return if offloaded TDS filter is supported.
     * @return  {@code BluetoothStatusCodes.FEATURE_SUPPORTED} if supported
     */
    public int getOffloadedTransportDiscoveryDataScanSupported() {
        if (mAdapterProperties.isOffloadedTransportDiscoveryDataScanSupported()) {
            return BluetoothStatusCodes.FEATURE_SUPPORTED;
        }
        return BluetoothStatusCodes.FEATURE_NOT_SUPPORTED;
    }

    /**
     * Notify the UID and package name of the app, and the address of associated active device
     *
     * @param source The attribution source that starts the activity
     * @param deviceAddress The address of the active device associated with the app
     */
    public void notifyActivityAttributionInfo(AttributionSource source, String deviceAddress) {
        mActivityAttributionService.notifyActivityAttributionInfo(
                source.getUid(), source.getPackageName(), deviceAddress);
    }

    static int convertScanModeToHal(int mode) {
        switch (mode) {
            case BluetoothAdapter.SCAN_MODE_NONE:
                return AbstractionLayer.BT_SCAN_MODE_NONE;
            case BluetoothAdapter.SCAN_MODE_CONNECTABLE:
                return AbstractionLayer.BT_SCAN_MODE_CONNECTABLE;
            case BluetoothAdapter.SCAN_MODE_CONNECTABLE_DISCOVERABLE:
                return AbstractionLayer.BT_SCAN_MODE_CONNECTABLE_DISCOVERABLE;
        }
        // errorLog("Incorrect scan mode in convertScanModeToHal");
        return -1;
    }

    static int convertScanModeFromHal(int mode) {
        switch (mode) {
            case AbstractionLayer.BT_SCAN_MODE_NONE:
                return BluetoothAdapter.SCAN_MODE_NONE;
            case AbstractionLayer.BT_SCAN_MODE_CONNECTABLE:
                return BluetoothAdapter.SCAN_MODE_CONNECTABLE;
            case AbstractionLayer.BT_SCAN_MODE_CONNECTABLE_DISCOVERABLE:
                return BluetoothAdapter.SCAN_MODE_CONNECTABLE_DISCOVERABLE;
        }
        //errorLog("Incorrect scan mode in convertScanModeFromHal");
        return -1;
    }

    // This function is called from JNI. It allows native code to set a single wake
    // alarm. If an alarm is already pending and a new request comes in, the alarm
    // will be rescheduled (i.e. the previously set alarm will be cancelled).
    @RequiresPermission(android.Manifest.permission.SCHEDULE_EXACT_ALARM)
    private boolean setWakeAlarm(long delayMillis, boolean shouldWake) {
        synchronized (this) {
            if (mPendingAlarm != null) {
                mAlarmManager.cancel(mPendingAlarm);
            }

            long wakeupTime = SystemClock.elapsedRealtime() + delayMillis;
            int type = shouldWake ? AlarmManager.ELAPSED_REALTIME_WAKEUP
                    : AlarmManager.ELAPSED_REALTIME;

            Intent intent = new Intent(ACTION_ALARM_WAKEUP);
            mPendingAlarm =
                    PendingIntent.getBroadcast(this, 0, intent, PendingIntent.FLAG_ONE_SHOT
                            | PendingIntent.FLAG_IMMUTABLE);
            mAlarmManager.setExact(type, wakeupTime, mPendingAlarm);
            return true;
        }
    }

    // This function is called from JNI. It allows native code to acquire a single wake lock.
    // If the wake lock is already held, this function returns success. Although this function
    // only supports acquiring a single wake lock at a time right now, it will eventually be
    // extended to allow acquiring an arbitrary number of wake locks. The current interface
    // takes |lockName| as a parameter in anticipation of that implementation.
    private boolean acquireWakeLock(String lockName) {
        synchronized (this) {
            if (mWakeLock == null) {
                mWakeLockName = lockName;
                mWakeLock = mPowerManager.newWakeLock(PowerManager.PARTIAL_WAKE_LOCK, lockName);
            }

            if (!mWakeLock.isHeld()) {
                mWakeLock.acquire();
            }
        }
        return true;
    }

    // This function is called from JNI. It allows native code to release a wake lock acquired
    // by |acquireWakeLock|. If the wake lock is not held, this function returns failure.
    // Note that the release() call is also invoked by {@link #cleanup()} so a synchronization is
    // needed here. See the comment for |acquireWakeLock| for an explanation of the interface.
    private boolean releaseWakeLock(String lockName) {
        synchronized (this) {
            if (mWakeLock == null) {
                errorLog("Repeated wake lock release; aborting release: " + lockName);
                return false;
            }

            if (mWakeLock.isHeld()) {
                mWakeLock.release();
            }
        }
        return true;
    }

    private void energyInfoCallback(int status, int ctrlState, long txTime, long rxTime,
            long idleTime, long energyUsed, UidTraffic[] data) throws RemoteException {
        if (ctrlState >= BluetoothActivityEnergyInfo.BT_STACK_STATE_INVALID
                && ctrlState <= BluetoothActivityEnergyInfo.BT_STACK_STATE_STATE_IDLE) {
            // Energy is product of mA, V and ms. If the chipset doesn't
            // report it, we have to compute it from time
            if (energyUsed == 0) {
                try {
                    final long txMah = Math.multiplyExact(txTime, getTxCurrentMa());
                    final long rxMah = Math.multiplyExact(rxTime, getRxCurrentMa());
                    final long idleMah = Math.multiplyExact(idleTime, getIdleCurrentMa());
                    energyUsed = (long) (Math.addExact(Math.addExact(txMah, rxMah), idleMah)
                            * getOperatingVolt());
                } catch (ArithmeticException e) {
                    Log.wtf(TAG, "overflow in bluetooth energy callback", e);
                    // Energy is already 0 if the exception was thrown.
                }
            }

            synchronized (mEnergyInfoLock) {
                mStackReportedState = ctrlState;
                long totalTxTimeMs;
                long totalRxTimeMs;
                long totalIdleTimeMs;
                long totalEnergy;
                try {
                    totalTxTimeMs = Math.addExact(mTxTimeTotalMs, txTime);
                    totalRxTimeMs = Math.addExact(mRxTimeTotalMs, rxTime);
                    totalIdleTimeMs = Math.addExact(mIdleTimeTotalMs, idleTime);
                    totalEnergy = Math.addExact(mEnergyUsedTotalVoltAmpSecMicro, energyUsed);
                } catch (ArithmeticException e) {
                    // This could be because we accumulated a lot of time, or we got a very strange
                    // value from the controller (more likely). Discard this data.
                    Log.wtf(TAG, "overflow in bluetooth energy callback", e);
                    totalTxTimeMs = mTxTimeTotalMs;
                    totalRxTimeMs = mRxTimeTotalMs;
                    totalIdleTimeMs = mIdleTimeTotalMs;
                    totalEnergy = mEnergyUsedTotalVoltAmpSecMicro;
                }

                mTxTimeTotalMs = totalTxTimeMs;
                mRxTimeTotalMs = totalRxTimeMs;
                mIdleTimeTotalMs = totalIdleTimeMs;
                mEnergyUsedTotalVoltAmpSecMicro = totalEnergy;

                for (UidTraffic traffic : data) {
                    UidTraffic existingTraffic = mUidTraffic.get(traffic.getUid());
                    if (existingTraffic == null) {
                        mUidTraffic.put(traffic.getUid(), traffic);
                    } else {
                        existingTraffic.addRxBytes(traffic.getRxBytes());
                        existingTraffic.addTxBytes(traffic.getTxBytes());
                    }
                }
                mEnergyInfoLock.notifyAll();
            }
        }

        verboseLog("energyInfoCallback() status = " + status + "txTime = " + txTime + "rxTime = "
                + rxTime + "idleTime = " + idleTime + "energyUsed = " + energyUsed + "ctrlState = "
                + ctrlState + "traffic = " + Arrays.toString(data));
    }

    /**
     * Update metadata change to registered listeners
     */
    @VisibleForTesting
    public void metadataChanged(String address, int key, byte[] value) {
        BluetoothDevice device = mRemoteDevices.getDevice(Utils.getBytesFromAddress(address));

        // pass just interesting metadata to native, to reduce spam
        if (key == BluetoothDevice.METADATA_LE_AUDIO) {
            metadataChangedNative(Utils.getBytesFromAddress(address), key, value);
        }

        if (mMetadataListeners.containsKey(device)) {
            ArrayList<IBluetoothMetadataListener> list = mMetadataListeners.get(device);
            for (IBluetoothMetadataListener listener : list) {
                try {
                    listener.onMetadataChanged(device, key, value);
                } catch (RemoteException e) {
                    Log.w(TAG, "RemoteException when onMetadataChanged");
                }
            }
        }
    }

    private int getIdleCurrentMa() {
        return BluetoothProperties.getHardwareIdleCurrentMa().orElse(0);
    }

    private int getTxCurrentMa() {
        return BluetoothProperties.getHardwareTxCurrentMa().orElse(0);
    }

    private int getRxCurrentMa() {
        return BluetoothProperties.getHardwareRxCurrentMa().orElse(0);
    }

    private double getOperatingVolt() {
        return BluetoothProperties.getHardwareOperatingVoltageMv().orElse(0) / 1000.0;
    }

    @VisibleForTesting
    protected RemoteDevices getRemoteDevices() {
        return mRemoteDevices;
    }

    @Override
    protected void dump(FileDescriptor fd, PrintWriter writer, String[] args) {
        if (args.length == 0) {
            writer.println("Skipping dump in APP SERVICES, see bluetooth_manager section.");
            writer.println("Use --print argument for dumpsys direct from AdapterService.");
            return;
        }

        if ("set-test-mode".equals(args[0])) {
            final boolean testModeEnabled = "enabled".equalsIgnoreCase(args[1]);
            for (ProfileService profile : mRunningProfiles) {
                profile.setTestModeEnabled(testModeEnabled);
            }
            mTestModeEnabled = testModeEnabled;
            return;
        }

        verboseLog("dumpsys arguments, check for protobuf output: " + TextUtils.join(" ", args));
        if (args[0].equals("--proto-bin")) {
            dumpMetrics(fd);
            return;
        }

        writer.println();
        mAdapterProperties.dump(fd, writer, args);
        writer.println("sSnoopLogSettingAtEnable = " + sSnoopLogSettingAtEnable);
        writer.println("sDefaultSnoopLogSettingAtEnable = " + sDefaultSnoopLogSettingAtEnable);

        writer.println();
        writer.println("Enabled Profile Services:");
        for (Class profile : Config.getSupportedProfiles()) {
            writer.println("  " + profile.getSimpleName());
        }
        writer.println();

        mAdapterStateMachine.dump(fd, writer, args);

        StringBuilder sb = new StringBuilder();
        for (ProfileService profile : mRegisteredProfiles) {
            profile.dump(sb);
        }
        mSilenceDeviceManager.dump(fd, writer, args);
        mDatabaseManager.dump(writer);

        writer.write(sb.toString());
        writer.flush();

        final int currentState = mAdapterProperties.getState();
        if (currentState == BluetoothAdapter.STATE_OFF
                || currentState == BluetoothAdapter.STATE_TURNING_OFF
                || currentState == BluetoothAdapter.STATE_BLE_TURNING_OFF) {
            writer.println();
            writer.println("Not dumping, since Bluetooth is turning off");
            writer.println();
        } else {
            dumpNative(fd, args);
        }
    }

    private void dumpMetrics(FileDescriptor fd) {
        BluetoothMetricsProto.BluetoothLog.Builder metricsBuilder =
                BluetoothMetricsProto.BluetoothLog.newBuilder();
        byte[] nativeMetricsBytes = dumpMetricsNative();
        debugLog("dumpMetrics: native metrics size is " + nativeMetricsBytes.length);
        if (nativeMetricsBytes.length > 0) {
            try {
                metricsBuilder.mergeFrom(nativeMetricsBytes);
            } catch (InvalidProtocolBufferException ex) {
                Log.w(TAG, "dumpMetrics: problem parsing metrics protobuf, " + ex.getMessage());
                return;
            }
        }
        metricsBuilder.setNumBondedDevices(getBondedDevices().length);
        MetricsLogger.dumpProto(metricsBuilder);
        for (ProfileService profile : mRegisteredProfiles) {
            profile.dumpProto(metricsBuilder);
        }
        byte[] metricsBytes = Base64.encode(metricsBuilder.build().toByteArray(), Base64.DEFAULT);
        debugLog("dumpMetrics: combined metrics size is " + metricsBytes.length);
        try (FileOutputStream protoOut = new FileOutputStream(fd)) {
            protoOut.write(metricsBytes);
        } catch (IOException e) {
            errorLog("dumpMetrics: error writing combined protobuf to fd, " + e.getMessage());
        }
    }

    private void debugLog(String msg) {
        if (DBG) {
            Log.d(TAG, msg);
        }
    }

    private void verboseLog(String msg) {
        if (VERBOSE) {
            Log.v(TAG, msg);
        }
    }

    private void errorLog(String msg) {
        Log.e(TAG, msg);
    }

    private final BroadcastReceiver mAlarmBroadcastReceiver = new BroadcastReceiver() {
        @Override
        public void onReceive(Context context, Intent intent) {
            synchronized (AdapterService.this) {
                mPendingAlarm = null;
                alarmFiredNative();
            }
        }
    };

    private boolean isCommonCriteriaMode() {
        return getSystemService(DevicePolicyManager.class).isCommonCriteriaModeEnabled(null);
    }

    @SuppressLint("AndroidFrameworkRequiresPermission")
    private void enforceBluetoothPrivilegedPermissionIfNeeded(OobData remoteP192Data,
            OobData remoteP256Data) {
        if (remoteP192Data != null || remoteP256Data != null) {
            enforceBluetoothPrivilegedPermission(this);
        }
    }

    @RequiresPermission(android.Manifest.permission.READ_DEVICE_CONFIG)
    private String[] getInitFlags() {
        final DeviceConfig.Properties properties =
                DeviceConfig.getProperties(DeviceConfig.NAMESPACE_BLUETOOTH);
        ArrayList<String> initFlags = new ArrayList<>();
        for (String property: properties.getKeyset()) {
            if (property.startsWith("INIT_")) {
                initFlags.add(String.format("%s=%s", property,
                            properties.getString(property, null)));
            }
        }
        return initFlags.toArray(new String[0]);
    }

    private final Object mDeviceConfigLock = new Object();

    /**
     * Predicate that can be applied to names to determine if a device is
     * well-known to be used for physical location.
     */
    @GuardedBy("mDeviceConfigLock")
    private Predicate<String> mLocationDenylistName = (v) -> false;

    /**
     * Predicate that can be applied to MAC addresses to determine if a device
     * is well-known to be used for physical location.
     */
    @GuardedBy("mDeviceConfigLock")
    private Predicate<byte[]> mLocationDenylistMac = (v) -> false;

    /**
     * Predicate that can be applied to Advertising Data payloads to determine
     * if a device is well-known to be used for physical location.
     */
    @GuardedBy("mDeviceConfigLock")
    private Predicate<byte[]> mLocationDenylistAdvertisingData = (v) -> false;

    @GuardedBy("mDeviceConfigLock")
    private int mScanQuotaCount = DeviceConfigListener.DEFAULT_SCAN_QUOTA_COUNT;
    @GuardedBy("mDeviceConfigLock")
    private long mScanQuotaWindowMillis = DeviceConfigListener.DEFAULT_SCAN_QUOTA_WINDOW_MILLIS;
    @GuardedBy("mDeviceConfigLock")
    private long mScanTimeoutMillis = DeviceConfigListener.DEFAULT_SCAN_TIMEOUT_MILLIS;
    @GuardedBy("mDeviceConfigLock")
    private int mScanUpgradeDurationMillis =
            DeviceConfigListener.DEFAULT_SCAN_UPGRADE_DURATION_MILLIS;
    @GuardedBy("mDeviceConfigLock")
    private int mScanDowngradeDurationMillis =
            DeviceConfigListener.DEFAULT_SCAN_DOWNGRADE_DURATION_BT_CONNECTING_MILLIS;
    @GuardedBy("mDeviceConfigLock")
    private int mScreenOffLowPowerWindowMillis =
            ScanManager.SCAN_MODE_SCREEN_OFF_LOW_POWER_WINDOW_MS;
    @GuardedBy("mDeviceConfigLock")
    private int mScreenOffLowPowerIntervalMillis =
            ScanManager.SCAN_MODE_SCREEN_OFF_LOW_POWER_INTERVAL_MS;
    @GuardedBy("mDeviceConfigLock")
    private int mScreenOffBalancedWindowMillis =
            ScanManager.SCAN_MODE_SCREEN_OFF_BALANCED_WINDOW_MS;
    @GuardedBy("mDeviceConfigLock")
    private int mScreenOffBalancedIntervalMillis =
            ScanManager.SCAN_MODE_SCREEN_OFF_BALANCED_INTERVAL_MS;
    @GuardedBy("mDeviceConfigLock")
    private String mLeAudioAllowList;

    public @NonNull Predicate<String> getLocationDenylistName() {
        synchronized (mDeviceConfigLock) {
            return mLocationDenylistName;
        }
    }

    public @NonNull Predicate<byte[]> getLocationDenylistMac() {
        synchronized (mDeviceConfigLock) {
            return mLocationDenylistMac;
        }
    }

    public @NonNull Predicate<byte[]> getLocationDenylistAdvertisingData() {
        synchronized (mDeviceConfigLock) {
            return mLocationDenylistAdvertisingData;
        }
    }

    /**
     * Returns scan quota count.
     */
    public int getScanQuotaCount() {
        synchronized (mDeviceConfigLock) {
            return mScanQuotaCount;
        }
    }

    /**
     * Returns scan quota window in millis.
     */
    public long getScanQuotaWindowMillis() {
        synchronized (mDeviceConfigLock) {
            return mScanQuotaWindowMillis;
        }
    }

    /**
     * Returns scan timeout in millis.
     */
    public long getScanTimeoutMillis() {
        synchronized (mDeviceConfigLock) {
            return mScanTimeoutMillis;
        }
    }

    /**
     * Returns scan upgrade duration in millis.
     */
    public long getScanUpgradeDurationMillis() {
        synchronized (mDeviceConfigLock) {
            return mScanUpgradeDurationMillis;
        }
    }

    /**
     * Returns scan downgrade duration in millis.
     */
    public long getScanDowngradeDurationMillis() {
        synchronized (mDeviceConfigLock) {
            return mScanDowngradeDurationMillis;
        }
    }

    /**
     * Returns SCREEN_OFF_BALANCED scan window in millis.
     */
    public int getScreenOffBalancedWindowMillis() {
        synchronized (mDeviceConfigLock) {
            return mScreenOffBalancedWindowMillis;
        }
    }

    /**
     * Returns SCREEN_OFF_BALANCED scan interval in millis.
     */
    public int getScreenOffBalancedIntervalMillis() {
        synchronized (mDeviceConfigLock) {
            return mScreenOffBalancedIntervalMillis;
        }
    }

    /**
     * Returns SCREEN_OFF low power scan window in millis.
     */
    public int getScreenOffLowPowerWindowMillis() {
        synchronized (mDeviceConfigLock) {
            return mScreenOffLowPowerWindowMillis;
        }
    }

    /**
     * Returns SCREEN_OFF low power scan interval in millis.
     */
    public int getScreenOffLowPowerIntervalMillis() {
        synchronized (mDeviceConfigLock) {
            return mScreenOffLowPowerIntervalMillis;
        }
    }

    private final DeviceConfigListener mDeviceConfigListener = new DeviceConfigListener();

    private class DeviceConfigListener implements DeviceConfig.OnPropertiesChangedListener {
        private static final String LOCATION_DENYLIST_NAME =
                "location_denylist_name";
        private static final String LOCATION_DENYLIST_MAC =
                "location_denylist_mac";
        private static final String LOCATION_DENYLIST_ADVERTISING_DATA =
                "location_denylist_advertising_data";
        private static final String SCAN_QUOTA_COUNT =
                "scan_quota_count";
        private static final String SCAN_QUOTA_WINDOW_MILLIS =
                "scan_quota_window_millis";
        private static final String SCAN_TIMEOUT_MILLIS =
                "scan_timeout_millis";
        private static final String SCAN_UPGRADE_DURATION_MILLIS =
                "scan_upgrade_duration_millis";
        private static final String SCAN_DOWNGRADE_DURATION_MILLIS =
                "scan_downgrade_duration_millis";
        private static final String SCREEN_OFF_LOW_POWER_WINDOW_MILLIS =
                "screen_off_low_power_window_millis";
        private static final String SCREEN_OFF_LOW_POWER_INTERVAL_MILLIS =
                "screen_off_low_power_interval_millis";
        private static final String SCREEN_OFF_BALANCED_WINDOW_MILLIS =
                "screen_off_balanced_window_millis";
        private static final String SCREEN_OFF_BALANCED_INTERVAL_MILLIS =
                "screen_off_balanced_interval_millis";
        private static final String LE_AUDIO_ALLOW_LIST =
                "le_audio_allow_list";

        /**
         * Default denylist which matches Eddystone and iBeacon payloads.
         */
        private static final String DEFAULT_LOCATION_DENYLIST_ADVERTISING_DATA =
                "⊆0016AAFE/00FFFFFF,⊆00FF4C0002/00FFFFFFFF";

        private static final int DEFAULT_SCAN_QUOTA_COUNT = 5;
        private static final long DEFAULT_SCAN_QUOTA_WINDOW_MILLIS = 30 * SECOND_IN_MILLIS;
        private static final long DEFAULT_SCAN_TIMEOUT_MILLIS = 10 * MINUTE_IN_MILLIS;
        private static final int DEFAULT_SCAN_UPGRADE_DURATION_MILLIS = (int) SECOND_IN_MILLIS * 6;
        private static final int DEFAULT_SCAN_DOWNGRADE_DURATION_BT_CONNECTING_MILLIS =
                (int) SECOND_IN_MILLIS * 6;

        @RequiresPermission(android.Manifest.permission.READ_DEVICE_CONFIG)
        public void start() {
            DeviceConfig.addOnPropertiesChangedListener(DeviceConfig.NAMESPACE_BLUETOOTH,
                    BackgroundThread.getExecutor(), this);
            onPropertiesChanged(DeviceConfig.getProperties(DeviceConfig.NAMESPACE_BLUETOOTH));
        }

        @Override
        public void onPropertiesChanged(DeviceConfig.Properties properties) {
            synchronized (mDeviceConfigLock) {
                final String name = properties.getString(LOCATION_DENYLIST_NAME, null);
                mLocationDenylistName = !TextUtils.isEmpty(name)
                        ? Pattern.compile(name).asPredicate()
                        : (v) -> false;
                mLocationDenylistMac = BytesMatcher
                        .decode(properties.getString(LOCATION_DENYLIST_MAC, null));
                mLocationDenylistAdvertisingData = BytesMatcher
                        .decode(properties.getString(LOCATION_DENYLIST_ADVERTISING_DATA,
                                DEFAULT_LOCATION_DENYLIST_ADVERTISING_DATA));
                mScanQuotaCount = properties.getInt(SCAN_QUOTA_COUNT,
                        DEFAULT_SCAN_QUOTA_COUNT);
                mScanQuotaWindowMillis = properties.getLong(SCAN_QUOTA_WINDOW_MILLIS,
                        DEFAULT_SCAN_QUOTA_WINDOW_MILLIS);
                mScanTimeoutMillis = properties.getLong(SCAN_TIMEOUT_MILLIS,
                        DEFAULT_SCAN_TIMEOUT_MILLIS);
                mScanUpgradeDurationMillis = properties.getInt(SCAN_UPGRADE_DURATION_MILLIS,
                        DEFAULT_SCAN_UPGRADE_DURATION_MILLIS);
                mScanDowngradeDurationMillis = properties.getInt(SCAN_DOWNGRADE_DURATION_MILLIS,
                        DEFAULT_SCAN_DOWNGRADE_DURATION_BT_CONNECTING_MILLIS);
                mScreenOffLowPowerWindowMillis = properties.getInt(
                        SCREEN_OFF_LOW_POWER_WINDOW_MILLIS,
                        ScanManager.SCAN_MODE_SCREEN_OFF_LOW_POWER_WINDOW_MS);
                mScreenOffLowPowerIntervalMillis = properties.getInt(
                        SCREEN_OFF_LOW_POWER_INTERVAL_MILLIS,
                        ScanManager.SCAN_MODE_SCREEN_OFF_LOW_POWER_INTERVAL_MS);
                mScreenOffBalancedWindowMillis = properties.getInt(
                        SCREEN_OFF_BALANCED_WINDOW_MILLIS,
                        ScanManager.SCAN_MODE_SCREEN_OFF_BALANCED_WINDOW_MS);
                mScreenOffBalancedIntervalMillis = properties.getInt(
                        SCREEN_OFF_BALANCED_INTERVAL_MILLIS,
                        ScanManager.SCAN_MODE_SCREEN_OFF_BALANCED_INTERVAL_MS);
                mLeAudioAllowList = properties.getString(LE_AUDIO_ALLOW_LIST, "");

                if (mLeAudioAllowList.isEmpty()) {
                    List<String> leAudioAllowDevices = BluetoothProperties.le_audio_allow_list();
                    if (leAudioAllowDevices != null && !leAudioAllowDevices.isEmpty()) {
                        mLeAudioAllowDevices = new HashSet<String>(leAudioAllowDevices);
                    }
                } else {
                    List<String> leAudioAllowDevices = Arrays.asList(mLeAudioAllowList.split(","));
                    BluetoothProperties.le_audio_allow_list(leAudioAllowDevices);
                    mLeAudioAllowDevices = new HashSet<String>(leAudioAllowDevices);
                }
            }
        }
    }

    /**
     *  Obfuscate Bluetooth MAC address into a PII free ID string
     *
     *  @param device Bluetooth device whose MAC address will be obfuscated
     *  @return a byte array that is unique to this MAC address on this device,
     *          or empty byte array when either device is null or obfuscateAddressNative fails
     */
    public byte[] obfuscateAddress(BluetoothDevice device) {
        if (device == null) {
            return new byte[0];
        }
        return obfuscateAddressNative(Utils.getByteAddress(device));
    }

    /**
     * Get dynamic audio buffer size supported type
     *
     * @return support <p>Possible values are
     * {@link BluetoothA2dp#DYNAMIC_BUFFER_SUPPORT_NONE},
     * {@link BluetoothA2dp#DYNAMIC_BUFFER_SUPPORT_A2DP_OFFLOAD},
     * {@link BluetoothA2dp#DYNAMIC_BUFFER_SUPPORT_A2DP_SOFTWARE_ENCODING}.
     */
    public int getDynamicBufferSupport() {
        return mAdapterProperties.getDynamicBufferSupport();
    }

    /**
     * Get dynamic audio buffer size
     *
     * @return BufferConstraints
     */
    public BufferConstraints getBufferConstraints() {
        return mAdapterProperties.getBufferConstraints();
    }

    /**
     * Set dynamic audio buffer size
     *
     * @param codec Audio codec
     * @param value buffer millis
     * @return true if the settings is successful, false otherwise
     */
    public boolean setBufferLengthMillis(int codec, int value) {
        return mAdapterProperties.setBufferLengthMillis(codec, value);
    }

    /**
     *  Get an incremental id of Bluetooth metrics and log
     *
     *  @param device Bluetooth device
     *  @return int of id for Bluetooth metrics and logging, 0 if the device is invalid
     */
    public int getMetricId(BluetoothDevice device) {
        if (device == null) {
            return 0;
        }
        return getMetricIdNative(Utils.getByteAddress(device));
    }

    public CompanionManager getCompanionManager() {
        return mBtCompanionManager;
    }

    /**
     *  Call for the AdapterService receives bond state change
     *
     *  @param device Bluetooth device
     *  @param state bond state
     */
    public void onBondStateChanged(BluetoothDevice device, int state) {
        if (mBtCompanionManager != null) {
            mBtCompanionManager.onBondStateChanged(device, state);
        }
    }

    /**
     * Get audio policy feature support status
     *
     * @param device Bluetooth device to be checked for audio policy support
     * @return int status of the remote support for audio policy feature
     */
    public int isRequestAudioPolicyAsSinkSupported(BluetoothDevice device) {
        if (mHeadsetClientService != null) {
            return mHeadsetClientService.getAudioPolicyRemoteSupported(device);
        } else {
            Log.e(TAG, "No audio transport connected");
            return BluetoothStatusCodes.FEATURE_NOT_CONFIGURED;
        }
    }

    /**
     * Set audio policy for remote device
     *
     * @param device Bluetooth device to be set policy for
     * @return int result status for requestAudioPolicyAsSink API
     */
    public int requestAudioPolicyAsSink(BluetoothDevice device, BluetoothSinkAudioPolicy policies) {
        DeviceProperties deviceProp = mRemoteDevices.getDeviceProperties(device);
        if (deviceProp == null) {
            return BluetoothStatusCodes.ERROR_DEVICE_NOT_BONDED;
        }

        if (mHeadsetClientService != null) {
            if (isRequestAudioPolicyAsSinkSupported(device)
                    != BluetoothStatusCodes.FEATURE_SUPPORTED) {
                throw new UnsupportedOperationException(
                        "Request Audio Policy As Sink not supported");
            }
            deviceProp.setHfAudioPolicyForRemoteAg(policies);
            mHeadsetClientService.setAudioPolicy(device, policies);
            return BluetoothStatusCodes.SUCCESS;
        } else {
            Log.e(TAG, "HeadsetClient not connected");
            return BluetoothStatusCodes.ERROR_PROFILE_NOT_CONNECTED;
        }
    }

    /**
     * Get audio policy for remote device
     *
     * @param device Bluetooth device to be set policy for
     * @return {@link BluetoothSinkAudioPolicy} policy stored for the device
     */
    public BluetoothSinkAudioPolicy getRequestedAudioPolicyAsSink(BluetoothDevice device) {
        DeviceProperties deviceProp = mRemoteDevices.getDeviceProperties(device);
        if (deviceProp == null) {
            return null;
        }

        if (mHeadsetClientService != null) {
            return deviceProp.getHfAudioPolicyForRemoteAg();
        } else {
            Log.e(TAG, "HeadsetClient not connected");
            return null;
        }
    }

    /**
     *  Allow audio low latency
     *
     *  @param allowed true if audio low latency is being allowed
     *  @param device device whose audio low latency will be allowed or disallowed
     *  @return boolean true if audio low latency is successfully allowed or disallowed
     */
    public boolean allowLowLatencyAudio(boolean allowed, BluetoothDevice device) {
        return allowLowLatencyAudioNative(allowed, Utils.getByteAddress(device));
    }

    /**
     *  get remote PBAP PCE version.
     *
     *  @param address of remote device
     *  @return int value other than 0  if remote PBAP PCE version is found
     */

    public int getRemotePbapPceVersion(String address) {
        return getRemotePbapPceVersionNative(address);
    }

    /**
     *  check, if PBAP PSE dynamic version upgrade is enabled.
     *
     *  @return true/false.
     */

    public boolean pbapPseDynamicVersionUpgradeIsEnabled() {
        return pbapPseDynamicVersionUpgradeIsEnabledNative();
    }

    /**
     * Sets the battery level of the remote device
     */
    public void setBatteryLevel(BluetoothDevice device, int batteryLevel) {
        mRemoteDevices.updateBatteryLevel(device, batteryLevel);
    }

    public boolean interopMatchAddr(InteropFeature feature, String address) {
        return interopMatchAddrNative(feature.name(), address);
    }

    public boolean interopMatchName(InteropFeature feature, String name) {
        return interopMatchNameNative(feature.name(), name);
    }

    public boolean interopMatchAddrOrName(InteropFeature feature, String address) {
        return interopMatchAddrOrNameNative(feature.name(), address);
    }

    public void interopDatabaseAddAddr(InteropFeature feature,
            String address, int length) {
        interopDatabaseAddRemoveAddrNative(true, feature.name(), address, length);
    }

    public void interopDatabaseRemoveAddr(InteropFeature feature, String address) {
        interopDatabaseAddRemoveAddrNative(false, feature.name(), address, 0);
    }

    public void interopDatabaseAddName(InteropFeature feature, String name) {
        interopDatabaseAddRemoveNameNative(true, feature.name(), name);
    }

    public void interopDatabaseRemoveName(InteropFeature feature, String name) {
        interopDatabaseAddRemoveNameNative(false, feature.name(), name);
    }

    private void loadLeAudioAllowDevices() {
        Log.i(TAG, "loadLeAudioAllowDevices");
        mLeAudioAllowListEnabled =
                SystemProperties.getBoolean(BLUETOOTH_ENABLE_LE_AUDIO_ALLOW_LIST, false);

        if (!mLeAudioAllowListEnabled) {
            Log.i(TAG, "LE Audio allow list is disabled.");
            return;
        }

        synchronized (mDeviceConfigLock) {
            mLeAudioAllowDevices = new HashSet<String>(Arrays.asList(mLeAudioAllowList.split(",")));
        }
        return;
    }

    /**
     *  Checks the remote device is in the LE Audio allow list or not.
     *
     *  @param device the device to check
     *  @return boolean true if le audio allow list is not enabled or the device
     *          is in the allow list, false otherwise.
     */
    public boolean isLeAudioAllowed(BluetoothDevice device) {
        if (!mLeAudioAllowListEnabled) {
            return true;
        }

        DeviceProperties deviceProp = mRemoteDevices.getDeviceProperties(device);

        if (deviceProp == null || deviceProp.getModelName() == null
                || !mLeAudioAllowDevices.contains(deviceProp.getModelName())) {

            if (mLeAudioService != null) {
                mLeAudioService.setConnectionPolicy(device,
                        BluetoothProfile.CONNECTION_POLICY_FORBIDDEN);
            }

            Log.e(TAG, String.format("Device %s not in the LE Audio allow list, ", device)
                    + "force LE Audio policy to forbidden");
            return false;
        }

        if (mLeAudioService != null) {
            mLeAudioService.setConnectionPolicy(device,
                    BluetoothProfile.CONNECTION_POLICY_ALLOWED);
        }

        return true;
    }

    static native void classInitNative();

    native boolean initNative(boolean startRestricted, boolean isCommonCriteriaMode,
            int configCompareResult, String[] initFlags, boolean isAtvDevice,
            String userDataDirectory);

    native void cleanupNative();

    /*package*/
    native boolean enableNative();

    /*package*/
    native boolean disableNative();

    /*package*/
    native boolean setAdapterPropertyNative(int type, byte[] val);

    /*package*/
    native boolean getAdapterPropertiesNative();

    /*package*/
    native boolean getAdapterPropertyNative(int type);

    /*package*/
    native boolean setAdapterPropertyNative(int type);

    /*package*/
    native boolean setDevicePropertyNative(byte[] address, int type, byte[] val);

    /*package*/
    native boolean getDevicePropertyNative(byte[] address, int type);

    /** package */
    public native boolean createBondNative(byte[] address, int addressType, int transport);

    /*package*/
    native boolean createBondOutOfBandNative(byte[] address, int transport,
            OobData p192Data, OobData p256Data);

    /*package*/
    public native boolean removeBondNative(byte[] address);

    /*package*/
    native boolean cancelBondNative(byte[] address);

    /*package*/
    native void generateLocalOobDataNative(int transport);

    /*package*/
    native boolean sdpSearchNative(byte[] address, byte[] uuid);

    /*package*/
    native int getConnectionStateNative(byte[] address);

    private native boolean startDiscoveryNative();

    private native boolean cancelDiscoveryNative();

    private native boolean pinReplyNative(byte[] address, boolean accept, int len, byte[] pin);

    private native boolean sspReplyNative(byte[] address, int type, boolean accept, int passkey);

    /*package*/
    native boolean getRemoteServicesNative(byte[] address, int transport);

    /*package*/
    native boolean getRemoteMasInstancesNative(byte[] address);

    private native int readEnergyInfo();

    /*package*/
    native boolean factoryResetNative();

    private native void alarmFiredNative();

    private native void dumpNative(FileDescriptor fd, String[] arguments);

    private native byte[] dumpMetricsNative();

    private native byte[] obfuscateAddressNative(byte[] address);

    native boolean setBufferLengthMillisNative(int codec, int value);

    private native int getMetricIdNative(byte[] address);

    /*package*/ native int connectSocketNative(
            byte[] address, int type, byte[] uuid, int port, int flag, int callingUid);

    /*package*/ native int createSocketChannelNative(
            int type, String serviceName, byte[] uuid, int port, int flag, int callingUid);

    /*package*/ native void requestMaximumTxDataLengthNative(byte[] address);

    private native boolean allowLowLatencyAudioNative(boolean allowed, byte[] address);

    private native void metadataChangedNative(byte[] address, int key, byte[] value);

    private native boolean interopMatchAddrNative(String featureName, String address);
    private native boolean interopMatchNameNative(String featureName, String name);
    private native boolean interopMatchAddrOrNameNative(String featureName, String address);
    private native void interopDatabaseAddRemoveAddrNative(boolean doAdd,
            String featureName, String address, int length);
    private native void interopDatabaseAddRemoveNameNative(boolean doAdd,
            String featureBame, String name);
    private native int getRemotePbapPceVersionNative(String address);
    private native boolean pbapPseDynamicVersionUpgradeIsEnabledNative();

    // Returns if this is a mock object. This is currently used in testing so that we may not call
    // System.exit() while finalizing the object. Otherwise GC of mock objects unfortunately ends up
    // calling finalize() which in turn calls System.exit() and the process crashes.
    //
    // Mock this in your testing framework to return true to avoid the mentioned behavior. In
    // production this has no effect.
    public boolean isMock() {
        return false;
    }
}<|MERGE_RESOLUTION|>--- conflicted
+++ resolved
@@ -5719,17 +5719,10 @@
                 device, BluetoothProfile.HEARING_AID)) {
             if (mHapClientService != null && isProfileSupported(
                     device, BluetoothProfile.HAP_CLIENT)) {
-<<<<<<< HEAD
-                Log.i(TAG, "connectAllEnabledProfiles: Hearing Access Client Profile is enabled"
-                        + " at the same time with Hearing Aid Profile, ignore Hearing Aid Profile");
-            } else {
-                Log.i(TAG, "connectAllEnabledProfiles: Connecting Hearing Aid Profile");
-=======
                 Log.i(TAG, "connectAllSupportedProfiles: Hearing Access Client Profile is enabled"
                         + " at the same time with Hearing Aid Profile, ignore Hearing Aid Profile");
             } else {
                 Log.i(TAG, "connectAllSupportedProfiles: Connecting Hearing Aid Profile");
->>>>>>> 7ddcac5b
                 mHearingAidService.setConnectionPolicy(device,
                     BluetoothProfile.CONNECTION_POLICY_ALLOWED);
                 numProfilesConnected++;
