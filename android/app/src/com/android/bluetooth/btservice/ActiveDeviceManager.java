--- conflicted
+++ resolved
@@ -727,8 +727,6 @@
             return;
         }
 
-<<<<<<< HEAD
-=======
         if (!mHearingAidConnectedDevices.isEmpty()) {
             BluetoothDevice device =
                     dbManager.getMostRecentlyConnectedDevicesInList(mHearingAidConnectedDevices);
@@ -744,7 +742,6 @@
             }
         }
 
->>>>>>> f5b262f2
         A2dpService a2dpService = mFactory.getA2dpService();
         BluetoothDevice a2dpFallbackDevice = null;
         if (a2dpService != null) {
