/******************************************************************************
 *
 *  Copyright 2003-2012 Broadcom Corporation
 *
 *  Licensed under the Apache License, Version 2.0 (the "License");
 *  you may not use this file except in compliance with the License.
 *  You may obtain a copy of the License at:
 *
 *  http://www.apache.org/licenses/LICENSE-2.0
 *
 *  Unless required by applicable law or agreed to in writing, software
 *  distributed under the License is distributed on an "AS IS" BASIS,
 *  WITHOUT WARRANTIES OR CONDITIONS OF ANY KIND, either express or implied.
 *  See the License for the specific language governing permissions and
 *  limitations under the License.
 *
 ******************************************************************************/

/******************************************************************************
 *
 *  This file contains the action functions for device manager state
 *  machine.
 *
 ******************************************************************************/

#include <base/bind.h>
#include <cstdint>
#include <mutex>

#include "bta/dm/bta_dm_int.h"
#include "bta/include/bta_api.h"
#include "bta/include/bta_dm_api.h"
#include "bta/sys/bta_sys.h"
#include "device/include/controller.h"
#include "main/shim/dumpsys.h"
#include "osi/include/log.h"
#include "stack/include/acl_api.h"
#include "stack/include/btu.h"  // do_in_main_thread
#include "types/raw_address.h"

static void bta_dm_pm_cback(tBTA_SYS_CONN_STATUS status, uint8_t id,
                            uint8_t app_id, const RawAddress& peer_addr);
static void bta_dm_pm_set_mode(const RawAddress& peer_addr,
                               tBTA_DM_PM_ACTION pm_mode,
                               tBTA_DM_PM_REQ pm_req);
static void bta_dm_pm_timer_cback(void* data);
static void bta_dm_pm_btm_cback(const RawAddress& bd_addr,
                                tBTM_PM_STATUS status, uint16_t value,
                                tHCI_STATUS hci_status);
static bool bta_dm_pm_park(const RawAddress& peer_addr);
void bta_dm_pm_sniff(tBTA_DM_PEER_DEVICE* p_peer_dev, uint8_t index);
static int bta_dm_get_sco_index();
static void bta_dm_pm_stop_timer_by_index(tBTA_PM_TIMER* p_timer,
                                          uint8_t timer_idx);

#include "../hh/bta_hh_int.h"
/* BTA_DM_PM_SSR1 will be dedicated for HH SSR setting entry, no other profile
 * can use it */
#define BTA_DM_PM_SSR_HH BTA_DM_PM_SSR1
static void bta_dm_pm_ssr(const RawAddress& peer_addr, const int ssr);

tBTA_DM_CONNECTED_SRVCS bta_dm_conn_srvcs;
static std::recursive_mutex pm_timer_schedule_mutex;
static std::recursive_mutex pm_timer_state_mutex;

/*******************************************************************************
 *
 * Function         bta_dm_init_pm
 *
 * Description      Initializes the BT low power manager
 *
 *
 * Returns          void
 *
 ******************************************************************************/
void bta_dm_init_pm(void) {
  memset(&bta_dm_conn_srvcs, 0x00, sizeof(bta_dm_conn_srvcs));

  /* if there are no power manger entries, so not register */
  if (p_bta_dm_pm_cfg[0].app_id != 0) {
    bta_sys_pm_register(bta_dm_pm_cback);

    BTM_PmRegister((BTM_PM_REG_SET), &bta_dm_cb.pm_id, bta_dm_pm_btm_cback);
  }

  /* Need to initialize all PM timer service IDs */
  for (int i = 0; i < BTA_DM_NUM_PM_TIMER; i++) {
    for (int j = 0; j < BTA_DM_PM_MODE_TIMER_MAX; j++)
      bta_dm_cb.pm_timer[i].srvc_id[j] = BTA_ID_MAX;
  }
}

/*******************************************************************************
 *
 * Function         bta_dm_disable_pm
 *
 * Description      Disable PM
 *
 *
 * Returns          void
 *
 ******************************************************************************/
void bta_dm_disable_pm(void) {
  BTM_PmRegister(BTM_PM_DEREG, &bta_dm_cb.pm_id, bta_dm_pm_btm_cback);

  /*
   * Deregister the PM callback from the system handling to prevent
   * re-enabling the PM timers after this call if the callback is invoked.
   */
  bta_sys_pm_register(NULL);

  /* Need to stop all active timers. */
  for (int i = 0; i < BTA_DM_NUM_PM_TIMER; i++) {
    for (int j = 0; j < BTA_DM_PM_MODE_TIMER_MAX; j++) {
      bta_dm_pm_stop_timer_by_index(&bta_dm_cb.pm_timer[i], j);
      bta_dm_cb.pm_timer[i].pm_action[j] = BTA_DM_PM_NO_ACTION;
    }
  }
}

/*******************************************************************************
 *
 * Function         bta_dm_get_av_count
 *
 * Description      Get the number of connected AV
 *
 *
 * Returns          number of av connections
 *
 ******************************************************************************/
uint8_t bta_dm_get_av_count(void) {
  uint8_t count = 0;
  for (int i = 0; i < bta_dm_conn_srvcs.count; i++) {
    if (bta_dm_conn_srvcs.conn_srvc[i].id == BTA_ID_AV) ++count;
  }
  return count;
}

/*******************************************************************************
 *
 * Function         bta_dm_pm_stop_timer
 *
 * Description      stop a PM timer
 *
 *
 * Returns          void
 *
 ******************************************************************************/
static void bta_dm_pm_stop_timer(const RawAddress& peer_addr) {
  APPL_TRACE_DEBUG("%s: ", __func__);

  for (int i = 0; i < BTA_DM_NUM_PM_TIMER; i++) {
    if (bta_dm_cb.pm_timer[i].in_use &&
        bta_dm_cb.pm_timer[i].peer_bdaddr == peer_addr) {
      for (int j = 0; j < BTA_DM_PM_MODE_TIMER_MAX; j++) {
        bta_dm_pm_stop_timer_by_index(&bta_dm_cb.pm_timer[i], j);
        /*
         * TODO: For now, stopping the timer does not reset
         * pm_action[j].
         * The reason is because some of the internal logic that
         * (re)assigns the pm_action[] values is taking into account
         * the older value; e.g., see the pm_action[] assignment in
         * function bta_dm_pm_start_timer().
         * Such subtlety in the execution logic is error prone, and
         * should be eliminiated in the future.
         */
      }
      break;
    }
  }
}

/*******************************************************************************
 *
 * Function         bta_pm_action_to_timer_idx
 *
 * Description      convert power mode into timer index for each connected
 *                  device
 *
 *
 * Returns          index of the power mode delay timer
 *
 ******************************************************************************/
static uint8_t bta_pm_action_to_timer_idx(uint8_t pm_action) {
  if (pm_action == BTA_DM_PM_SUSPEND)
    return BTA_DM_PM_SUSPEND_TIMER_IDX;
  else if (pm_action == BTA_DM_PM_PARK)
    return BTA_DM_PM_PARK_TIMER_IDX;
  else if ((pm_action & BTA_DM_PM_SNIFF) == BTA_DM_PM_SNIFF)
    return BTA_DM_PM_SNIFF_TIMER_IDX;

  /* Active, no preference, no action and retry */
  return BTA_DM_PM_MODE_TIMER_MAX;
}

/*******************************************************************************
 *
 * Function         bta_dm_pm_stop_timer_by_mode
 *
 * Description      stop a PM timer
 *
 *
 * Returns          void
 *
 ******************************************************************************/
static void bta_dm_pm_stop_timer_by_mode(const RawAddress& peer_addr,
                                         uint8_t power_mode) {
  const uint8_t timer_idx = bta_pm_action_to_timer_idx(power_mode);
  if (timer_idx == BTA_DM_PM_MODE_TIMER_MAX) return;

  for (int i = 0; i < BTA_DM_NUM_PM_TIMER; i++) {
    if (bta_dm_cb.pm_timer[i].in_use &&
        bta_dm_cb.pm_timer[i].peer_bdaddr == peer_addr) {
      if (bta_dm_cb.pm_timer[i].srvc_id[timer_idx] != BTA_ID_MAX) {
        bta_dm_pm_stop_timer_by_index(&bta_dm_cb.pm_timer[i], timer_idx);
        /*
         * TODO: Intentionally setting pm_action[timer_idx].
         * This assignment should be eliminated in the future - see the
         * pm_action[] related comment inside function
         * bta_dm_pm_stop_timer().
         */
        bta_dm_cb.pm_timer[i].pm_action[timer_idx] = power_mode;
      }
      break;
    }
  }
}

/*******************************************************************************
 *
 * Function         bta_dm_pm_stop_timer_by_srvc_id
 *
 * Description      stop all timer started by the service ID.
 *
 *
 * Returns          index of the power mode delay timer
 *
 ******************************************************************************/
static void bta_dm_pm_stop_timer_by_srvc_id(const RawAddress& peer_addr,
                                            uint8_t srvc_id) {
  for (int i = 0; i < BTA_DM_NUM_PM_TIMER; i++) {
    if (bta_dm_cb.pm_timer[i].in_use &&
        bta_dm_cb.pm_timer[i].peer_bdaddr == peer_addr) {
      for (int j = 0; j < BTA_DM_PM_MODE_TIMER_MAX; j++) {
        if (bta_dm_cb.pm_timer[i].srvc_id[j] == srvc_id) {
          bta_dm_pm_stop_timer_by_index(&bta_dm_cb.pm_timer[i], j);
          bta_dm_cb.pm_timer[i].pm_action[j] = BTA_DM_PM_NO_ACTION;
          break;
        }
      }
    }
  }
}

/*******************************************************************************
 *
 * Function         bta_dm_pm_start_timer
 *
 * Description      start a PM timer
 *
 *
 * Returns          void
 *
 ******************************************************************************/
static void bta_dm_pm_start_timer(tBTA_PM_TIMER* p_timer, uint8_t timer_idx,
                                  uint64_t timeout_ms, uint8_t srvc_id,
                                  uint8_t pm_action) {
  std::unique_lock<std::recursive_mutex> schedule_lock(pm_timer_schedule_mutex);
  std::unique_lock<std::recursive_mutex> state_lock(pm_timer_state_mutex);
  p_timer->in_use = true;

  if (p_timer->srvc_id[timer_idx] == BTA_ID_MAX) p_timer->active++;

  if (p_timer->pm_action[timer_idx] < pm_action)
    p_timer->pm_action[timer_idx] = pm_action;

  p_timer->srvc_id[timer_idx] = srvc_id;
  state_lock.unlock();

  alarm_set_on_mloop(p_timer->timer[timer_idx], timeout_ms,
                     bta_dm_pm_timer_cback, p_timer->timer[timer_idx]);
}

/*******************************************************************************
 *
 * Function         bta_dm_pm_stop_timer_by_index
 *
 * Description      stop a PM timer
 *
 *
 * Returns          void
 *
 ******************************************************************************/
static void bta_dm_pm_stop_timer_by_index(tBTA_PM_TIMER* p_timer,
                                          uint8_t timer_idx) {
  if ((p_timer == NULL) || (timer_idx >= BTA_DM_PM_MODE_TIMER_MAX)) return;

  std::unique_lock<std::recursive_mutex> schedule_lock(pm_timer_schedule_mutex);
  std::unique_lock<std::recursive_mutex> state_lock(pm_timer_state_mutex);
  if (p_timer->srvc_id[timer_idx] == BTA_ID_MAX) {
    return;
  } /* The timer was not scheduled */

  ASSERT_LOG(p_timer->in_use,
             "Timer was not scheduled p_timer->srvc_id[timer_idx]:%hhu",
             p_timer->srvc_id[timer_idx]);
  ASSERT_LOG(p_timer->active > 0, "No tasks on timer are active");

  p_timer->srvc_id[timer_idx] = BTA_ID_MAX;
  /* NOTE: pm_action[timer_idx] intentionally not reset */

  p_timer->active--;
  if (p_timer->active == 0) p_timer->in_use = false;
  state_lock.unlock();

  alarm_cancel(p_timer->timer[timer_idx]);
}

/*******************************************************************************
 *
 * Function         bta_dm_pm_cback
 *
 * Description      Conn change callback from sys for low power management
 *
 *
 * Returns          void
 *
 ******************************************************************************/
static void bta_dm_pm_cback(tBTA_SYS_CONN_STATUS status, uint8_t id,
                            uint8_t app_id, const RawAddress& peer_addr) {
  uint8_t i, j;
  tBTA_DM_PEER_DEVICE* p_dev;
  tBTA_DM_PM_REQ pm_req = BTA_DM_PM_NEW_REQ;

  LOG_DEBUG("Power management callback status:%s[%hhu] id:%s[%d], app:%hhu",
            bta_sys_conn_status_text(status).c_str(), status,
            BtaIdSysText(id).c_str(), id, app_id);

  /* find if there is an power mode entry for the service */
  for (i = 1; i <= p_bta_dm_pm_cfg[0].app_id; i++) {
    if ((p_bta_dm_pm_cfg[i].id == id) &&
        ((p_bta_dm_pm_cfg[i].app_id == BTA_ALL_APP_ID) ||
         (p_bta_dm_pm_cfg[i].app_id == app_id)))
      break;
  }

  /* if no entries are there for the app_id and subsystem in
   * get_bta_dm_pm_spec()*/
  if (i > p_bta_dm_pm_cfg[0].app_id) {
    LOG_DEBUG("Ignoring power management callback as no service entries exist");
    return;
  }

  LOG_DEBUG("Stopped all timers for service to device:%s id:%hhu",
            PRIVATE_ADDRESS(peer_addr), id);
  bta_dm_pm_stop_timer_by_srvc_id(peer_addr, id);

  p_dev = bta_dm_find_peer_device(peer_addr);
  if (p_dev) {
    LOG_DEBUG("Device info:%s", device_info_text(p_dev->Info()).c_str());
  } else {
    LOG_ERROR("Unable to find peer device...yet soldiering on...");
  }

  /* set SSR parameters on SYS CONN OPEN */
  int index = BTA_DM_PM_SSR0;
  if ((BTA_SYS_CONN_OPEN == status) && p_dev &&
      (p_dev->Info() & BTA_DM_DI_USE_SSR)) {
    index = get_bta_dm_pm_spec()[p_bta_dm_pm_cfg[i].spec_idx].ssr;
  } else if (BTA_ID_AV == id) {
    if (BTA_SYS_CONN_BUSY == status) {
      /* set SSR4 for A2DP on SYS CONN BUSY */
      index = BTA_DM_PM_SSR4;
    } else if (BTA_SYS_CONN_IDLE == status) {
      index = get_bta_dm_pm_spec()[p_bta_dm_pm_cfg[i].spec_idx].ssr;
    }
  }

  /* if no action for the event */
  if (get_bta_dm_pm_spec()[p_bta_dm_pm_cfg[i].spec_idx]
<<<<<<< HEAD
          .actn_tbl[status][0]
=======
          .actn_tbl[status]
>>>>>>> 53bfe63f
          .power_mode == BTA_DM_PM_NO_ACTION) {
    if (BTA_DM_PM_SSR0 == index) /* and do not need to set SSR, return. */
      return;
  }

  for (j = 0; j < bta_dm_conn_srvcs.count; j++) {
    /* check if an entry already present */
    if ((bta_dm_conn_srvcs.conn_srvc[j].id == id) &&
        (bta_dm_conn_srvcs.conn_srvc[j].app_id == app_id) &&
        bta_dm_conn_srvcs.conn_srvc[j].peer_bdaddr == peer_addr) {
      bta_dm_conn_srvcs.conn_srvc[j].new_request = true;
      break;
    }
  }

  /* if subsystem has no more preference on the power mode remove
 the cb */
  if (get_bta_dm_pm_spec()[p_bta_dm_pm_cfg[i].spec_idx]
<<<<<<< HEAD
          .actn_tbl[status][0]
=======
          .actn_tbl[status]
>>>>>>> 53bfe63f
          .power_mode == BTA_DM_PM_NO_PREF) {
    if (j != bta_dm_conn_srvcs.count) {
      bta_dm_conn_srvcs.count--;

      for (; j < bta_dm_conn_srvcs.count; j++) {
        memcpy(&bta_dm_conn_srvcs.conn_srvc[j],
               &bta_dm_conn_srvcs.conn_srvc[j + 1],
               sizeof(bta_dm_conn_srvcs.conn_srvc[j]));
      }
    } else {
      APPL_TRACE_WARNING("bta_dm_act no entry for connected service cbs");
      return;
    }
  } else if (j == bta_dm_conn_srvcs.count) {
    /* check if we have more connected service that cbs */
    if (bta_dm_conn_srvcs.count == BTA_DM_NUM_CONN_SRVS) {
      LOG_WARN("bta_dm_act no more connected service cbs");
      return;
    }

    /* fill in a new cb */
    bta_dm_conn_srvcs.conn_srvc[j].id = id;
    bta_dm_conn_srvcs.conn_srvc[j].app_id = app_id;
    bta_dm_conn_srvcs.conn_srvc[j].new_request = true;
    bta_dm_conn_srvcs.conn_srvc[j].peer_bdaddr = peer_addr;

    LOG_INFO("New connection service:%s[%hhu] app_id:%d",
             BtaIdSysText(id).c_str(), id, app_id);

    bta_dm_conn_srvcs.count++;
    bta_dm_conn_srvcs.conn_srvc[j].state = status;
  } else {
    /* no service is added or removed. only updating status. */
    bta_dm_conn_srvcs.conn_srvc[j].state = status;
  }

  /* stop timer */
  bta_dm_pm_stop_timer(peer_addr);
  if (bta_dm_conn_srvcs.count > 0) {
    pm_req = BTA_DM_PM_RESTART;
    APPL_TRACE_DEBUG(
        "%s bta_dm_pm_stop_timer for current service, restart other "
        "service timers: count = %d",
        __func__, bta_dm_conn_srvcs.count);
  }

  if (p_dev) {
    p_dev->pm_mode_attempted = 0;
    p_dev->pm_mode_failed = 0;
  }

  if (p_bta_dm_ssr_spec[index].max_lat || index == BTA_DM_PM_SSR_HH) {
    /* do not perform ssr for AVDTP start */
    if (id != BTA_ID_AV || status != BTA_SYS_CONN_BUSY) {
      bta_dm_pm_ssr(peer_addr, index);
    } else {
      LOG_DEBUG("Do not perform SSR when AVDTP start");
    }
  } else {
    const controller_t* controller = controller_get_interface();
    uint8_t* p = NULL;
    if (controller->supports_sniff_subrating() &&
        ((NULL != (p = BTM_ReadRemoteFeatures(peer_addr))) &&
         HCI_SNIFF_SUB_RATE_SUPPORTED(p)) &&
        (index == BTA_DM_PM_SSR0)) {
      if (status == BTA_SYS_SCO_OPEN) {
        APPL_TRACE_DEBUG("%s: SCO inactive, reset SSR to zero", __func__);
        BTM_SetSsrParams(peer_addr, 0, 0, 0);
      } else if (status == BTA_SYS_SCO_CLOSE) {
        APPL_TRACE_DEBUG("%s: SCO active, back to old SSR", __func__);
        bta_dm_pm_ssr(peer_addr, BTA_DM_PM_SSR0);
      }
    }
  }

  bta_dm_pm_set_mode(peer_addr, BTA_DM_PM_NO_ACTION, pm_req);
}

/*******************************************************************************
 *
 * Function         bta_dm_pm_set_mode
 *
 * Description      Set the power mode for the device
 *
 *
 * Returns          void
 *
 ******************************************************************************/

static void bta_dm_pm_set_mode(const RawAddress& peer_addr,
                               tBTA_DM_PM_ACTION pm_request,
                               tBTA_DM_PM_REQ pm_req) {
  tBTA_DM_PM_ACTION pm_action = BTA_DM_PM_NO_ACTION;
  uint64_t timeout_ms = 0;
  uint8_t i, j;
  tBTA_DM_PM_ACTION failed_pm = 0;
  tBTA_DM_PEER_DEVICE* p_peer_device = NULL;
  tBTA_DM_PM_ACTION allowed_modes = 0;
  tBTA_DM_PM_ACTION pref_modes = 0;
  const tBTA_DM_PM_CFG* p_pm_cfg;
  const tBTA_DM_PM_SPEC* p_pm_spec;
  const tBTA_DM_PM_ACTN* p_act0;
  tBTA_DM_SRVCS* p_srvcs = NULL;
  bool timer_started = false;
  uint8_t timer_idx, available_timer = BTA_DM_PM_MODE_TIMER_MAX;
  uint64_t remaining_ms = 0;

  if (!bta_dm_cb.device_list.count) {
    LOG_INFO("Device list count is zero");
    return;
  }

  /* see if any attempt to put device in low power mode failed */
  p_peer_device = bta_dm_find_peer_device(peer_addr);
  /* if no peer device found return */
  if (p_peer_device == NULL) {
    LOG_INFO("No peer device found");
    return;
  }

  failed_pm = p_peer_device->pm_mode_failed;

  for (i = 0; i < bta_dm_conn_srvcs.count; i++) {
    p_srvcs = &bta_dm_conn_srvcs.conn_srvc[i];
    if (p_srvcs->peer_bdaddr == peer_addr) {
      /* p_bta_dm_pm_cfg[0].app_id is the number of entries */
      for (j = 1; j <= p_bta_dm_pm_cfg[0].app_id; j++) {
        if ((p_bta_dm_pm_cfg[j].id == p_srvcs->id) &&
            ((p_bta_dm_pm_cfg[j].app_id == BTA_ALL_APP_ID) ||
             (p_bta_dm_pm_cfg[j].app_id == p_srvcs->app_id)))
          break;
      }

      p_pm_cfg = &p_bta_dm_pm_cfg[j];
      p_pm_spec = &get_bta_dm_pm_spec()[p_pm_cfg->spec_idx];
<<<<<<< HEAD
      p_act0 = &p_pm_spec->actn_tbl[p_srvcs->state][0];
      p_act1 = &p_pm_spec->actn_tbl[p_srvcs->state][1];
=======
      p_act0 = &p_pm_spec->actn_tbl[p_srvcs->state];
>>>>>>> 53bfe63f

      allowed_modes |= p_pm_spec->allow_mask;
      LOG_DEBUG(
          "Service:%s[%hhu] state:%s[%hhu] allowed_modes:0x%02x "
          "service_index:%hhu ",
          BtaIdSysText(p_srvcs->id).c_str(), p_srvcs->id,
          bta_sys_conn_status_text(p_srvcs->state).c_str(), p_srvcs->state,
          allowed_modes, j);

      /* PM actions are in the order of strictness */

      /* first check if the first preference is ok */
      if (!(failed_pm & p_act0->power_mode)) {
        pref_modes |= p_act0->power_mode;

        if (p_act0->power_mode >= pm_action) {
          pm_action = p_act0->power_mode;

          if (pm_req != BTA_DM_PM_NEW_REQ || p_srvcs->new_request) {
            p_srvcs->new_request = false;
            timeout_ms = p_act0->timeout;
          }
        }
      }
    }
  }

  if (pm_action & (BTA_DM_PM_PARK | BTA_DM_PM_SNIFF)) {
    /* some service don't like the mode */
    if (!(allowed_modes & pm_action)) {
      /* select the other mode if its allowed and preferred, otherwise 0 which
       * is BTA_DM_PM_NO_ACTION */
      pm_action =
          (allowed_modes & (BTA_DM_PM_PARK | BTA_DM_PM_SNIFF) & pref_modes);

      /* no timeout needed if no action is required */
      if (pm_action == BTA_DM_PM_NO_ACTION) {
        timeout_ms = 0;
      }
    }
  }
  /* if need to start a timer */
  if ((pm_req != BTA_DM_PM_EXECUTE) && (timeout_ms > 0)) {
    for (i = 0; i < BTA_DM_NUM_PM_TIMER; i++) {
      if (bta_dm_cb.pm_timer[i].in_use &&
          bta_dm_cb.pm_timer[i].peer_bdaddr == peer_addr) {
        timer_idx = bta_pm_action_to_timer_idx(pm_action);
        if (timer_idx != BTA_DM_PM_MODE_TIMER_MAX) {
          remaining_ms =
              alarm_get_remaining_ms(bta_dm_cb.pm_timer[i].timer[timer_idx]);
          if (remaining_ms < timeout_ms) {
            /* Cancel and restart the timer */
            /*
             * TODO: The value of pm_action[timer_idx] is
             * conditionally updated between the two function
             * calls below when the timer is restarted.
             * This logic is error-prone and should be eliminated
             * in the future.
             */
            bta_dm_pm_stop_timer_by_index(&bta_dm_cb.pm_timer[i], timer_idx);
            bta_dm_pm_start_timer(&bta_dm_cb.pm_timer[i], timer_idx, timeout_ms,
                                  p_srvcs->id, pm_action);
          }
          timer_started = true;
        }
        break;
      } else if (!bta_dm_cb.pm_timer[i].in_use) {
        if (available_timer == BTA_DM_PM_MODE_TIMER_MAX) available_timer = i;
      }
    }
    /* new power mode for a new active connection */
    if (!timer_started) {
      if (available_timer != BTA_DM_PM_MODE_TIMER_MAX) {
        bta_dm_cb.pm_timer[available_timer].peer_bdaddr = peer_addr;
        timer_idx = bta_pm_action_to_timer_idx(pm_action);
        if (timer_idx != BTA_DM_PM_MODE_TIMER_MAX) {
          bta_dm_pm_start_timer(&bta_dm_cb.pm_timer[available_timer], timer_idx,
                                timeout_ms, p_srvcs->id, pm_action);
          timer_started = true;
        }
      } else {
        LOG_WARN("no more timers");
      }
    }
    return;
  }
  /* if pending power mode timer expires, and currecnt link is in a
     lower power mode than current profile requirement, igonre it */
  if (pm_req == BTA_DM_PM_EXECUTE && pm_request < pm_action) {
    LOG_ERROR("Ignore the power mode request: %d", pm_request);
    return;
  }
  if (pm_action == BTA_DM_PM_PARK) {
    p_peer_device->pm_mode_attempted = BTA_DM_PM_PARK;
    bta_dm_pm_park(peer_addr);
    LOG_WARN("DEPRECATED Setting link to park mode peer:%s",
             PRIVATE_ADDRESS(peer_addr));
  } else if (pm_action & BTA_DM_PM_SNIFF) {
    /* dont initiate SNIFF, if link_policy has it disabled */
    if (BTM_is_sniff_allowed_for(peer_addr)) {
      LOG_DEBUG(
          "Link policy allows sniff mode so setting mode "
          "peer:%s",
          PRIVATE_ADDRESS(peer_addr));
      p_peer_device->pm_mode_attempted = BTA_DM_PM_SNIFF;
      bta_dm_pm_sniff(p_peer_device, (uint8_t)(pm_action & 0x0F));
    } else {
      LOG_DEBUG("Link policy disallows sniff mode, ignore request peer:%s",
                PRIVATE_ADDRESS(peer_addr));
    }
  } else if (pm_action == BTA_DM_PM_ACTIVE) {
    LOG_DEBUG("Setting link to active mode peer:%s",
              PRIVATE_ADDRESS(peer_addr));
    bta_dm_pm_active(peer_addr);
  }
}
/*******************************************************************************
 *
 * Function         bta_ag_pm_park
 *
 * Description      Switch to park mode.
 *
 *
 * Returns          true if park attempted, false otherwise.
 *
 ******************************************************************************/
static bool bta_dm_pm_park(const RawAddress& peer_addr) {
  tBTM_PM_MODE mode = BTM_PM_STS_ACTIVE;

  /* if not in park mode, switch to park */
  if (!BTM_ReadPowerMode(peer_addr, &mode)) {
    LOG_WARN("Unable to read power mode for peer:%s",
             PRIVATE_ADDRESS(peer_addr));
  }

  if (mode != BTM_PM_MD_PARK) {
    tBTM_STATUS status = BTM_SetPowerMode(bta_dm_cb.pm_id, peer_addr,
                                          &p_bta_dm_pm_md[BTA_DM_PM_PARK_IDX]);
    if (status == BTM_CMD_STORED || status == BTM_CMD_STARTED) {
      return true;
    }
    LOG_WARN("Unable to set park power mode");
  }
  return true;
}

/*******************************************************************************
 *
 * Function         bta_ag_pm_sniff
 *
 * Description      Switch to sniff mode.
 *
 *
 * Returns          true if sniff attempted, false otherwise.
 *
 ******************************************************************************/
void bta_dm_pm_sniff(tBTA_DM_PEER_DEVICE* p_peer_dev, uint8_t index) {
  tBTM_PM_MODE mode = BTM_PM_MD_ACTIVE;
  tBTM_PM_PWR_MD pwr_md;
  tBTM_STATUS status;

  if (!BTM_ReadPowerMode(p_peer_dev->peer_bdaddr, &mode)) {
    LOG_WARN("Unable to read power mode for peer:%s",
             PRIVATE_ADDRESS(p_peer_dev->peer_bdaddr));
  }
  tBTM_PM_STATUS mode_status = static_cast<tBTM_PM_STATUS>(mode);
  LOG_DEBUG("Current power mode:%s[0x%x] peer_info:%s[0x%02x]",
            power_mode_status_text(mode_status).c_str(), mode_status,
            device_info_text(p_peer_dev->Info()).c_str(), p_peer_dev->Info());

  uint8_t* p_rem_feat = BTM_ReadRemoteFeatures(p_peer_dev->peer_bdaddr);

  const controller_t* controller = controller_get_interface();
  if (mode != BTM_PM_MD_SNIFF ||
      (controller->supports_sniff_subrating() && p_rem_feat &&
       HCI_SNIFF_SUB_RATE_SUPPORTED(p_rem_feat) &&
       !(p_peer_dev->Info() & BTA_DM_DI_USE_SSR))) {
    /* Dont initiate Sniff if controller has alreay accepted
     * remote sniff params. This avoid sniff loop issue with
     * some agrresive headsets who use sniff latencies more than
     * DUT supported range of Sniff intervals.*/
    if ((mode == BTM_PM_MD_SNIFF) &&
        (p_peer_dev->Info() & BTA_DM_DI_ACP_SNIFF)) {
      LOG_DEBUG("Link already in sniff mode peer:%s",
                PRIVATE_ADDRESS(p_peer_dev->peer_bdaddr));
      return;
    }
  }
  /* if the current mode is not sniff, issue the sniff command.
   * If sniff, but SSR is not used in this link, still issue the command */
  memcpy(&pwr_md, &p_bta_dm_pm_md[index], sizeof(tBTM_PM_PWR_MD));
  if (p_peer_dev->Info() & BTA_DM_DI_INT_SNIFF) {
    LOG_DEBUG("Trying to force power mode");
    pwr_md.mode |= BTM_PM_MD_FORCE;
  }
  status = BTM_SetPowerMode(bta_dm_cb.pm_id, p_peer_dev->peer_bdaddr, &pwr_md);
  if (status == BTM_CMD_STORED || status == BTM_CMD_STARTED) {
    p_peer_dev->info &= ~(BTA_DM_DI_INT_SNIFF | BTA_DM_DI_ACP_SNIFF);
    p_peer_dev->info |= BTA_DM_DI_SET_SNIFF;
  } else if (status == BTM_SUCCESS) {
    APPL_TRACE_DEBUG("bta_dm_pm_sniff BTM_SetPowerMode() returns BTM_SUCCESS");
    p_peer_dev->info &=
        ~(BTA_DM_DI_INT_SNIFF | BTA_DM_DI_ACP_SNIFF | BTA_DM_DI_SET_SNIFF);
  } else {
    LOG_ERROR("Unable to set power mode peer:%s status:%s",
              PRIVATE_ADDRESS(p_peer_dev->peer_bdaddr),
              btm_status_text(status).c_str());
    p_peer_dev->info &=
        ~(BTA_DM_DI_INT_SNIFF | BTA_DM_DI_ACP_SNIFF | BTA_DM_DI_SET_SNIFF);
  }
}
/*******************************************************************************
 *
 * Function         bta_dm_pm_ssr
 *
 * Description      checks and sends SSR parameters
 *
 * Returns          void
 *
 ******************************************************************************/
static void bta_dm_pm_ssr(const RawAddress& peer_addr, const int ssr) {
  int ssr_index = ssr;
  tBTA_DM_SSR_SPEC* p_spec = &p_bta_dm_ssr_spec[ssr];

  LOG_DEBUG("Request to put link to device:%s into power_mode:%s",
            PRIVATE_ADDRESS(peer_addr), p_spec->name);
  /* go through the connected services */
  for (int i = 0; i < bta_dm_conn_srvcs.count; i++) {
    const tBTA_DM_SRVCS& service = bta_dm_conn_srvcs.conn_srvc[i];
    if (service.peer_bdaddr != peer_addr) {
      continue;
    }
    /* p_bta_dm_pm_cfg[0].app_id is the number of entries */
    int current_ssr_index = BTA_DM_PM_SSR0;
    for (int j = 1; j <= p_bta_dm_pm_cfg[0].app_id; j++) {
      /* find the associated p_bta_dm_pm_cfg */
      const tBTA_DM_PM_CFG& config = p_bta_dm_pm_cfg[j];
      current_ssr_index = get_bta_dm_pm_spec()[config.spec_idx].ssr;
      if ((config.id == service.id) && ((config.app_id == BTA_ALL_APP_ID) ||
                                        (config.app_id == service.app_id))) {
        LOG_INFO("Found connected service:%s app_id:%d peer:%s spec_name:%s",
                 BtaIdSysText(service.id).c_str(), service.app_id,
                 PRIVATE_ADDRESS(peer_addr),
                 p_bta_dm_ssr_spec[current_ssr_index].name);
        break;
      }
    }
    /* find the ssr index with the smallest max latency. */
    tBTA_DM_SSR_SPEC* p_spec_cur = &p_bta_dm_ssr_spec[current_ssr_index];
    /* HH has the per connection SSR preference, already read the SSR params
     * from BTA HH */
    if (current_ssr_index == BTA_DM_PM_SSR_HH) {
      if (bta_hh_read_ssr_param(peer_addr, &p_spec_cur->max_lat,
                                &p_spec_cur->min_rmt_to) == BTA_HH_ERR) {
        continue;
      }
    }
    if (p_spec_cur->max_lat < p_spec->max_lat ||
        (ssr_index == BTA_DM_PM_SSR0 && current_ssr_index != BTA_DM_PM_SSR0)) {
      LOG_DEBUG(
          "Changing sniff subrating specification for %s from %s[%d] ==> "
          "%s[%d]",
          PRIVATE_ADDRESS(peer_addr), p_spec->name, ssr_index, p_spec_cur->name,
          current_ssr_index);
      ssr_index = current_ssr_index;
      p_spec = &p_bta_dm_ssr_spec[ssr_index];
    }
  }

  if (p_spec->max_lat) {
    /* Avoid SSR reset on device which has SCO connected */
    int idx = bta_dm_get_sco_index();
    if (idx != -1) {
      if (bta_dm_conn_srvcs.conn_srvc[idx].peer_bdaddr == peer_addr) {
        LOG_WARN("SCO is active on device, ignore SSR");
        return;
      }
    }

    LOG_DEBUG(
        "Setting sniff subrating for device:%s spec_name:%s max_latency(s):%.2f"
        " min_local_timeout(s):%.2f min_remote_timeout(s):%.2f",
        PRIVATE_ADDRESS(peer_addr), p_spec->name,
        ticks_to_seconds(p_spec->max_lat), ticks_to_seconds(p_spec->min_loc_to),
        ticks_to_seconds(p_spec->min_rmt_to));
    /* set the SSR parameters. */
    BTM_SetSsrParams(peer_addr, p_spec->max_lat, p_spec->min_rmt_to,
                     p_spec->min_loc_to);
  }
}

/*******************************************************************************
 *
 * Function         bta_dm_pm_active
 *
 * Description      Brings connection to active mode
 *
 * Returns          void
 *
 ******************************************************************************/
void bta_dm_pm_active(const RawAddress& peer_addr) {
  tBTM_PM_PWR_MD pm{
      .mode = BTM_PM_MD_ACTIVE,
  };

  /* switch to active mode */
  tBTM_STATUS status = BTM_SetPowerMode(bta_dm_cb.pm_id, peer_addr, &pm);
  switch (status) {
    case BTM_CMD_STORED:
      LOG_DEBUG("Active power mode stored for execution later for remote:%s",
                PRIVATE_ADDRESS(peer_addr));
      break;
    case BTM_CMD_STARTED:
      LOG_DEBUG("Active power mode started for remote:%s",
                PRIVATE_ADDRESS(peer_addr));
      break;
    case BTM_SUCCESS:
      LOG_DEBUG("Active power mode already set for device:%s",
                PRIVATE_ADDRESS(peer_addr));
      break;
    default:
      LOG_WARN("Unable to set active power mode for device:%s status:%s",
               PRIVATE_ADDRESS(peer_addr), btm_status_text(status).c_str());
      break;
  }
}

/** BTM power manager callback */
static void bta_dm_pm_btm_cback(const RawAddress& bd_addr,
                                tBTM_PM_STATUS status, uint16_t value,
                                tHCI_STATUS hci_status) {
  do_in_main_thread(FROM_HERE, base::Bind(bta_dm_pm_btm_status, bd_addr, status,
                                          value, hci_status));
}

/*******************************************************************************
 *
 * Function         bta_dm_pm_timer_cback
 *
 * Description      Power management timer callback.
 *
 *
 * Returns          void
 *
 ******************************************************************************/
static void bta_dm_pm_timer_cback(void* data) {
  uint8_t i, j;
  alarm_t* alarm = (alarm_t*)data;

  std::unique_lock<std::recursive_mutex> state_lock(pm_timer_state_mutex);
  for (i = 0; i < BTA_DM_NUM_PM_TIMER; i++) {
    APPL_TRACE_DEBUG("dm_pm_timer[%d] in use? %d", i,
                     bta_dm_cb.pm_timer[i].in_use);
    if (bta_dm_cb.pm_timer[i].in_use) {
      for (j = 0; j < BTA_DM_PM_MODE_TIMER_MAX; j++) {
        if (bta_dm_cb.pm_timer[i].timer[j] == alarm) {
          bta_dm_cb.pm_timer[i].active--;
          bta_dm_cb.pm_timer[i].srvc_id[j] = BTA_ID_MAX;
          APPL_TRACE_DEBUG("dm_pm_timer[%d] expires, timer_idx=%d", i, j);
          break;
        }
      }
      if (bta_dm_cb.pm_timer[i].active == 0)
        bta_dm_cb.pm_timer[i].in_use = false;
      if (j < BTA_DM_PM_MODE_TIMER_MAX) break;
    }
  }
  state_lock.unlock();

  /* no more timers */
  if (i == BTA_DM_NUM_PM_TIMER) return;

  do_in_main_thread(
      FROM_HERE, base::Bind(bta_dm_pm_timer, bta_dm_cb.pm_timer[i].peer_bdaddr,
                            bta_dm_cb.pm_timer[i].pm_action[j]));
}

/** Process pm status event from btm */
void bta_dm_pm_btm_status(const RawAddress& bd_addr, tBTM_PM_STATUS status,
                          uint16_t interval, tHCI_STATUS hci_status) {
  LOG_DEBUG(
      "Power mode notification event status:%s peer:%s interval:%hu "
      "hci_status:%s",
      power_mode_status_text(status).c_str(), PRIVATE_ADDRESS(bd_addr),
      interval, hci_error_code_text(hci_status).c_str());

  tBTA_DM_PEER_DEVICE* p_dev = bta_dm_find_peer_device(bd_addr);
  if (p_dev == nullptr) {
    LOG_INFO("Unable to process power event for peer:%s",
             PRIVATE_ADDRESS(bd_addr));
    return;
  }

  tBTA_DM_DEV_INFO info = p_dev->Info();
  /* check new mode */
  switch (status) {
    case BTM_PM_STS_ACTIVE:
      /* if our sniff or park attempt failed
      we should not try it again*/
      if (hci_status != 0) {
        APPL_TRACE_ERROR("%s hci_status=%d", __func__, hci_status);
        p_dev->info &=
            ~(BTA_DM_DI_INT_SNIFF | BTA_DM_DI_ACP_SNIFF | BTA_DM_DI_SET_SNIFF);

        if (p_dev->pm_mode_attempted & (BTA_DM_PM_PARK | BTA_DM_PM_SNIFF)) {
          p_dev->pm_mode_failed |=
              ((BTA_DM_PM_PARK | BTA_DM_PM_SNIFF) & p_dev->pm_mode_attempted);
          bta_dm_pm_stop_timer_by_mode(bd_addr, p_dev->pm_mode_attempted);
          bta_dm_pm_set_mode(bd_addr, BTA_DM_PM_NO_ACTION, BTA_DM_PM_RESTART);
        }
      } else {
        if (p_dev->prev_low) {
          /* need to send the SSR paramaters to controller again */
          bta_dm_pm_ssr(p_dev->peer_bdaddr, BTA_DM_PM_SSR0);
        }
        p_dev->prev_low = BTM_PM_STS_ACTIVE;
        /* link to active mode, need to restart the timer for next low power
         * mode if needed */
        bta_dm_pm_stop_timer(bd_addr);
        bta_dm_pm_set_mode(bd_addr, BTA_DM_PM_NO_ACTION, BTA_DM_PM_RESTART);
      }
      break;

    case BTM_PM_STS_PARK:
    case BTM_PM_STS_HOLD:
      /* save the previous low power mode - for SSR.
       * SSR parameters are sent to controller on "conn open".
       * the numbers stay good until park/hold/detach */
      if (p_dev->info & BTA_DM_DI_USE_SSR) p_dev->prev_low = status;
      break;

    case BTM_PM_STS_SSR:
      if (hci_status != 0) {
        LOG_WARN("Received error when attempting to set sniff subrating mode");
      }
      if (interval) {
        p_dev->info |= BTA_DM_DI_USE_SSR;
        LOG_DEBUG("Enabling sniff subrating mode for peer:%s",
                  PRIVATE_ADDRESS(bd_addr));
      } else {
        p_dev->info &= ~BTA_DM_DI_USE_SSR;
        LOG_DEBUG("Disabling sniff subrating mode for peer:%s",
                  PRIVATE_ADDRESS(bd_addr));
      }
      break;
    case BTM_PM_STS_SNIFF:
      if (hci_status == 0) {
        /* Stop PM timer now if already active for
         * particular device since link is already
         * put in sniff mode by remote device, and
         * PM timer sole purpose is to put the link
         * in sniff mode from host side.
         */
        bta_dm_pm_stop_timer(bd_addr);
      } else {
        p_dev->info &=
            ~(BTA_DM_DI_SET_SNIFF | BTA_DM_DI_INT_SNIFF | BTA_DM_DI_ACP_SNIFF);
        if (info & BTA_DM_DI_SET_SNIFF)
          p_dev->info |= BTA_DM_DI_INT_SNIFF;
        else
          p_dev->info |= BTA_DM_DI_ACP_SNIFF;
      }
      break;

    case BTM_PM_STS_ERROR:
      p_dev->info &= ~BTA_DM_DI_SET_SNIFF;
      break;

    default:
      LOG_ERROR("Received unknown power mode status event:%hhu", status);
      break;
      }
}

/** Process pm timer event from btm */
void bta_dm_pm_timer(const RawAddress& bd_addr, tBTA_DM_PM_ACTION pm_request) {
  APPL_TRACE_EVENT("%s", __func__);
  bta_dm_pm_set_mode(bd_addr, pm_request, BTA_DM_PM_EXECUTE);
}

/*******************************************************************************
 *
 * Function         bta_dm_find_peer_device
 *
 * Description      Given an address, find the associated control block.
 *
 * Returns          tBTA_DM_PEER_DEVICE
 *
 ******************************************************************************/
tBTA_DM_PEER_DEVICE* bta_dm_find_peer_device(const RawAddress& peer_addr) {
  tBTA_DM_PEER_DEVICE* p_dev = NULL;

  for (int i = 0; i < bta_dm_cb.device_list.count; i++) {
    if (bta_dm_cb.device_list.peer_device[i].peer_bdaddr == peer_addr) {
      p_dev = &bta_dm_cb.device_list.peer_device[i];
      break;
    }
  }
  return p_dev;
}

/*******************************************************************************
 *
 * Function        bta_dm_get_sco_index
 *
 * Description     Loop through connected services for HFP+State=SCO
 *
 * Returns         index at which SCO is connected, in absence of SCO return -1
 *
 ******************************************************************************/
static int bta_dm_get_sco_index() {
  for (int j = 0; j < bta_dm_conn_srvcs.count; j++) {
    /* check for SCO connected index */
    if ((bta_dm_conn_srvcs.conn_srvc[j].id == BTA_ID_AG) &&
        (bta_dm_conn_srvcs.conn_srvc[j].state == BTA_SYS_SCO_OPEN)) {
      return j;
    }
  }
  return -1;
}

/*******************************************************************************
 *
 * Function         bta_dm_pm_obtain_controller_state
 *
 * Description      This function obtains the consolidated controller power
 *                  state
 *
 * Parameters:
 *
 ******************************************************************************/
tBTM_CONTRL_STATE bta_dm_pm_obtain_controller_state(void) {
  /*   Did not use counts as it is not sure, how accurate the count values are
   *in
   **  bta_dm_cb.device_list.count > 0 || bta_dm_cb.device_list.le_count > 0 */

  tBTM_CONTRL_STATE cur_state = BTM_CONTRL_UNKNOWN;
  cur_state = BTM_PM_ReadControllerState();

  APPL_TRACE_DEBUG("bta_dm_pm_obtain_controller_state: %d", cur_state);
  return cur_state;
}<|MERGE_RESOLUTION|>--- conflicted
+++ resolved
@@ -378,11 +378,7 @@
 
   /* if no action for the event */
   if (get_bta_dm_pm_spec()[p_bta_dm_pm_cfg[i].spec_idx]
-<<<<<<< HEAD
-          .actn_tbl[status][0]
-=======
           .actn_tbl[status]
->>>>>>> 53bfe63f
           .power_mode == BTA_DM_PM_NO_ACTION) {
     if (BTA_DM_PM_SSR0 == index) /* and do not need to set SSR, return. */
       return;
@@ -401,11 +397,7 @@
   /* if subsystem has no more preference on the power mode remove
  the cb */
   if (get_bta_dm_pm_spec()[p_bta_dm_pm_cfg[i].spec_idx]
-<<<<<<< HEAD
-          .actn_tbl[status][0]
-=======
           .actn_tbl[status]
->>>>>>> 53bfe63f
           .power_mode == BTA_DM_PM_NO_PREF) {
     if (j != bta_dm_conn_srvcs.count) {
       bta_dm_conn_srvcs.count--;
@@ -541,12 +533,7 @@
 
       p_pm_cfg = &p_bta_dm_pm_cfg[j];
       p_pm_spec = &get_bta_dm_pm_spec()[p_pm_cfg->spec_idx];
-<<<<<<< HEAD
-      p_act0 = &p_pm_spec->actn_tbl[p_srvcs->state][0];
-      p_act1 = &p_pm_spec->actn_tbl[p_srvcs->state][1];
-=======
       p_act0 = &p_pm_spec->actn_tbl[p_srvcs->state];
->>>>>>> 53bfe63f
 
       allowed_modes |= p_pm_spec->allow_mask;
       LOG_DEBUG(
