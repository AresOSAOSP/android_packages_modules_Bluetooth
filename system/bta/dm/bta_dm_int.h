/******************************************************************************
 *
 *  Copyright 2003-2012 Broadcom Corporation
 *
 *  Licensed under the Apache License, Version 2.0 (the "License");
 *  you may not use this file except in compliance with the License.
 *  You may obtain a copy of the License at:
 *
 *  http://www.apache.org/licenses/LICENSE-2.0
 *
 *  Unless required by applicable law or agreed to in writing, software
 *  distributed under the License is distributed on an "AS IS" BASIS,
 *  WITHOUT WARRANTIES OR CONDITIONS OF ANY KIND, either express or implied.
 *  See the License for the specific language governing permissions and
 *  limitations under the License.
 *
 ******************************************************************************/

/******************************************************************************
 *
 *  This is the private interface file for the BTA device manager.
 *
 ******************************************************************************/
#ifndef BTA_DM_INT_H
#define BTA_DM_INT_H

#include <base/strings/stringprintf.h>

#include <memory>
#include <string>

#include "bt_target.h"  // Must be first to define build configuration
#include "bta/include/bta_api.h"
#include "bta/include/bta_gatt_api.h"
#include "bta/sys/bta_sys.h"
#include "main/shim/dumpsys.h"
#include "stack/include/bt_hdr.h"
#include "stack/include/bt_octets.h"
#include "types/bluetooth/uuid.h"
#include "types/raw_address.h"

#ifndef CASE_RETURN_TEXT
#define CASE_RETURN_TEXT(code) \
  case code:                   \
    return #code
#endif

/*****************************************************************************
 *  Constants and data types
 ****************************************************************************/

#define BTA_COPY_DEVICE_CLASS(coddst, codsrc)          \
  {                                                    \
    ((uint8_t*)(coddst))[0] = ((uint8_t*)(codsrc))[0]; \
    ((uint8_t*)(coddst))[1] = ((uint8_t*)(codsrc))[1]; \
    ((uint8_t*)(coddst))[2] = ((uint8_t*)(codsrc))[2]; \
  }

#define BTA_DM_MSG_LEN 50

#define BTA_SERVICE_ID_TO_SERVICE_MASK(id) (1 << (id))

/* DM search events */
typedef enum : uint16_t {
  /* DM search API events */
  BTA_DM_API_SEARCH_EVT = BTA_SYS_EVT_START(BTA_ID_DM_SEARCH),
  BTA_DM_API_SEARCH_CANCEL_EVT,
  BTA_DM_API_DISCOVER_EVT,
  BTA_DM_INQUIRY_CMPL_EVT,
  BTA_DM_REMT_NAME_EVT,
  BTA_DM_SDP_RESULT_EVT,
  BTA_DM_SEARCH_CMPL_EVT,
  BTA_DM_DISCOVERY_RESULT_EVT,
  BTA_DM_DISC_CLOSE_TOUT_EVT,
} tBTA_DM_EVT;

inline std::string bta_dm_event_text(const tBTA_DM_EVT& event) {
  switch (event) {
    CASE_RETURN_TEXT(BTA_DM_API_SEARCH_EVT);
    CASE_RETURN_TEXT(BTA_DM_API_SEARCH_CANCEL_EVT);
    CASE_RETURN_TEXT(BTA_DM_API_DISCOVER_EVT);
    CASE_RETURN_TEXT(BTA_DM_INQUIRY_CMPL_EVT);
    CASE_RETURN_TEXT(BTA_DM_REMT_NAME_EVT);
    CASE_RETURN_TEXT(BTA_DM_SDP_RESULT_EVT);
    CASE_RETURN_TEXT(BTA_DM_SEARCH_CMPL_EVT);
    CASE_RETURN_TEXT(BTA_DM_DISCOVERY_RESULT_EVT);
    CASE_RETURN_TEXT(BTA_DM_DISC_CLOSE_TOUT_EVT);
    default:
      return base::StringPrintf("UNKNOWN[0x%04x]", event);
  }
}

/* data type for BTA_DM_API_SEARCH_EVT */
typedef struct {
  BT_HDR_RIGID hdr;
  tBTA_SERVICE_MASK services;
  tBTA_DM_SEARCH_CBACK* p_cback;
} tBTA_DM_API_SEARCH;

/* data type for BTA_DM_API_DISCOVER_EVT */
typedef struct {
  BT_HDR_RIGID hdr;
  RawAddress bd_addr;
  tBTA_DM_SEARCH_CBACK* p_cback;
  tBT_TRANSPORT transport;
} tBTA_DM_API_DISCOVER;

typedef struct {
  BT_HDR_RIGID hdr;
} tBTA_DM_API_DISCOVERY_CANCEL;

typedef struct {
  RawAddress bd_addr;
  bool accept;
  uint8_t pin_len;
  uint8_t p_pin[PIN_CODE_LEN];
} tBTA_DM_API_PIN_REPLY;

typedef struct {
  BT_HDR_RIGID hdr;
  RawAddress bd_addr;
  tBTM_IO_CAP io_cap;
  tBTM_OOB_DATA oob_data;
  tBTM_AUTH_REQ auth_req;
} tBTA_DM_CI_IO_REQ;

typedef struct {
  RawAddress bd_addr;
  Octet16 c;
  Octet16 r;
  bool accept;
} tBTA_DM_CI_RMT_OOB;

/* data type for BTA_DM_REMT_NAME_EVT */
typedef struct {
  BT_HDR_RIGID hdr;
  tBTA_DM_SEARCH result;
} tBTA_DM_REM_NAME;

/* data type for tBTA_DM_DISC_RESULT */
typedef struct {
  BT_HDR_RIGID hdr;
  tBTA_DM_SEARCH result;
} tBTA_DM_DISC_RESULT;

/* data type for BTA_DM_INQUIRY_CMPL_EVT */
typedef struct {
  BT_HDR_RIGID hdr;
  uint8_t num;
} tBTA_DM_INQUIRY_CMPL;

/* data type for BTA_DM_SDP_RESULT_EVT */
typedef struct {
  BT_HDR_RIGID hdr;
  tSDP_RESULT sdp_result;
} tBTA_DM_SDP_RESULT;

typedef struct {
  RawAddress bd_addr;
  DEV_CLASS dc;
  LinkKey link_key;
  uint8_t key_type;
  bool link_key_known;
  bool dc_known;
  BD_NAME bd_name;
  uint8_t pin_length;
} tBTA_DM_API_ADD_DEVICE;

typedef struct {
  BT_HDR_RIGID hdr;
  bool enable;
} tBTA_DM_API_BLE_FEATURE;

/* union of all data types */
typedef union {
  /* GKI event buffer header */
  BT_HDR_RIGID hdr;

  tBTA_DM_API_SEARCH search;

  tBTA_DM_API_DISCOVER discover;

  tBTA_DM_REM_NAME rem_name;

  tBTA_DM_DISC_RESULT disc_result;

  tBTA_DM_INQUIRY_CMPL inq_cmpl;

  tBTA_DM_SDP_RESULT sdp_event;

} tBTA_DM_MSG;

#define BTA_DM_NUM_PEER_DEVICE 7

typedef enum : uint8_t {
  BTA_DM_NOT_CONNECTED = 0,
  BTA_DM_CONNECTED = 1,
  BTA_DM_UNPAIRING = 2,
} tBTA_DM_CONN_STATE;

inline std::string bta_conn_state_text(tBTA_DM_CONN_STATE state) {
  switch (state) {
    CASE_RETURN_TEXT(BTA_DM_NOT_CONNECTED);
    CASE_RETURN_TEXT(BTA_DM_CONNECTED);
    CASE_RETURN_TEXT(BTA_DM_UNPAIRING);
    default:
      return std::string("UNKNOWN");
  }
}

typedef enum : uint8_t {
  BTA_DM_DI_NONE = 0x00,      /* nothing special */
  BTA_DM_DI_SET_SNIFF = 0x01, /* set this bit if call BTM_SetPowerMode(sniff) */
  BTA_DM_DI_INT_SNIFF = 0x02, /* set this bit if call BTM_SetPowerMode(sniff) &
                                 enter sniff mode */
  BTA_DM_DI_ACP_SNIFF = 0x04, /* set this bit if peer init sniff */
  BTA_DM_DI_UNUSED = 0x08,
  BTA_DM_DI_USE_SSR = 0x10, /* set this bit if ssr is supported for this link */
  BTA_DM_DI_AV_ACTIVE = 0x20, /* set this bit if AV is active for this link */
} tBTA_DM_DEV_INFO_BITMASK;
typedef uint8_t tBTA_DM_DEV_INFO;

inline std::string device_info_text(tBTA_DM_DEV_INFO info) {
  const char* const device_info_text[] = {
      ":set_sniff", ":int_sniff", ":acp_sniff",
      ":unused",    ":use_ssr",   ":av_active",
  };

  std::string s = base::StringPrintf("0x%02x", info);
  if (info == BTA_DM_DI_NONE) return s + std::string(":none");
  for (size_t i = 0; i < sizeof(device_info_text) / sizeof(device_info_text[0]);
       i++) {
    if (info & (1u << i)) s += std::string(device_info_text[i]);
  }
  return s;
}

/* set power mode request type */
#define BTA_DM_PM_RESTART 1
#define BTA_DM_PM_NEW_REQ 2
#define BTA_DM_PM_EXECUTE 3
typedef uint8_t tBTA_DM_PM_REQ;

struct tBTA_DM_PEER_DEVICE {
  RawAddress peer_bdaddr;
  tBTA_DM_CONN_STATE conn_state;
  tBTA_PREF_ROLES pref_role;
  bool in_use;

 private:
  friend void bta_dm_acl_up(const RawAddress& bd_addr, tBT_TRANSPORT transport,
                            uint16_t acl_handle);
  friend void bta_dm_pm_btm_status(const RawAddress& bd_addr,
                                   tBTM_PM_STATUS status, uint16_t value,
                                   tHCI_STATUS hci_status);
  friend void bta_dm_pm_sniff(struct tBTA_DM_PEER_DEVICE* p_peer_dev,
                              uint8_t index);
  friend void bta_dm_rm_cback(tBTA_SYS_CONN_STATUS status, uint8_t id,
                              uint8_t app_id, const RawAddress& peer_addr);
  friend void handle_remote_features_complete(const RawAddress& bd_addr);
  tBTA_DM_DEV_INFO info;

 public:
  tBTA_DM_DEV_INFO Info() const { return info; }

  tBTA_DM_ENCRYPT_CBACK* p_encrypt_cback;
  tBTM_PM_STATUS prev_low; /* previous low power mode used */
  tBTA_DM_PM_ACTION pm_mode_attempted;
  tBTA_DM_PM_ACTION pm_mode_failed;
  bool remove_dev_pending;
  tBT_TRANSPORT transport;
};

/* structure to store list of
  active connections */
typedef struct {
  tBTA_DM_PEER_DEVICE peer_device[BTA_DM_NUM_PEER_DEVICE];
  uint8_t count;
  uint8_t le_count;
} tBTA_DM_ACTIVE_LINK;

typedef struct {
  RawAddress peer_bdaddr;
  tBTA_SYS_ID id;
  uint8_t app_id;
  tBTA_SYS_CONN_STATUS state;
  bool new_request;

  std::string ToString() const {
    return base::StringPrintf(
        "peer:%s sys_name:%s app_id:%hhu state:%s new:request:%s",
        ADDRESS_TO_LOGGABLE_CSTR(peer_bdaddr), BtaIdSysText(id).c_str(), app_id,
        bta_sys_conn_status_text(state).c_str(), logbool(new_request).c_str());
  }

} tBTA_DM_SRVCS;

#ifndef BTA_DM_NUM_CONN_SRVS
#define BTA_DM_NUM_CONN_SRVS 30
#endif

typedef struct {
  uint8_t count;
  tBTA_DM_SRVCS conn_srvc[BTA_DM_NUM_CONN_SRVS];

} tBTA_DM_CONNECTED_SRVCS;

typedef struct {
#define BTA_DM_PM_SNIFF_TIMER_IDX 0
#define BTA_DM_PM_PARK_TIMER_IDX 1
#define BTA_DM_PM_SUSPEND_TIMER_IDX 2
#define BTA_DM_PM_MODE_TIMER_MAX 3
  /*
   * Keep three different timers for PARK, SNIFF and SUSPEND if TBFC is
   * supported.
   */
  alarm_t* timer[BTA_DM_PM_MODE_TIMER_MAX];

  uint8_t srvc_id[BTA_DM_PM_MODE_TIMER_MAX];
  uint8_t pm_action[BTA_DM_PM_MODE_TIMER_MAX];
  uint8_t active; /* number of active timer */

  RawAddress peer_bdaddr;
  bool in_use;
} tBTA_PM_TIMER;

extern tBTA_DM_CONNECTED_SRVCS bta_dm_conn_srvcs;

#define BTA_DM_NUM_PM_TIMER 7

/* DM control block */
typedef struct {
  tBTA_DM_ACTIVE_LINK device_list;
  tBTA_DM_SEC_CBACK* p_sec_cback;
  tBTA_BLE_ENERGY_INFO_CBACK* p_energy_info_cback;
  bool disabling;
  alarm_t* disable_timer;
  uint8_t pm_id;
  tBTA_PM_TIMER pm_timer[BTA_DM_NUM_PM_TIMER];
  uint8_t cur_av_count;   /* current AV connecions */

  /* Storage for pin code request parameters */
  RawAddress pin_bd_addr;
  DEV_CLASS pin_dev_class;
  tBTA_DM_SEC_EVT pin_evt;
  tBTM_IO_CAP loc_io_caps;    /* IO Capabilities of local device */
  tBTM_IO_CAP rmt_io_caps;    /* IO Capabilities of remote device */
  tBTM_AUTH_REQ loc_auth_req; /* Authentication required for local device */
  tBTM_AUTH_REQ rmt_auth_req;
  uint32_t num_val; /* the numeric value for comparison. If just_works, do not
                       show this number to UI */
  bool just_works;  /* true, if "Just Works" association model */
#if (BTA_EIR_CANNED_UUID_LIST != TRUE)
  /* store UUID list for EIR */
  uint32_t eir_uuid[BTM_EIR_SERVICE_ARRAY_SIZE];
#if (BTA_EIR_SERVER_NUM_CUSTOM_UUID > 0)
  tBTA_CUSTOM_UUID bta_custom_uuid[BTA_EIR_SERVER_NUM_CUSTOM_UUID];
#endif

#endif

  tBTA_DM_ENCRYPT_CBACK* p_encrypt_cback;
  alarm_t* switch_delay_timer;
} tBTA_DM_CB;

/* DM search state */
typedef enum {

  BTA_DM_SEARCH_IDLE,
  BTA_DM_SEARCH_ACTIVE,
  BTA_DM_SEARCH_CANCELLING,
  BTA_DM_DISCOVER_ACTIVE

} tBTA_DM_STATE;

inline std::string bta_dm_state_text(const tBTA_DM_STATE& state) {
  switch (state) {
    CASE_RETURN_TEXT(BTA_DM_SEARCH_IDLE);
    CASE_RETURN_TEXT(BTA_DM_SEARCH_ACTIVE);
    CASE_RETURN_TEXT(BTA_DM_SEARCH_CANCELLING);
    CASE_RETURN_TEXT(BTA_DM_DISCOVER_ACTIVE);
    default:
      return base::StringPrintf("UNKNOWN[%d]", state);
  }
}

/* DM search control block */
typedef struct {
  tBTA_DM_SEARCH_CBACK* p_search_cback;
  tBTM_INQ_INFO* p_btm_inq_info;
  tBTA_SERVICE_MASK services;
  tBTA_SERVICE_MASK services_to_search;
  tBTA_SERVICE_MASK services_found;
  tSDP_DISCOVERY_DB* p_sdp_db;
  tBTA_DM_STATE state;
  RawAddress peer_bdaddr;
  bool name_discover_done;
  BD_NAME peer_name;
  alarm_t* search_timer;
  uint8_t service_index;
  tBTA_DM_MSG* p_pending_search;
  fixed_queue_t* pending_discovery_queue;
  bool wait_disc;
  bool sdp_results;
  bluetooth::Uuid uuid;
  uint8_t peer_scn;
  tBT_TRANSPORT transport;
  tBTA_DM_SEARCH_CBACK* p_scan_cback;
  tBTA_DM_SEARCH_CBACK* p_csis_scan_cback;
  tGATT_IF client_if;
  uint8_t uuid_to_search;
  bool gatt_disc_active;
  uint16_t conn_id;
  alarm_t* gatt_close_timer; /* GATT channel close delay timer */
  RawAddress pending_close_bda; /* pending GATT channel remote device address */

} tBTA_DM_SEARCH_CB;

/* DI control block */
typedef struct {
  uint8_t di_num;                     /* total local DI record number */
  uint32_t di_handle[BTA_DI_NUM_MAX]; /* local DI record handle, the first one
                                         is primary record */
} tBTA_DM_DI_CB;

typedef struct {
  uint16_t page_timeout; /* timeout for page in slots */
  bool avoid_scatter; /* true to avoid scatternet when av is streaming (be the
                         central) */

} tBTA_DM_CFG;

extern const uint32_t bta_service_id_to_btm_srv_id_lkup_tbl[];

typedef struct {
  uint8_t id;
  uint8_t app_id;
  uint8_t cfg;

} tBTA_DM_RM;

extern const tBTA_DM_CFG* p_bta_dm_cfg;
extern const tBTA_DM_RM* p_bta_dm_rm_cfg;

typedef struct {
  uint8_t id;
  uint8_t app_id;
  uint8_t spec_idx; /* index of spec table to use */

} tBTA_DM_PM_CFG;

typedef struct {
  tBTA_DM_PM_ACTION power_mode;
  uint16_t timeout;

} tBTA_DM_PM_ACTN;

typedef struct {
  uint8_t allow_mask; /* mask of sniff/hold/park modes to allow */
  uint8_t ssr; /* set SSR on conn open/unpark */
  tBTA_DM_PM_ACTN actn_tbl[BTA_DM_PM_NUM_EVTS][2];

} tBTA_DM_PM_SPEC;

typedef struct {
  uint16_t max_lat;
  uint16_t min_rmt_to;
  uint16_t min_loc_to;
  const char* name{nullptr};
} tBTA_DM_SSR_SPEC;

typedef struct {
  uint16_t manufacturer;
  uint16_t lmp_sub_version;
  uint8_t lmp_version;
} tBTA_DM_LMP_VER_INFO;

extern const uint16_t bta_service_id_to_uuid_lkup_tbl[];

/* For Insight, PM cfg lookup tables are runtime configurable (to allow tweaking
 * of params for power consumption measurements) */
#ifndef BTE_SIM_APP
#define tBTA_DM_PM_TYPE_QUALIFIER const
#else
#define tBTA_DM_PM_TYPE_QUALIFIER
#endif

extern const tBTA_DM_PM_CFG* p_bta_dm_pm_cfg;
tBTA_DM_PM_TYPE_QUALIFIER tBTA_DM_PM_SPEC* get_bta_dm_pm_spec();
extern const tBTM_PM_PWR_MD* p_bta_dm_pm_md;
extern tBTA_DM_SSR_SPEC* p_bta_dm_ssr_spec;

/* update dynamic BRCM Aware EIR data */
extern const tBTA_DM_EIR_CONF bta_dm_eir_cfg;
extern const tBTA_DM_EIR_CONF* p_bta_dm_eir_cfg;

/* DM control block */
extern tBTA_DM_CB bta_dm_cb;

/* DM search control block */
extern tBTA_DM_SEARCH_CB bta_dm_search_cb;

/* DI control block */
extern tBTA_DM_DI_CB bta_dm_di_cb;

bool bta_dm_search_sm_execute(BT_HDR_RIGID* p_msg);
void bta_dm_search_sm_disable(void);

void bta_dm_enable(tBTA_DM_SEC_CBACK*);
void bta_dm_disable();
void bta_dm_init_cb(void);
void bta_dm_deinit_cb(void);
void bta_dm_set_dev_name(const std::vector<uint8_t>&);
void bta_dm_set_visibility(tBTA_DM_DISC, tBTA_DM_CONN);
void bta_dm_set_scan_config(tBTA_DM_MSG* p_data);
void bta_dm_vendor_spec_command(tBTA_DM_MSG* p_data);
void bta_dm_bond(const RawAddress&, tBLE_ADDR_TYPE, tBT_TRANSPORT,
                 tBT_DEVICE_TYPE);
void bta_dm_bond_cancel(const RawAddress&);
void bta_dm_pin_reply(std::unique_ptr<tBTA_DM_API_PIN_REPLY> msg);
void bta_dm_add_device(std::unique_ptr<tBTA_DM_API_ADD_DEVICE> msg);
void bta_dm_remove_device(const RawAddress& bd_addr);
void bta_dm_close_acl(const RawAddress&, bool, tBT_TRANSPORT);

void bta_dm_pm_btm_status(const RawAddress&, tBTM_PM_STATUS, uint16_t,
                          tHCI_STATUS);
void bta_dm_pm_timer(const RawAddress&, tBTA_DM_PM_ACTION);
void bta_dm_add_ampkey(tBTA_DM_MSG* p_data);

void bta_dm_add_blekey(const RawAddress& bd_addr, tBTA_LE_KEY_VALUE blekey,
                       tBTM_LE_KEY_TYPE key_type);
void bta_dm_add_ble_device(const RawAddress& bd_addr, tBLE_ADDR_TYPE addr_type,
                           tBT_DEVICE_TYPE dev_type);
void bta_dm_ble_passkey_reply(const RawAddress& bd_addr, bool accept,
                              uint32_t passkey);
void bta_dm_ble_confirm_reply(const RawAddress&, bool);
void bta_dm_ble_set_conn_params(const RawAddress&, uint16_t, uint16_t, uint16_t,
                                uint16_t);
void bta_dm_close_gatt_conn(tBTA_DM_MSG* p_data);
void bta_dm_ble_observe(bool, uint8_t, tBTA_DM_SEARCH_CBACK*);
<<<<<<< HEAD
void bta_dm_ble_scan(bool, uint8_t);
=======
void bta_dm_ble_scan(bool, uint8_t, bool);
>>>>>>> c7b8cead
void bta_dm_ble_csis_observe(bool, tBTA_DM_SEARCH_CBACK*);
void bta_dm_ble_update_conn_params(const RawAddress&, uint16_t, uint16_t,
                                   uint16_t, uint16_t, uint16_t, uint16_t);
void bta_dm_ble_config_local_privacy(bool);

void bta_dm_ble_set_data_length(const RawAddress& bd_addr);

void bta_dm_ble_get_energy_info(tBTA_BLE_ENERGY_INFO_CBACK*);

void bta_dm_set_encryption(const RawAddress&, tBT_TRANSPORT,
                           tBTA_DM_ENCRYPT_CBACK*, tBTM_BLE_SEC_ACT);
void bta_dm_confirm(const RawAddress&, bool);

void bta_dm_ci_rmt_oob_act(std::unique_ptr<tBTA_DM_CI_RMT_OOB> msg);

void bta_dm_init_pm(void);
void bta_dm_disable_pm(void);

uint8_t bta_dm_get_av_count(void);
void bta_dm_search_start(tBTA_DM_MSG* p_data);
void bta_dm_search_cancel();
void bta_dm_discover(tBTA_DM_MSG* p_data);
void bta_dm_inq_cmpl(uint8_t num);
void bta_dm_rmt_name(tBTA_DM_MSG* p_data);
void bta_dm_sdp_result(tBTA_DM_MSG* p_data);
void bta_dm_search_cmpl();
void bta_dm_free_sdp_db();
void bta_dm_disc_result(tBTA_DM_MSG* p_data);
void bta_dm_search_result(tBTA_DM_MSG* p_data);
void bta_dm_discovery_cmpl(tBTA_DM_MSG* p_data);
void bta_dm_queue_search(tBTA_DM_MSG* p_data);
void bta_dm_queue_disc(tBTA_DM_MSG* p_data);
void bta_dm_execute_queued_request();
bool bta_dm_is_search_request_queued();
void bta_dm_search_clear_queue();
void bta_dm_search_cancel_notify();
void bta_dm_disc_rmt_name(tBTA_DM_MSG* p_data);
tBTA_DM_PEER_DEVICE* bta_dm_find_peer_device(const RawAddress& peer_addr);

void bta_dm_clear_event_filter(void);
void bta_dm_clear_event_mask(void);
void bta_dm_clear_filter_accept_list(void);
void bta_dm_disconnect_all_acls(void);
void bta_dm_le_rand(LeRandCallback cb);
void bta_dm_set_event_filter_connection_setup_all_devices();
void bta_dm_allow_wake_by_hid(
    std::vector<RawAddress> classic_hid_devices,
    std::vector<std::pair<RawAddress, uint8_t>> le_hid_devices);
void bta_dm_restore_filter_accept_list(
    std::vector<std::pair<RawAddress, uint8_t>> le_devices);
void bta_dm_set_default_event_mask_except(uint64_t mask, uint64_t le_mask);
void bta_dm_set_event_filter_inquiry_result_all_devices();

void bta_dm_ble_reset_id(void);

tBTA_DM_STATE bta_dm_search_get_state();
void bta_dm_search_set_state(tBTA_DM_STATE state);

void bta_dm_eir_update_uuid(uint16_t uuid16, bool adding);
void bta_dm_eir_update_cust_uuid(const tBTA_CUSTOM_UUID &curr, bool adding);

void bta_dm_ble_subrate_request(const RawAddress& bd_addr, uint16_t subrate_min,
                                uint16_t subrate_max, uint16_t max_latency,
                                uint16_t cont_num, uint16_t timeout);
void bta_dm_consolidate(const RawAddress& identity_addr, const RawAddress& rpa);

#undef CASE_RETURN_TEXT
#endif /* BTA_DM_INT_H */<|MERGE_RESOLUTION|>--- conflicted
+++ resolved
@@ -538,11 +538,7 @@
                                 uint16_t);
 void bta_dm_close_gatt_conn(tBTA_DM_MSG* p_data);
 void bta_dm_ble_observe(bool, uint8_t, tBTA_DM_SEARCH_CBACK*);
-<<<<<<< HEAD
-void bta_dm_ble_scan(bool, uint8_t);
-=======
 void bta_dm_ble_scan(bool, uint8_t, bool);
->>>>>>> c7b8cead
 void bta_dm_ble_csis_observe(bool, tBTA_DM_SEARCH_CBACK*);
 void bta_dm_ble_update_conn_params(const RawAddress&, uint16_t, uint16_t,
                                    uint16_t, uint16_t, uint16_t, uint16_t);
