--- conflicted
+++ resolved
@@ -64,11 +64,9 @@
 // Effort is made for this to come from a real random source.
 int osi_rand(void);
 
-<<<<<<< HEAD
+// Re-run |fn| system call until the system call doesn't cause EINTR.
+#define OSI_NO_INTR(fn)  do {} while ((fn) == -1 && errno == EINTR)
+
 #ifdef __cplusplus
 }
-#endif
-=======
-// Re-run |fn| system call until the system call doesn't cause EINTR.
-#define OSI_NO_INTR(fn)  do {} while ((fn) == -1 && errno == EINTR)
->>>>>>> dab1a28d
+#endif