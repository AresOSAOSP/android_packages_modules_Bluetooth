 ##############################################################################
 #
 #  Copyright (C) 2014 Google, Inc.
 #
 #  Licensed under the Apache License, Version 2.0 (the "License");
 #  you may not use this file except in compliance with the License.
 #  You may obtain a copy of the License at:
 #
 #  http://www.apache.org/licenses/LICENSE-2.0
 #
 #  Unless required by applicable law or agreed to in writing, software
 #  distributed under the License is distributed on an "AS IS" BASIS,
 #  WITHOUT WARRANTIES OR CONDITIONS OF ANY KIND, either express or implied.
 #  See the License for the specific language governing permissions and
 #  limitations under the License.
 #
 ##############################################################################

LOCAL_PATH := $(call my-dir)

# Common variables
# ========================================================

# TODO(mcchou): Remove socket_utils sources after platform specific
# dependencies are abstracted.
btosiCommonSrc := \
    ./src/alarm.c \
    ./src/allocation_tracker.c \
    ./src/allocator.c \
    ./src/array.c \
    ./src/buffer.c \
    ./src/compat.c \
    ./src/config.c \
    ./src/data_dispatcher.c \
    ./src/eager_reader.c \
    ./src/fixed_queue.c \
    ./src/future.c \
    ./src/hash_functions.c \
    ./src/hash_map.c \
    ./src/hash_map_utils.c \
    ./src/list.c \
    ./src/non_repeating_timer.c \
    ./src/reactor.c \
    ./src/ringbuffer.c \
    ./src/semaphore.c \
    ./src/socket.c \
    ./src/socket_utils/socket_local_client.c \
    ./src/socket_utils/socket_local_server.c \
    ./src/thread.c

<<<<<<< HEAD
LOCAL_CFLAGS := -std=c99 -Wall -Werror -UNDEBUG -fvisibility=hidden
# Many .h files have redefined typedefs
LOCAL_CLANG_CFLAGS += -Wno-error=typedef-redefinition
LOCAL_MODULE := libosi
LOCAL_MODULE_TAGS := optional
LOCAL_SHARED_LIBRARIES := libc liblog
LOCAL_MODULE_CLASS := STATIC_LIBRARIES

include $(BUILD_STATIC_LIBRARY)

#####################################################

include $(CLEAR_VARS)

# osi/include/atomic.h depends on gcc atomic functions
LOCAL_CLANG := false

LOCAL_C_INCLUDES := \
    $(LOCAL_PATH)/include \
    $(LOCAL_PATH)/..

LOCAL_SRC_FILES := \
=======
btosiCommonTestSrc := \
>>>>>>> 098f49e4
    ./test/AlarmTestHarness.cpp \
    ./test/AllocationTestHarness.cpp \
    ./test/alarm_test.cpp \
    ./test/allocation_tracker_test.cpp \
    ./test/allocator_test.cpp \
    ./test/array_test.cpp \
    ./test/atomic_test.cpp \
    ./test/config_test.cpp \
    ./test/data_dispatcher_test.cpp \
    ./test/eager_reader_test.cpp \
    ./test/future_test.cpp \
    ./test/hash_map_test.cpp \
    ./test/hash_map_utils_test.cpp \
    ./test/list_test.cpp \
    ./test/reactor_test.cpp \
    ./test/ringbuffer_test.cpp \
    ./test/thread_test.cpp

<<<<<<< HEAD
LOCAL_CFLAGS := -Wall -UNDEBUG
=======
btosiCommonIncludes := \
    $(LOCAL_PATH)/include \
    $(LOCAL_PATH)/.. \
    $(LOCAL_PATH)/../utils/include

btosiCommonCFlags := -std=c99 -Wall -Werror -fvisibility=hidden

# libosi static library for target
# ========================================================
include $(CLEAR_VARS)
LOCAL_CLANG := false  # osi/include/atomic.h depends on gcc atomic functions
LOCAL_C_INCLUDES := $(btosiCommonIncludes)
LOCAL_SRC_FILES := $(btosiCommonSrc)
LOCAL_CFLAGS := $(btosiCommonCFlags)
# Many .h files have redefined typedefs
LOCAL_CLANG_CFLAGS += -Wno-error=typedef-redefinition
LOCAL_MODULE := libosi
LOCAL_MODULE_TAGS := optional
LOCAL_SHARED_LIBRARIES := libc liblog
LOCAL_MODULE_CLASS := STATIC_LIBRARIES
include $(BUILD_STATIC_LIBRARY)

# libosi static library for host
# ========================================================
ifeq ($(HOST_OS),linux)
include $(CLEAR_VARS)
LOCAL_CLANG := false  # osi/include/atomic.h depends on gcc atomic functions
LOCAL_C_INCLUDES := $(btosiCommonIncludes)
LOCAL_SRC_FILES := $(btosiCommonSrc)
# TODO(armansito): Setting _GNU_SOURCE isn't very platform-independent but
# should be compatible for a Linux host OS. We should figure out what to do for
# a non-Linux host OS.
LOCAL_CFLAGS := \
	$(btosiCommonCFlags) \
	-D_GNU_SOURCE
# Many .h files have redefined typedefs
LOCAL_CLANG_CFLAGS += -Wno-error=typedef-redefinition
LOCAL_MODULE := libosi-host
LOCAL_MODULE_TAGS := optional
LOCAL_SHARED_LIBRARIES := liblog
LOCAL_MODULE_CLASS := STATIC_LIBRARIES
include $(BUILD_HOST_STATIC_LIBRARY)
endif

# Note: It's good to get the tests compiled both for the host and the target so
# we get to test with both Bionic libc and glibc

# libosi unit tests for target
# ========================================================
include $(CLEAR_VARS)
LOCAL_CLANG := false  # osi/include/atomic.h depends on gcc atomic functions
LOCAL_C_INCLUDES := $(btosiCommonIncludes)
LOCAL_SRC_FILES := $(btosiCommonTestSrc)
LOCAL_CFLAGS := -Wall
>>>>>>> 098f49e4
LOCAL_MODULE := net_test_osi
LOCAL_MODULE_TAGS := tests
LOCAL_SHARED_LIBRARIES := liblog
LOCAL_STATIC_LIBRARIES := libosi
include $(BUILD_NATIVE_TEST)

# libosi unit tests for host
# ========================================================
ifeq ($(HOST_OS),linux)
include $(CLEAR_VARS)
LOCAL_CLANG := false  # osi/include/atomic.h depends on gcc atomic functions
LOCAL_C_INCLUDES := $(btosiCommonIncludes)
LOCAL_SRC_FILES := $(btosiCommonTestSrc)
LOCAL_CFLAGS := -Wall
LOCAL_LDLIBS := -lrt -lpthread
LOCAL_MODULE := net_test_osi
LOCAL_MODULE_TAGS := tests
LOCAL_SHARED_LIBRARIES := liblog
LOCAL_STATIC_LIBRARIES := libosi-host
include $(BUILD_HOST_NATIVE_TEST)
endif<|MERGE_RESOLUTION|>--- conflicted
+++ resolved
@@ -48,32 +48,7 @@
     ./src/socket_utils/socket_local_server.c \
     ./src/thread.c
 
-<<<<<<< HEAD
-LOCAL_CFLAGS := -std=c99 -Wall -Werror -UNDEBUG -fvisibility=hidden
-# Many .h files have redefined typedefs
-LOCAL_CLANG_CFLAGS += -Wno-error=typedef-redefinition
-LOCAL_MODULE := libosi
-LOCAL_MODULE_TAGS := optional
-LOCAL_SHARED_LIBRARIES := libc liblog
-LOCAL_MODULE_CLASS := STATIC_LIBRARIES
-
-include $(BUILD_STATIC_LIBRARY)
-
-#####################################################
-
-include $(CLEAR_VARS)
-
-# osi/include/atomic.h depends on gcc atomic functions
-LOCAL_CLANG := false
-
-LOCAL_C_INCLUDES := \
-    $(LOCAL_PATH)/include \
-    $(LOCAL_PATH)/..
-
-LOCAL_SRC_FILES := \
-=======
 btosiCommonTestSrc := \
->>>>>>> 098f49e4
     ./test/AlarmTestHarness.cpp \
     ./test/AllocationTestHarness.cpp \
     ./test/alarm_test.cpp \
@@ -92,15 +67,12 @@
     ./test/ringbuffer_test.cpp \
     ./test/thread_test.cpp
 
-<<<<<<< HEAD
-LOCAL_CFLAGS := -Wall -UNDEBUG
-=======
 btosiCommonIncludes := \
     $(LOCAL_PATH)/include \
     $(LOCAL_PATH)/.. \
     $(LOCAL_PATH)/../utils/include
 
-btosiCommonCFlags := -std=c99 -Wall -Werror -fvisibility=hidden
+btosiCommonCFlags := -std=c99 -Wall -Werror -UNDEBUG -fvisibility=hidden
 
 # libosi static library for target
 # ========================================================
@@ -148,8 +120,7 @@
 LOCAL_CLANG := false  # osi/include/atomic.h depends on gcc atomic functions
 LOCAL_C_INCLUDES := $(btosiCommonIncludes)
 LOCAL_SRC_FILES := $(btosiCommonTestSrc)
-LOCAL_CFLAGS := -Wall
->>>>>>> 098f49e4
+LOCAL_CFLAGS := -Wall -UNDEBUG
 LOCAL_MODULE := net_test_osi
 LOCAL_MODULE_TAGS := tests
 LOCAL_SHARED_LIBRARIES := liblog
@@ -163,7 +134,7 @@
 LOCAL_CLANG := false  # osi/include/atomic.h depends on gcc atomic functions
 LOCAL_C_INCLUDES := $(btosiCommonIncludes)
 LOCAL_SRC_FILES := $(btosiCommonTestSrc)
-LOCAL_CFLAGS := -Wall
+LOCAL_CFLAGS := -Wall -UNDEBUG
 LOCAL_LDLIBS := -lrt -lpthread
 LOCAL_MODULE := net_test_osi
 LOCAL_MODULE_TAGS := tests
