/******************************************************************************
 *
 *  Copyright 2009-2012 Broadcom Corporation
 *
 *  Licensed under the Apache License, Version 2.0 (the "License");
 *  you may not use this file except in compliance with the License.
 *  You may obtain a copy of the License at:
 *
 *  http://www.apache.org/licenses/LICENSE-2.0
 *
 *  Unless required by applicable law or agreed to in writing, software
 *  distributed under the License is distributed on an "AS IS" BASIS,
 *  WITHOUT WARRANTIES OR CONDITIONS OF ANY KIND, either express or implied.
 *  See the License for the specific language governing permissions and
 *  limitations under the License.
 *
 ******************************************************************************/

/*******************************************************************************
 *
 *  Filename:      btif_hh.c
 *
 *  Description:   HID Host Profile Bluetooth Interface
 *
 *
 ******************************************************************************/

#define LOG_TAG "bt_btif_hh"

#include "btif/include/btif_hh.h"

#include <base/logging.h>
#include <bluetooth/log.h>

#include <cstdint>

#include "bta_hh_co.h"
#include "bta_sec_api.h"
#include "btif/include/btif_common.h"
#include "btif/include/btif_profile_storage.h"
#include "btif/include/btif_storage.h"
#include "btif/include/btif_util.h"
#include "include/hardware/bt_hh.h"
#include "main/shim/dumpsys.h"
#include "os/log.h"
#include "osi/include/allocator.h"
#include "stack/include/bt_hdr.h"
#include "stack/include/hidh_api.h"
#include "types/raw_address.h"

#define COD_HID_KEYBOARD 0x0540
#define COD_HID_POINTING 0x0580
#define COD_HID_COMBO 0x05C0

#define HID_REPORT_CAPSLOCK 0x39
#define HID_REPORT_NUMLOCK 0x53
#define HID_REPORT_SCROLLLOCK 0x47

// For Apple Magic Mouse
#define MAGICMOUSE_VENDOR_ID 0x05ac
#define MAGICMOUSE_PRODUCT_ID 0x030d

#define LOGITECH_KB_MX5500_VENDOR_ID 0x046D
#define LOGITECH_KB_MX5500_PRODUCT_ID 0xB30B

using namespace bluetooth;

static int btif_hh_keylockstates = 0;  // The current key state of each key

#define BTIF_TIMEOUT_VUP_MS (3 * 1000)

/* HH request events */
typedef enum {
  BTIF_HH_CONNECT_REQ_EVT = 0,
  BTIF_HH_DISCONNECT_REQ_EVT,
  BTIF_HH_VUP_REQ_EVT
} btif_hh_req_evt_t;

/*******************************************************************************
 *  Constants & Macros
 ******************************************************************************/

/*******************************************************************************
 *  Local type definitions
 ******************************************************************************/

typedef struct hid_kb_list {
  uint16_t product_id;
  uint16_t version_id;
  const char* kb_name;
} tHID_KB_LIST;

/*******************************************************************************
 *  Static variables
 ******************************************************************************/
btif_hh_cb_t btif_hh_cb;

static bthh_callbacks_t* bt_hh_callbacks = NULL;
static bthh_profile_enable_t bt_hh_enable_type = {.hidp_enabled = true,
                                                  .hogp_enabled = true};

/* List of HID keyboards for which the NUMLOCK state needs to be
 * turned ON by default. Add devices to this list to apply the
 * NUMLOCK state toggle on fpr first connect.*/
static tHID_KB_LIST hid_kb_numlock_on_list[] = {{LOGITECH_KB_MX5500_PRODUCT_ID,
                                                 LOGITECH_KB_MX5500_VENDOR_ID,
                                                 "Logitech MX5500 Keyboard"}};

#define CHECK_BTHH_INIT()                      \
  do {                                         \
    if (bt_hh_callbacks == NULL) {             \
      log::warn("BTHH: BTHH not initialized"); \
      return BT_STATUS_NOT_READY;              \
    }                                          \
  } while (0)

/*******************************************************************************
 *  Static functions
 ******************************************************************************/

/*******************************************************************************
 *  Externs
 ******************************************************************************/
bool check_cod(const RawAddress* remote_bdaddr, uint32_t cod);
bool check_cod_hid(const RawAddress* remote_bdaddr);
bool check_cod_hid_major(const RawAddress& bd_addr, uint32_t cod);
void bta_hh_co_close(btif_hh_device_t* p_dev);
void bta_hh_co_send_hid_info(btif_hh_device_t* p_dev, const char* dev_name,
                             uint16_t vendor_id, uint16_t product_id,
                             uint16_t version, uint8_t ctry_code, int dscp_len,
                             uint8_t* p_dscp);
void bta_hh_co_write(int fd, uint8_t* rpt, uint16_t len);
static void bte_hh_evt(tBTA_HH_EVT event, tBTA_HH* p_data);
void btif_dm_hh_open_failed(RawAddress* bdaddr);
void btif_hd_service_registration();
void btif_hh_timer_timeout(void* data);

/*******************************************************************************
 *  Functions
 ******************************************************************************/

static int get_keylockstates() { return btif_hh_keylockstates; }

static void set_keylockstate(int keymask, bool isSet) {
  if (isSet) btif_hh_keylockstates |= keymask;
}

/*******************************************************************************
 *
 * Function         toggle_os_keylockstates
 *
 * Description      Function to toggle the keyboard lock states managed by the
 linux.
 *                  This function is used in by two call paths
 *                  (1) if the lock state change occurred from an onscreen
 keyboard,
 *                  this function is called to update the lock state maintained
                    for the HID keyboard(s)
 *                  (2) if a HID keyboard is disconnected and reconnected,
 *                  this function is called to update the lock state maintained
                    for the HID keyboard(s)
 * Returns          void
 ******************************************************************************/

static void toggle_os_keylockstates(int fd, int changedlockstates) {
  log::verbose("fd = {}, changedlockstates = 0x{:x}", fd, changedlockstates);
  uint8_t hidreport[9];
  int reportIndex;
  memset(hidreport, 0, 9);
  hidreport[0] = 1;
  reportIndex = 4;

  if (changedlockstates & BTIF_HH_KEYSTATE_MASK_CAPSLOCK) {
    log::verbose("Setting CAPSLOCK");
    hidreport[reportIndex++] = (uint8_t)HID_REPORT_CAPSLOCK;
  }

  if (changedlockstates & BTIF_HH_KEYSTATE_MASK_NUMLOCK) {
    log::verbose("Setting NUMLOCK");
    hidreport[reportIndex++] = (uint8_t)HID_REPORT_NUMLOCK;
  }

  if (changedlockstates & BTIF_HH_KEYSTATE_MASK_SCROLLLOCK) {
    log::verbose("Setting SCROLLLOCK");
    hidreport[reportIndex++] = (uint8_t)HID_REPORT_SCROLLLOCK;
  }

  log::verbose("Writing hidreport #1 to os:");
  log::verbose("| {:x} {:x} {:x}", hidreport[0], hidreport[1], hidreport[2]);
  log::verbose("| {:x} {:x} {:x}", hidreport[3], hidreport[4], hidreport[5]);
  log::verbose("| {:x} {:x} {:x}", hidreport[6], hidreport[7], hidreport[8]);
  bta_hh_co_write(fd, hidreport, sizeof(hidreport));
  usleep(200000);
  memset(hidreport, 0, 9);
  hidreport[0] = 1;
  log::verbose("Writing hidreport #2 to os:");
  log::verbose("| {:x} {:x} {:x}", hidreport[0], hidreport[1], hidreport[2]);
  log::verbose("| {:x} {:x} {:x}", hidreport[3], hidreport[4], hidreport[5]);
  log::verbose("| {:x} {:x} {:x}", hidreport[6], hidreport[7], hidreport[8]);
  bta_hh_co_write(fd, hidreport, sizeof(hidreport));
}

/*******************************************************************************
 *
 * Function         create_pbuf
 *
 * Description      Helper function to create p_buf for send_data or set_report
 *
 ******************************************************************************/
static BT_HDR* create_pbuf(uint16_t len, uint8_t* data) {
  BT_HDR* p_buf = (BT_HDR*)osi_malloc(len + BTA_HH_MIN_OFFSET + sizeof(BT_HDR));
  uint8_t* pbuf_data;

  p_buf->len = len;
  p_buf->offset = BTA_HH_MIN_OFFSET;

  pbuf_data = (uint8_t*)(p_buf + 1) + p_buf->offset;
  memcpy(pbuf_data, data, len);

  return p_buf;
}

/*******************************************************************************
 *
 * Function         update_keyboard_lockstates
 *
 * Description      Sends a report to the keyboard to set the lock states of
 *                  keys.
 *
 ******************************************************************************/
static void update_keyboard_lockstates(btif_hh_device_t* p_dev) {
  uint8_t len = 2; /* reportid + 1 byte report*/
  BT_HDR* p_buf;
  uint8_t data[] = {0x01, /* report id */
                    static_cast<uint8_t>(btif_hh_keylockstates)}; /* keystate */

  /* Set report for other keyboards */
  log::verbose("setting report on dev_handle {} to 0x{:x}", p_dev->dev_handle,
               btif_hh_keylockstates);

  /* Get SetReport buffer */
  p_buf = create_pbuf(len, data);
  if (p_buf != NULL) {
    p_buf->layer_specific = BTA_HH_RPTT_OUTPUT;
    BTA_HhSendData(p_dev->dev_handle, p_dev->link_spec, p_buf);
  }
}

/*******************************************************************************
 *
 * Function         sync_lockstate_on_connect
 *
 * Description      Function to update the keyboard lock states managed by the
 *                  OS when a HID keyboard is connected or disconnected and
 *                  reconnected
 *
 * Returns          void
 ******************************************************************************/
static void sync_lockstate_on_connect(btif_hh_device_t* p_dev) {
  int keylockstates;

  log::verbose("Syncing keyboard lock states after reconnect...");
  /*If the device is connected, update keyboard state */
  update_keyboard_lockstates(p_dev);

  /*Check if the lockstate of caps,scroll,num is set.
   If so, send a report to the kernel
  so the lockstate is in sync */
  keylockstates = get_keylockstates();
  if (keylockstates) {
    log::verbose(
        "Sending hid report to kernel indicating lock key state 0x{:x}",
        keylockstates);
    usleep(200000);
    toggle_os_keylockstates(p_dev->fd, keylockstates);
  } else {
    log::verbose(
        "NOT sending hid report to kernel indicating lock key state 0x{:x}",
        keylockstates);
  }
}

/*******************************************************************************
 *
 * Function         btif_hh_find_connected_dev_by_handle
 *
 * Description      Return the connected device pointer of the specified device
 *                  handle
 *
 * Returns          Device entry pointer in the device table
 ******************************************************************************/
btif_hh_device_t* btif_hh_find_connected_dev_by_handle(uint8_t handle) {
  uint32_t i;
  for (i = 0; i < BTIF_HH_MAX_HID; i++) {
    if (btif_hh_cb.devices[i].dev_status == BTHH_CONN_STATE_CONNECTED &&
        btif_hh_cb.devices[i].dev_handle == handle) {
      return &btif_hh_cb.devices[i];
    }
  }
  return NULL;
}

/*******************************************************************************
 *
 * Function         btif_hh_find_added_dev
 *
 * Description      Return the added device pointer of the specified address
 *
 * Returns          Added device entry
 ******************************************************************************/
btif_hh_added_device_t* btif_hh_find_added_dev(const RawAddress& addr) {
  for (int i = 0; i < BTIF_HH_MAX_ADDED_DEV; i++) {
    btif_hh_added_device_t* added_dev = &btif_hh_cb.added_devices[i];
    if (added_dev->bd_addr == addr) {
      return added_dev;
    }
  }
  return nullptr;
}

/*******************************************************************************
 *
 * Function         btif_hh_find_dev_by_bda
 *
 * Description      Return the device pointer of the specified RawAddress.
 *
 * Returns          Device entry pointer in the device table
 ******************************************************************************/
static btif_hh_device_t* btif_hh_find_dev_by_bda(
    const tAclLinkSpec& link_spec) {
  uint32_t i;
  for (i = 0; i < BTIF_HH_MAX_HID; i++) {
    if (btif_hh_cb.devices[i].dev_status != BTHH_CONN_STATE_UNKNOWN &&
        btif_hh_cb.devices[i].link_spec.addrt.bda == link_spec.addrt.bda) {
      return &btif_hh_cb.devices[i];
    }
  }
  return NULL;
}

/*******************************************************************************
 *
 * Function         btif_hh_find_connected_dev_by_bda
 *
 * Description      Return the connected device pointer of the specified
 *                  RawAddress.
 *
 * Returns          Device entry pointer in the device table
 ******************************************************************************/
static btif_hh_device_t* btif_hh_find_connected_dev_by_bda(
    const tAclLinkSpec& link_spec) {
  uint32_t i;
  for (i = 0; i < BTIF_HH_MAX_HID; i++) {
    if (btif_hh_cb.devices[i].dev_status == BTHH_CONN_STATE_CONNECTED &&
        btif_hh_cb.devices[i].link_spec.addrt.bda == link_spec.addrt.bda) {
      return &btif_hh_cb.devices[i];
    }
  }
  return NULL;
}

/*******************************************************************************
 *
 * Function      btif_hh_stop_vup_timer
 *
 * Description  stop vitual unplug timer
 *
 * Returns      void
 ******************************************************************************/
static void btif_hh_stop_vup_timer(tAclLinkSpec* link_spec) {
  btif_hh_device_t* p_dev = btif_hh_find_connected_dev_by_bda(*link_spec);

  if (p_dev != NULL) {
    log::verbose("stop VUP timer");
    alarm_free(p_dev->vup_timer);
    p_dev->vup_timer = NULL;
  }
}
/*******************************************************************************
 *
 * Function      btif_hh_start_vup_timer
 *
 * Description  start virtual unplug timer
 *
 * Returns      void
 ******************************************************************************/
static void btif_hh_start_vup_timer(const tAclLinkSpec* link_spec) {
  log::verbose("");

  btif_hh_device_t* p_dev = btif_hh_find_connected_dev_by_bda(*link_spec);
  CHECK(p_dev != NULL);

  alarm_free(p_dev->vup_timer);
  p_dev->vup_timer = alarm_new("btif_hh.vup_timer");
  alarm_set_on_mloop(p_dev->vup_timer, BTIF_TIMEOUT_VUP_MS,
                     btif_hh_timer_timeout, p_dev);
}

static void hh_connect_complete(uint8_t handle, tAclLinkSpec& link_spec,
                                BTIF_HH_STATUS status) {
  bthh_connection_state_t state = BTHH_CONN_STATE_CONNECTED;
  btif_hh_cb.status = status;

  if (status != BTIF_HH_DEV_CONNECTED) {
    state = BTHH_CONN_STATE_DISCONNECTED;
    BTA_HhClose(handle);
  }
  HAL_CBACK(bt_hh_callbacks, connection_state_cb, &link_spec.addrt.bda, state);
}

static bool hh_connection_allowed(const RawAddress& bda) {
  /* Accept connection only if reconnection is allowed for the known device, or
   * outgoing connection was requested */
  btif_hh_added_device_t* added_dev = btif_hh_find_added_dev(bda);
  if (added_dev != nullptr && added_dev->reconnect_allowed) {
    LOG_VERBOSE("Connection allowed %s", ADDRESS_TO_LOGGABLE_CSTR(bda));
    return true;
  } else if (btif_hh_cb.pending_conn_address == bda) {
    LOG_VERBOSE("Device connection was pending for: %s, status: %s",
                ADDRESS_TO_LOGGABLE_CSTR(bda),
                btif_hh_status_text(btif_hh_cb.status).c_str());
    return true;
  }

  return false;
}

static void hh_open_handler(tBTA_HH_CONN& conn) {
  log::debug("status = {}, handle = {}", conn.status, conn.handle);

<<<<<<< HEAD
  HAL_CBACK(bt_hh_callbacks, connection_state_cb,
            (RawAddress*)&conn.link_spec.addrt.bda, BTHH_CONN_STATE_CONNECTING);
  btif_hh_cb.pending_link_spec = {};
=======
  if (!hh_connection_allowed(conn.bda)) {
    LOG_WARN("Reject unexpected incoming HID Connection, device: %s",
             ADDRESS_TO_LOGGABLE_CSTR(conn.bda));
    btif_hh_device_t* p_dev = btif_hh_find_connected_dev_by_handle(conn.handle);
    if (p_dev != nullptr) {
      p_dev->dev_status = BTHH_CONN_STATE_DISCONNECTED;
    }

    hh_connect_complete(conn.handle, conn.bda, BTIF_HH_DEV_DISCONNECTED);
    return;
  }

  HAL_CBACK(bt_hh_callbacks, connection_state_cb, (RawAddress*)&conn.bda,
            BTHH_CONN_STATE_CONNECTING);
  btif_hh_cb.pending_conn_address = RawAddress::kEmpty;
>>>>>>> f0e837cf

  if (conn.status != BTA_HH_OK) {
    btif_dm_hh_open_failed(&conn.link_spec.addrt.bda);
    btif_hh_device_t* p_dev = btif_hh_find_dev_by_bda(conn.link_spec);
    if (p_dev != NULL) {
      btif_hh_stop_vup_timer(&(p_dev->link_spec));
      p_dev->dev_status = BTHH_CONN_STATE_DISCONNECTED;
    }
    hh_connect_complete(conn.handle, conn.link_spec, BTIF_HH_DEV_DISCONNECTED);
    return;
  }

  /* Initialize device driver */
  if (!bta_hh_co_open(conn.handle, conn.sub_class, conn.attr_mask,
                      conn.app_id)) {
    log::warn("Failed to find the uhid driver");
    hh_connect_complete(conn.handle, conn.link_spec, BTIF_HH_DEV_DISCONNECTED);
    return;
  }

  btif_hh_device_t* p_dev = btif_hh_find_connected_dev_by_handle(conn.handle);
  if (p_dev == NULL) {
    /* The connect request must have come from device side and exceeded the
     * connected HID device number. */
    log::warn("Cannot find device with handle {}", conn.handle);
    hh_connect_complete(conn.handle, conn.link_spec, BTIF_HH_DEV_DISCONNECTED);
    return;
  }

  log::info("Found device, getting dscp info for handle {}", conn.handle);

  p_dev->link_spec = conn.link_spec;
  p_dev->dev_status = BTHH_CONN_STATE_CONNECTED;
  hh_connect_complete(conn.handle, conn.link_spec, BTIF_HH_DEV_CONNECTED);
  // Send set_idle if the peer_device is a keyboard
  if (check_cod_hid_major(conn.link_spec.addrt.bda, COD_HID_KEYBOARD) ||
      check_cod_hid_major(conn.link_spec.addrt.bda, COD_HID_COMBO)) {
    BTA_HhSetIdle(conn.handle, 0);
  }
  BTA_HhGetDscpInfo(conn.handle);
}

/*******************************************************************************
 *
 * Function         btif_hh_add_added_dev
 *
 * Description      Add a new device to the added device list.
 *
 * Returns          true if add successfully, otherwise false.
 ******************************************************************************/
<<<<<<< HEAD
bool btif_hh_add_added_dev(const tAclLinkSpec& link_spec,
                           tBTA_HH_ATTR_MASK attr_mask) {
=======
bool btif_hh_add_added_dev(const RawAddress& bda, tBTA_HH_ATTR_MASK attr_mask,
                           bool reconnect_allowed) {
>>>>>>> f0e837cf
  int i;
  for (i = 0; i < BTIF_HH_MAX_ADDED_DEV; i++) {
    if (btif_hh_cb.added_devices[i].link_spec.addrt.bda ==
        link_spec.addrt.bda) {
      log::warn("Device {} already added", ADDRESS_TO_LOGGABLE_STR(link_spec));
      return false;
    }
  }
  for (i = 0; i < BTIF_HH_MAX_ADDED_DEV; i++) {
<<<<<<< HEAD
    if (btif_hh_cb.added_devices[i].link_spec.addrt.bda.IsEmpty()) {
      log::warn("Added device {}", ADDRESS_TO_LOGGABLE_STR(link_spec));
      btif_hh_cb.added_devices[i].link_spec = link_spec;
=======
    if (btif_hh_cb.added_devices[i].bd_addr.IsEmpty()) {
      LOG(WARNING) << " Added device " << ADDRESS_TO_LOGGABLE_STR(bda)
                   << " reconnection allowed: " << reconnect_allowed;
      btif_hh_cb.added_devices[i].bd_addr = bda;
>>>>>>> f0e837cf
      btif_hh_cb.added_devices[i].dev_handle = BTA_HH_INVALID_HANDLE;
      btif_hh_cb.added_devices[i].attr_mask = attr_mask;
      btif_hh_cb.added_devices[i].reconnect_allowed = reconnect_allowed;
      return true;
    }
  }

  log::warn("Error, out of space to add device");
  return false;
}

/*******************************************************************************
 **
 ** Function         btif_hh_remove_device
 **
 ** Description      Remove an added device from the stack.
 **
 ** Returns          void
 ******************************************************************************/
void btif_hh_remove_device(const tAclLinkSpec& link_spec) {
  int i;
  btif_hh_device_t* p_dev;
  btif_hh_added_device_t* p_added_dev;

  log::info("transport = {}", link_spec.ToString());

  for (i = 0; i < BTIF_HH_MAX_ADDED_DEV; i++) {
    p_added_dev = &btif_hh_cb.added_devices[i];
    if (p_added_dev->link_spec.addrt.bda == link_spec.addrt.bda) {
      BTA_HhRemoveDev(p_added_dev->dev_handle);
      btif_storage_remove_hid_info(p_added_dev->link_spec.addrt.bda);
      p_added_dev->link_spec = {};
      p_added_dev->dev_handle = BTA_HH_INVALID_HANDLE;
      break;
    }
  }

  p_dev = btif_hh_find_dev_by_bda(link_spec);
  if (p_dev == NULL) {
    log::warn("Oops, can't find device {}", ADDRESS_TO_LOGGABLE_STR(link_spec));
    return;
  }

  /* need to notify up-layer device is disconnected to avoid state out of sync
   * with up-layer */

  do_in_jni_thread(base::Bind(
      [](RawAddress bd_addr) {
        HAL_CBACK(bt_hh_callbacks, connection_state_cb, &bd_addr,
                  BTHH_CONN_STATE_DISCONNECTED);
      },
      p_dev->link_spec.addrt.bda));

  p_dev->dev_status = BTHH_CONN_STATE_UNKNOWN;
  p_dev->dev_handle = BTA_HH_INVALID_HANDLE;
  p_dev->ready_for_data = false;

  if (btif_hh_cb.device_num > 0) {
    btif_hh_cb.device_num--;
  } else {
    log::warn("device_num = 0");
  }

  bta_hh_co_close(p_dev);
}

bool btif_hh_copy_hid_info(tBTA_HH_DEV_DSCP_INFO* dest,
                           tBTA_HH_DEV_DSCP_INFO* src) {
  memset(dest, 0, sizeof(tBTA_HH_DEV_DSCP_INFO));
  dest->descriptor.dl_len = 0;
  if (src->descriptor.dl_len > 0) {
    dest->descriptor.dsc_list = (uint8_t*)osi_malloc(src->descriptor.dl_len);
  }
  memcpy(dest->descriptor.dsc_list, src->descriptor.dsc_list,
         src->descriptor.dl_len);
  dest->descriptor.dl_len = src->descriptor.dl_len;
  dest->vendor_id = src->vendor_id;
  dest->product_id = src->product_id;
  dest->version = src->version;
  dest->ctry_code = src->ctry_code;
  dest->ssr_max_latency = src->ssr_max_latency;
  dest->ssr_min_tout = src->ssr_min_tout;
  return true;
}

/*******************************************************************************
 *
 * Function         btif_hh_virtual_unplug
 *
 * Description      Virtual unplug initiated from the BTIF thread context
 *                  Special handling for HID mouse-
 *
 * Returns          void
 *
 ******************************************************************************/

bt_status_t btif_hh_virtual_unplug(const tAclLinkSpec* link_spec) {
  log::verbose("");
  btif_hh_device_t* p_dev;
  p_dev = btif_hh_find_dev_by_bda(*link_spec);
  if ((p_dev != NULL) && (p_dev->dev_status == BTHH_CONN_STATE_CONNECTED) &&
      (p_dev->attr_mask & HID_VIRTUAL_CABLE)) {
    log::verbose("Sending BTA_HH_CTRL_VIRTUAL_CABLE_UNPLUG for: {}",
                 ADDRESS_TO_LOGGABLE_CSTR(*link_spec));
    /* start the timer */
    btif_hh_start_vup_timer(link_spec);
    p_dev->local_vup = true;
    BTA_HhSendCtrl(p_dev->dev_handle, BTA_HH_CTRL_VIRTUAL_CABLE_UNPLUG);
    return BT_STATUS_SUCCESS;
  } else if ((p_dev != NULL) &&
             (p_dev->dev_status == BTHH_CONN_STATE_CONNECTED)) {
    log::error("Virtual unplug not supported, disconnecting device: {}",
               ADDRESS_TO_LOGGABLE_CSTR(*link_spec));
    /* start the timer */
    btif_hh_start_vup_timer(link_spec);
    p_dev->local_vup = true;
    BTA_HhClose(p_dev->dev_handle);
    return BT_STATUS_SUCCESS;
  } else {
    log::error("Error, device {} not opened, status = {}",
               ADDRESS_TO_LOGGABLE_CSTR(*link_spec), btif_hh_cb.status);
    if ((btif_hh_cb.pending_link_spec.addrt.bda == link_spec->addrt.bda) &&
        (btif_hh_cb.status == BTIF_HH_DEV_CONNECTING)) {
      btif_hh_cb.status = (BTIF_HH_STATUS)BTIF_HH_DEV_DISCONNECTED;
      btif_hh_cb.pending_link_spec = {};

      /* need to notify up-layer device is disconnected to avoid
       * state out of sync with up-layer */
      do_in_jni_thread(base::Bind(
          [](RawAddress bd_addrcb) {
            HAL_CBACK(bt_hh_callbacks, connection_state_cb, &bd_addrcb,
                      BTHH_CONN_STATE_DISCONNECTED);
          },
          link_spec->addrt.bda));
    }
    return BT_STATUS_FAIL;
  }
}

/*******************************************************************************
 *
 * Function         btif_hh_connect
 *
 * Description      connection initiated from the BTIF thread context
 *
 * Returns          int status
 *
 ******************************************************************************/

bt_status_t btif_hh_connect(const tAclLinkSpec* link_spec) {
  btif_hh_added_device_t* added_dev = NULL;

  CHECK_BTHH_INIT();
  log::verbose("BTHH");
  btif_hh_device_t* dev = btif_hh_find_dev_by_bda(*link_spec);
  if (!dev && btif_hh_cb.device_num >= BTIF_HH_MAX_HID) {
    // No space for more HID device now.
    log::warn("Error, exceeded the maximum supported HID device number {}",
              BTIF_HH_MAX_HID);
    return BT_STATUS_NOMEM;
  }

  for (int i = 0; i < BTIF_HH_MAX_ADDED_DEV; i++) {
    if (btif_hh_cb.added_devices[i].link_spec.addrt.bda ==
        link_spec->addrt.bda) {
      added_dev = &btif_hh_cb.added_devices[i];
      log::warn("Device {} already added, attr_mask = 0x{:x}",
                ADDRESS_TO_LOGGABLE_STR(*link_spec), added_dev->attr_mask);
    }
  }

  if (added_dev != NULL) {
    if (added_dev->dev_handle == BTA_HH_INVALID_HANDLE) {
      // No space for more HID device now.
      log::error("Error, device {} added but addition failed",
                 ADDRESS_TO_LOGGABLE_STR(*link_spec));
      added_dev->link_spec = {};
      added_dev->dev_handle = BTA_HH_INVALID_HANDLE;
      return BT_STATUS_NOMEM;
    }
  }

  if (dev && dev->dev_status == BTHH_CONN_STATE_CONNECTED) {
    log::debug("HidHost profile already connected for {}",
               ADDRESS_TO_LOGGABLE_CSTR((*link_spec)));
    return BT_STATUS_SUCCESS;
  }

  /* Not checking the NORMALLY_Connectible flags from sdp record, and anyways
   sending this
   request from host, for subsequent user initiated connection. If the remote is
   not in
   pagescan mode, we will do 2 retries to connect before giving up */
  btif_hh_cb.status = BTIF_HH_DEV_CONNECTING;
  btif_hh_cb.pending_link_spec = *link_spec;
  BTA_HhOpen(btif_hh_cb.pending_link_spec);

  do_in_jni_thread(base::Bind(
      [](RawAddress bd_addr) {
        HAL_CBACK(bt_hh_callbacks, connection_state_cb, &bd_addr,
                  BTHH_CONN_STATE_CONNECTING);
      },
      link_spec->addrt.bda));
  return BT_STATUS_SUCCESS;
}

/*******************************************************************************
 *
 * Function         btif_hh_disconnect
 *
 * Description      disconnection initiated from the BTIF thread context
 *
 * Returns          void
 *
 ******************************************************************************/
void btif_hh_disconnect(tAclLinkSpec* link_spec) {
  CHECK(link_spec != nullptr);
  const btif_hh_device_t* p_dev = btif_hh_find_connected_dev_by_bda(*link_spec);
  if (p_dev == nullptr) {
    log::debug("Unable to disconnect unknown HID device:{}",
               ADDRESS_TO_LOGGABLE_CSTR((*link_spec)));
    return;
  }
  log::debug("Disconnect and close request for HID device:{}",
             ADDRESS_TO_LOGGABLE_CSTR((*link_spec)));
  BTA_HhClose(p_dev->dev_handle);
}

/*******************************************************************************
 *
 * Function         btif_btif_hh_setreport
 *
 * Description      setreport initiated from the BTIF thread context
 *
 * Returns          void
 *
 ******************************************************************************/
void btif_hh_setreport(btif_hh_device_t* p_dev, bthh_report_type_t r_type,
                       uint16_t size, uint8_t* report) {
  BT_HDR* p_buf = create_pbuf(size, report);
  if (p_buf == NULL) {
    log::error("Error, failed to allocate RPT buffer, size = {}", size);
    return;
  }
  BTA_HhSetReport(p_dev->dev_handle, r_type, p_buf);
}

/*******************************************************************************
 *
 * Function         btif_btif_hh_senddata
 *
 * Description      senddata initiated from the BTIF thread context
 *
 * Returns          void
 *
 ******************************************************************************/
void btif_hh_senddata(btif_hh_device_t* p_dev, uint16_t size, uint8_t* report) {
  BT_HDR* p_buf = create_pbuf(size, report);
  if (p_buf == NULL) {
    log::error("Error, failed to allocate RPT buffer, size = {}", size);
    return;
  }
  p_buf->layer_specific = BTA_HH_RPTT_OUTPUT;
  BTA_HhSendData(p_dev->dev_handle, p_dev->link_spec, p_buf);
}

/*******************************************************************************
 *
 * Function         btif_hh_service_registration
 *
 * Description      Registers or derigisters the hid host service
 *
 * Returns          none
 *
 ******************************************************************************/
void btif_hh_service_registration(bool enable) {
  log::verbose("");

  log::verbose("enable = {}", enable);
  if (bt_hh_callbacks == NULL) {
    // The HID Host service was never initialized (it is either disabled or not
    // available in this build). We should proceed directly to changing the HID
    // Device service state (if needed).
    if (!enable) {
      btif_hd_service_registration();
    }
  } else if (enable) {
    BTA_HhEnable(bte_hh_evt, bt_hh_enable_type.hidp_enabled,
                 bt_hh_enable_type.hogp_enabled);
  } else {
    btif_hh_cb.service_dereg_active = TRUE;
    BTA_HhDisable();
  }
}

/*******************************************************************************
 *
 *
 * Function         btif_hh_getreport
 *
 * Description      getreport initiated from the BTIF thread context
 *
 * Returns          void
 *
 ******************************************************************************/
void btif_hh_getreport(btif_hh_device_t* p_dev, bthh_report_type_t r_type,
                       uint8_t reportId, uint16_t bufferSize) {
  BTA_HhGetReport(p_dev->dev_handle, r_type, reportId, bufferSize);
}

/*****************************************************************************
 *   Section name (Group of functions)
 ****************************************************************************/

/*****************************************************************************
 *
 *   btif hh api functions (no context switch)
 *
 ****************************************************************************/

/*******************************************************************************
 *
 * Function         btif_hh_upstreams_evt
 *
 * Description      Executes HH UPSTREAMS events in btif context
 *
 * Returns          void
 *
 ******************************************************************************/
static void btif_hh_upstreams_evt(uint16_t event, char* p_param) {
  tBTA_HH* p_data = (tBTA_HH*)p_param;
  btif_hh_device_t* p_dev = NULL;
  int i;
  int len, tmplen;

  log::verbose("event={} dereg = {}", dump_hh_event(event),
               btif_hh_cb.service_dereg_active);

  switch (event) {
    case BTA_HH_ENABLE_EVT:
      log::verbose("BTA_HH_ENABLE_EVT: status ={}", p_data->status);
      if (p_data->status == BTA_HH_OK) {
        btif_hh_cb.status = BTIF_HH_ENABLED;
        log::verbose("Loading added devices");
        /* Add hid descriptors for already bonded hid devices*/
        btif_storage_load_bonded_hid_info();
      } else {
        btif_hh_cb.status = BTIF_HH_DISABLED;
        log::warn("BTA_HH_ENABLE_EVT: Error, HH enabling failed, status = {}",
                  p_data->status);
      }
      break;

    case BTA_HH_DISABLE_EVT:
      if (btif_hh_cb.status == BTIF_HH_DISABLING) {
        bt_hh_callbacks = NULL;
      }

      btif_hh_cb.status = BTIF_HH_DISABLED;
      if (btif_hh_cb.service_dereg_active) {
        log::verbose("BTA_HH_DISABLE_EVT: enabling HID Device service");
        btif_hd_service_registration();
        btif_hh_cb.service_dereg_active = FALSE;
      }
      if (p_data->status == BTA_HH_OK) {
        int i;
        // Clear the control block
        for (i = 0; i < BTIF_HH_MAX_HID; i++) {
          alarm_free(btif_hh_cb.devices[i].vup_timer);
        }
        memset(&btif_hh_cb, 0, sizeof(btif_hh_cb));
        for (i = 0; i < BTIF_HH_MAX_HID; i++) {
          btif_hh_cb.devices[i].dev_status = BTHH_CONN_STATE_UNKNOWN;
        }
      } else
        log::warn("BTA_HH_DISABLE_EVT: Error, HH disabling failed, status = {}",
                  p_data->status);
      break;

    case BTA_HH_OPEN_EVT:
      hh_open_handler(p_data->conn);
      break;

    case BTA_HH_CLOSE_EVT:
      log::verbose("BTA_HH_CLOSE_EVT: status = {}, handle = {}",
                   p_data->dev_status.status, p_data->dev_status.handle);
      p_dev = btif_hh_find_connected_dev_by_handle(p_data->dev_status.handle);
      if (p_dev != NULL) {
        HAL_CBACK(bt_hh_callbacks, connection_state_cb,
                  &(p_dev->link_spec.addrt.bda), BTHH_CONN_STATE_DISCONNECTING);
        log::verbose("uhid fd={} local_vup={}", p_dev->fd, p_dev->local_vup);
        btif_hh_stop_vup_timer(&(p_dev->link_spec));
        /* If this is a locally initiated VUP, remove the bond as ACL got
         *  disconnected while VUP being processed.
         */
        if (p_dev->local_vup) {
          p_dev->local_vup = false;
          BTA_DmRemoveDevice(p_dev->link_spec.addrt.bda);
        } else if (p_data->dev_status.status == BTA_HH_HS_SERVICE_CHANGED) {
          /* Local disconnection due to service change in the HOGP device.
             HID descriptor would be read again, so remove it from cache. */
          log::warn(
              "Removing cached descriptor due to service change, handle = {}",
              p_data->dev_status.handle);
          btif_storage_remove_hid_info(p_dev->link_spec.addrt.bda);
        }

        btif_hh_cb.status = (BTIF_HH_STATUS)BTIF_HH_DEV_DISCONNECTED;
        p_dev->dev_status = BTHH_CONN_STATE_DISCONNECTED;

        bta_hh_co_close(p_dev);
        HAL_CBACK(bt_hh_callbacks, connection_state_cb,
                  &(p_dev->link_spec.addrt.bda), p_dev->dev_status);
      } else {
        log::warn("Error: cannot find device with handle {}",
                  p_data->dev_status.handle);
      }
      break;

    case BTA_HH_GET_RPT_EVT: {
      log::verbose("BTA_HH_GET_RPT_EVT: status = {}, handle = {}",
                   p_data->hs_data.status, p_data->hs_data.handle);
      p_dev = btif_hh_find_connected_dev_by_handle(p_data->hs_data.handle);
      if (p_dev) {
        BT_HDR* hdr = p_data->hs_data.rsp_data.p_rpt_data;

        if (hdr) { /* Get report response */
          uint8_t* data = (uint8_t*)(hdr + 1) + hdr->offset;
          uint16_t len = hdr->len;
          HAL_CBACK(bt_hh_callbacks, get_report_cb,
                    (RawAddress*)&(p_dev->link_spec.addrt.bda),
                    (bthh_status_t)p_data->hs_data.status, data, len);

          bta_hh_co_get_rpt_rsp(p_dev->dev_handle,
                                (tBTA_HH_STATUS)p_data->hs_data.status, data,
                                len);
        } else { /* Handshake */
          HAL_CBACK(bt_hh_callbacks, handshake_cb,
                    (RawAddress*)&(p_dev->link_spec.addrt.bda),
                    (bthh_status_t)p_data->hs_data.status);
        }
      } else {
        log::warn("Error: cannot find device with handle {}",
                  p_data->hs_data.handle);
      }
      break;
    }

    case BTA_HH_SET_RPT_EVT:
      log::verbose("BTA_HH_SET_RPT_EVT: status = {}, handle = {}",
                   p_data->dev_status.status, p_data->dev_status.handle);
      p_dev = btif_hh_find_connected_dev_by_handle(p_data->dev_status.handle);
      if (p_dev != NULL) {
        HAL_CBACK(bt_hh_callbacks, handshake_cb,
                  (RawAddress*)&(p_dev->link_spec.addrt.bda),
                  (bthh_status_t)p_data->hs_data.status);

        bta_hh_co_set_rpt_rsp(p_dev->dev_handle, p_data->dev_status.status);
      }
      break;

    case BTA_HH_GET_PROTO_EVT:
      p_dev = btif_hh_find_connected_dev_by_handle(p_data->hs_data.handle);
      if (p_dev == NULL) {
        log::warn(
            "BTA_HH_GET_PROTO_EVT: Error, cannot find device with handle {}",
            p_data->hs_data.handle);
        return;
      }
      log::warn(
          "BTA_HH_GET_PROTO_EVT: status = {}, handle = {}, proto = [{}], {}",
          p_data->hs_data.status, p_data->hs_data.handle,
          p_data->hs_data.rsp_data.proto_mode,
          (p_data->hs_data.rsp_data.proto_mode == BTA_HH_PROTO_RPT_MODE)
              ? "Report Mode"
          : (p_data->hs_data.rsp_data.proto_mode == BTA_HH_PROTO_BOOT_MODE)
              ? "Boot Mode"
              : "Unsupported");
      if (p_data->hs_data.rsp_data.proto_mode != BTA_HH_PROTO_UNKNOWN) {
        HAL_CBACK(bt_hh_callbacks, protocol_mode_cb,
                  (RawAddress*)&(p_dev->link_spec.addrt.bda),
                  (bthh_status_t)p_data->hs_data.status,
                  (bthh_protocol_mode_t)p_data->hs_data.rsp_data.proto_mode);
      } else {
        HAL_CBACK(bt_hh_callbacks, handshake_cb,
                  (RawAddress*)&(p_dev->link_spec.addrt.bda),
                  (bthh_status_t)p_data->hs_data.status);
      }
      break;

    case BTA_HH_SET_PROTO_EVT:
      log::verbose("BTA_HH_SET_PROTO_EVT: status = {}, handle = {}",
                   p_data->dev_status.status, p_data->dev_status.handle);
      p_dev = btif_hh_find_connected_dev_by_handle(p_data->dev_status.handle);
      if (p_dev) {
        HAL_CBACK(bt_hh_callbacks, handshake_cb,
                  (RawAddress*)&(p_dev->link_spec.addrt.bda),
                  (bthh_status_t)p_data->hs_data.status);
      }
      break;

    case BTA_HH_GET_IDLE_EVT:
      log::verbose("BTA_HH_GET_IDLE_EVT: handle = {}, status = {}, rate = {}",
                   p_data->hs_data.handle, p_data->hs_data.status,
                   p_data->hs_data.rsp_data.idle_rate);
      p_dev = btif_hh_find_connected_dev_by_handle(p_data->hs_data.handle);
      if (p_dev) {
        HAL_CBACK(bt_hh_callbacks, idle_time_cb,
                  (RawAddress*)&(p_dev->link_spec.addrt.bda),
                  (bthh_status_t)p_data->hs_data.status,
                  p_data->hs_data.rsp_data.idle_rate);
      }
      break;

    case BTA_HH_SET_IDLE_EVT:
      log::verbose("BTA_HH_SET_IDLE_EVT: status = {}, handle = {}",
                   p_data->dev_status.status, p_data->dev_status.handle);
      break;

    case BTA_HH_GET_DSCP_EVT:
      len = p_data->dscp_info.descriptor.dl_len;
      log::verbose("BTA_HH_GET_DSCP_EVT: len = {}", len);
      p_dev =
          btif_hh_find_connected_dev_by_handle(p_data->dscp_info.hid_handle);
      if (p_dev == NULL) {
        log::error("BTA_HH_GET_DSCP_EVT: No HID device is currently connected");
        p_data->dscp_info.hid_handle = BTA_HH_INVALID_HANDLE;
        return;
      }
      if (p_dev->fd < 0) {
        log::error(
            "BTA_HH_GET_DSCP_EVT: Error, failed to find the uhid driver...");
        return;
      }
      {
        const char* cached_name = NULL;
        bt_bdname_t bdname;
        bt_property_t prop_name;
        BTIF_STORAGE_FILL_PROPERTY(&prop_name, BT_PROPERTY_BDNAME,
                                   sizeof(bt_bdname_t), &bdname);
        if (btif_storage_get_remote_device_property(
                &p_dev->link_spec.addrt.bda, &prop_name) == BT_STATUS_SUCCESS) {
          cached_name = (char*)bdname.name;
        } else {
          cached_name = "Bluetooth HID";
        }

        log::warn("name = {}", cached_name);
        bta_hh_co_send_hid_info(p_dev, cached_name, p_data->dscp_info.vendor_id,
                                p_data->dscp_info.product_id,
                                p_data->dscp_info.version,
                                p_data->dscp_info.ctry_code, len,
                                p_data->dscp_info.descriptor.dsc_list);
<<<<<<< HEAD
        if (btif_hh_add_added_dev(p_dev->link_spec, p_dev->attr_mask)) {
=======
        if (btif_hh_add_added_dev(p_dev->bd_addr, p_dev->attr_mask, true)) {
>>>>>>> f0e837cf
          tBTA_HH_DEV_DSCP_INFO dscp_info;
          bt_status_t ret;
          btif_hh_copy_hid_info(&dscp_info, &p_data->dscp_info);
          log::verbose("BTA_HH_GET_DSCP_EVT:bda = {}",
                       ADDRESS_TO_LOGGABLE_STR(p_dev->link_spec.addrt.bda));
          BTA_HhAddDev(p_dev->link_spec, p_dev->attr_mask, p_dev->sub_class,
                       p_dev->app_id, dscp_info);
          // write hid info to nvram
          ret = btif_storage_add_hid_device_info(
              &(p_dev->link_spec.addrt.bda), p_dev->attr_mask, p_dev->sub_class,
              p_dev->app_id, p_data->dscp_info.vendor_id,
              p_data->dscp_info.product_id, p_data->dscp_info.version,
              p_data->dscp_info.ctry_code, p_data->dscp_info.ssr_max_latency,
              p_data->dscp_info.ssr_min_tout, len,
              p_data->dscp_info.descriptor.dsc_list);

          btif_storage_set_hid_connection_policy(p_dev->bd_addr, true);

          ASSERTC(ret == BT_STATUS_SUCCESS, "storing hid info failed", ret);
          log::warn("BTA_HH_GET_DSCP_EVT: Called add device");

          // Free buffer created for dscp_info;
          if (dscp_info.descriptor.dl_len > 0 &&
              dscp_info.descriptor.dsc_list != NULL) {
            osi_free_and_reset((void**)&dscp_info.descriptor.dsc_list);
            dscp_info.descriptor.dl_len = 0;
          }
        } else {
          // Device already added.
          log::warn("Device already added");
        }
        /*Sync HID Keyboard lockstates */
        tmplen = sizeof(hid_kb_numlock_on_list) / sizeof(tHID_KB_LIST);
        for (i = 0; i < tmplen; i++) {
          if (p_data->dscp_info.vendor_id ==
                  hid_kb_numlock_on_list[i].version_id &&
              p_data->dscp_info.product_id ==
                  hid_kb_numlock_on_list[i].product_id) {
            log::verbose("idx[{}] Enabling NUMLOCK for device :: {}", i,
                         hid_kb_numlock_on_list[i].kb_name);
            /* Enable NUMLOCK by default so that numeric
                keys work from first keyboard connect */
            set_keylockstate(BTIF_HH_KEYSTATE_MASK_NUMLOCK, true);
            sync_lockstate_on_connect(p_dev);
            /* End Sync HID Keyboard lockstates */
            break;
          }
        }
      }
      break;

    case BTA_HH_ADD_DEV_EVT:
      log::warn("BTA_HH_ADD_DEV_EVT: status = {}, handle = {}",
                p_data->dev_info.status, p_data->dev_info.handle);
      int i;
      for (i = 0; i < BTIF_HH_MAX_ADDED_DEV; i++) {
        if (btif_hh_cb.added_devices[i].link_spec.addrt.bda ==
            p_data->dev_info.link_spec.addrt.bda) {
          if (p_data->dev_info.status == BTA_HH_OK) {
            btif_hh_cb.added_devices[i].dev_handle = p_data->dev_info.handle;
          } else {
            btif_hh_cb.added_devices[i].link_spec = {};
            btif_hh_cb.added_devices[i].dev_handle = BTA_HH_INVALID_HANDLE;
          }
          break;
        }
      }
      break;
    case BTA_HH_RMV_DEV_EVT:
      log::verbose("BTA_HH_RMV_DEV_EVT: status = {}, handle = {}",
                   p_data->dev_info.status, p_data->dev_info.handle);
      log::verbose(
          "BTA_HH_RMV_DEV_EVT:bda = {}",
          ADDRESS_TO_LOGGABLE_STR(p_data->dev_info.link_spec.addrt.bda));
      break;

    case BTA_HH_VC_UNPLUG_EVT:
      log::verbose("BTA_HH_VC_UNPLUG_EVT: status = {}, handle = {}",
                   p_data->dev_status.status, p_data->dev_status.handle);
      p_dev = btif_hh_find_connected_dev_by_handle(p_data->dev_status.handle);
      btif_hh_cb.status = (BTIF_HH_STATUS)BTIF_HH_DEV_DISCONNECTED;
      if (p_dev != NULL) {
        log::verbose("BTA_HH_VC_UNPLUG_EVT:bda = {}",
                     ADDRESS_TO_LOGGABLE_STR(p_dev->link_spec.addrt.bda));

        /* Stop the VUP timer */
        btif_hh_stop_vup_timer(&(p_dev->link_spec));
        p_dev->dev_status = BTHH_CONN_STATE_DISCONNECTED;
        log::verbose("--Sending connection state change");
        HAL_CBACK(bt_hh_callbacks, connection_state_cb,
                  &(p_dev->link_spec.addrt.bda), p_dev->dev_status);
        log::verbose("--Removing HID bond");
        /* If it is locally initiated VUP or remote device has its major COD as
        Peripheral removed the bond.*/
        if (p_dev->local_vup || check_cod_hid(&(p_dev->link_spec.addrt.bda))) {
          p_dev->local_vup = false;
          BTA_DmRemoveDevice(p_dev->link_spec.addrt.bda);
        } else
          btif_hh_remove_device(p_dev->link_spec);
        HAL_CBACK(bt_hh_callbacks, virtual_unplug_cb,
                  &(p_dev->link_spec.addrt.bda),
                  (bthh_status_t)p_data->dev_status.status);
      }
      break;

    case BTA_HH_API_ERR_EVT:
      log::info("BTA_HH API_ERR");
      break;

    default:
      log::warn("Unhandled event: {}", event);
      break;
  }
}

/*******************************************************************************
 *
 * Function         btif_hh_hsdata_rpt_copy_cb
 *
 * Description      Deep copies the tBTA_HH_HSDATA structure
 *
 * Returns          void
 *
 ******************************************************************************/

static void btif_hh_hsdata_rpt_copy_cb(uint16_t event, char* p_dest,
                                       const char* p_src) {
  tBTA_HH_HSDATA* p_dst_data = (tBTA_HH_HSDATA*)p_dest;
  tBTA_HH_HSDATA* p_src_data = (tBTA_HH_HSDATA*)p_src;
  BT_HDR* hdr;

  if (!p_src) {
    log::error("Nothing to copy");
    return;
  }

  memcpy(p_dst_data, p_src_data, sizeof(tBTA_HH_HSDATA));

  hdr = p_src_data->rsp_data.p_rpt_data;
  if (hdr != NULL) {
    uint8_t* p_data = ((uint8_t*)p_dst_data) + sizeof(tBTA_HH_HSDATA);
    memcpy(p_data, hdr, BT_HDR_SIZE + hdr->offset + hdr->len);

    p_dst_data->rsp_data.p_rpt_data = (BT_HDR*)p_data;
  }
}

/*******************************************************************************
 *
 * Function         bte_hh_evt
 *
 * Description      Switches context from BTE to BTIF for all HH events
 *
 * Returns          void
 *
 ******************************************************************************/

static void bte_hh_evt(tBTA_HH_EVT event, tBTA_HH* p_data) {
  bt_status_t status;
  int param_len = 0;
  tBTIF_COPY_CBACK* p_copy_cback = NULL;

  if (BTA_HH_ENABLE_EVT == event)
    param_len = sizeof(tBTA_HH_STATUS);
  else if (BTA_HH_OPEN_EVT == event)
    param_len = sizeof(tBTA_HH_CONN);
  else if (BTA_HH_DISABLE_EVT == event)
    param_len = sizeof(tBTA_HH_STATUS);
  else if (BTA_HH_CLOSE_EVT == event)
    param_len = sizeof(tBTA_HH_CBDATA);
  else if (BTA_HH_GET_DSCP_EVT == event)
    param_len = sizeof(tBTA_HH_DEV_DSCP_INFO);
  else if ((BTA_HH_GET_PROTO_EVT == event) || (BTA_HH_GET_IDLE_EVT == event))
    param_len = sizeof(tBTA_HH_HSDATA);
  else if (BTA_HH_GET_RPT_EVT == event) {
    BT_HDR* hdr = p_data->hs_data.rsp_data.p_rpt_data;
    param_len = sizeof(tBTA_HH_HSDATA);

    if (hdr != NULL) {
      p_copy_cback = btif_hh_hsdata_rpt_copy_cb;
      param_len += BT_HDR_SIZE + hdr->offset + hdr->len;
    }
  } else if ((BTA_HH_SET_PROTO_EVT == event) || (BTA_HH_SET_RPT_EVT == event) ||
             (BTA_HH_VC_UNPLUG_EVT == event) || (BTA_HH_SET_IDLE_EVT == event))
    param_len = sizeof(tBTA_HH_CBDATA);
  else if ((BTA_HH_ADD_DEV_EVT == event) || (BTA_HH_RMV_DEV_EVT == event))
    param_len = sizeof(tBTA_HH_DEV_INFO);
  else if (BTA_HH_API_ERR_EVT == event)
    param_len = 0;
  /* switch context to btif task context (copy full union size for convenience)
   */
  status = btif_transfer_context(btif_hh_upstreams_evt, (uint16_t)event,
                                 (char*)p_data, param_len, p_copy_cback);

  /* catch any failed context transfers */
  ASSERTC(status == BT_STATUS_SUCCESS, "context transfer failed", status);
}

/*******************************************************************************
 *
 * Function         btif_hh_handle_evt
 *
 * Description      Switches context for immediate callback
 *
 * Returns          void
 *
 ******************************************************************************/

static void btif_hh_handle_evt(uint16_t event, char* p_param) {
  CHECK(p_param != nullptr);
  tAclLinkSpec* p_link_spec = (tAclLinkSpec*)p_param;
  switch (event) {
    case BTIF_HH_CONNECT_REQ_EVT: {
      log::debug("Connect request received remote:{}",
                 ADDRESS_TO_LOGGABLE_CSTR((*p_link_spec)));
      if (btif_hh_connect(p_link_spec) == BT_STATUS_SUCCESS) {
        HAL_CBACK(bt_hh_callbacks, connection_state_cb, &p_link_spec->addrt.bda,
                  BTHH_CONN_STATE_CONNECTING);
      } else
        HAL_CBACK(bt_hh_callbacks, connection_state_cb, &p_link_spec->addrt.bda,
                  BTHH_CONN_STATE_DISCONNECTED);
    } break;

    case BTIF_HH_DISCONNECT_REQ_EVT: {
      log::debug("Disconnect request received remote:{}",
                 ADDRESS_TO_LOGGABLE_CSTR((*p_link_spec)));
      btif_hh_disconnect(p_link_spec);
      HAL_CBACK(bt_hh_callbacks, connection_state_cb, &p_link_spec->addrt.bda,
                BTHH_CONN_STATE_DISCONNECTING);
    } break;

    case BTIF_HH_VUP_REQ_EVT: {
      log::debug("Virtual unplug request received remote:{}",
                 ADDRESS_TO_LOGGABLE_CSTR((*p_link_spec)));
      if (btif_hh_virtual_unplug(p_link_spec) != BT_STATUS_SUCCESS) {
        log::warn("Unable to virtual unplug device remote:{}",
                  ADDRESS_TO_LOGGABLE_CSTR((*p_link_spec)));
      }
    } break;

    default: {
      log::warn("Unknown event received:{} remote:{}", event,
                ADDRESS_TO_LOGGABLE_CSTR((*p_link_spec)));
    } break;
  }
}

/*******************************************************************************
 *
 * Function      btif_hh_timer_timeout
 *
 * Description   Process timer timeout
 *
 * Returns      void
 ******************************************************************************/
void btif_hh_timer_timeout(void* data) {
  btif_hh_device_t* p_dev = (btif_hh_device_t*)data;
  tBTA_HH_EVT event = BTA_HH_VC_UNPLUG_EVT;
  tBTA_HH p_data;
  int param_len = sizeof(tBTA_HH_CBDATA);

  log::verbose("");
  if (p_dev->dev_status != BTHH_CONN_STATE_CONNECTED) return;

  memset(&p_data, 0, sizeof(tBTA_HH));
  p_data.dev_status.status = BTA_HH_ERR;  // tBTA_HH_STATUS
  p_data.dev_status.handle = p_dev->dev_handle;

  /* switch context to btif task context */
  btif_transfer_context(btif_hh_upstreams_evt, (uint16_t)event, (char*)&p_data,
                        param_len, NULL);
}

/*******************************************************************************
 *
 * Function         btif_hh_init
 *
 * Description     initializes the hh interface
 *
 * Returns         bt_status_t
 *
 ******************************************************************************/
static bt_status_t init(bthh_callbacks_t* callbacks) {
  uint32_t i;
  log::verbose("");

  bt_hh_callbacks = callbacks;
  memset(&btif_hh_cb, 0, sizeof(btif_hh_cb));
  for (i = 0; i < BTIF_HH_MAX_HID; i++) {
    btif_hh_cb.devices[i].dev_status = BTHH_CONN_STATE_UNKNOWN;
  }
  /* Invoke the enable service API to the core to set the appropriate service_id
   */
  btif_enable_service(BTA_HID_SERVICE_ID);
  return BT_STATUS_SUCCESS;
}

/*******************************************************************************
 *
 * Function        connect
 *
 * Description     connect to hid device
 *
 * Returns         bt_status_t
 *
 ******************************************************************************/
static bt_status_t connect(RawAddress* bd_addr) {
  btif_hh_device_t* p_dev;
  tAclLinkSpec link_spec;

  if (btif_hh_cb.status == BTIF_HH_DEV_CONNECTING) {
    log::warn("Error, HH status = {}", btif_hh_cb.status);
    return BT_STATUS_BUSY;
  } else if (btif_hh_cb.status == BTIF_HH_DISABLED ||
             btif_hh_cb.status == BTIF_HH_DISABLING) {
    log::warn("Error, HH status = {}", btif_hh_cb.status);
    return BT_STATUS_NOT_READY;
  }
  link_spec.addrt.bda = *bd_addr;
  // Todo: fill with params received
  link_spec.addrt.type = BLE_ADDR_PUBLIC;
  link_spec.transport = BT_TRANSPORT_AUTO;

<<<<<<< HEAD
  p_dev = btif_hh_find_connected_dev_by_bda(link_spec);
  if (p_dev) {
    if (p_dev->dev_status == BTHH_CONN_STATE_CONNECTED ||
        p_dev->dev_status == BTHH_CONN_STATE_CONNECTING) {
      log::error("Error, device {} already connected.",
                 ADDRESS_TO_LOGGABLE_CSTR(*bd_addr));
=======
  /* If the device was already added, ensure that reconnections are allowed */
  btif_hh_added_device_t* added_dev = btif_hh_find_added_dev(*bd_addr);
  if (added_dev != nullptr && !added_dev->reconnect_allowed) {
    added_dev->reconnect_allowed = true;
    btif_storage_set_hid_connection_policy(*bd_addr, true);
  }

  p_dev = btif_hh_find_connected_dev_by_bda(*bd_addr);
  if (p_dev) {
    if (p_dev->dev_status == BTHH_CONN_STATE_CONNECTED ||
        p_dev->dev_status == BTHH_CONN_STATE_CONNECTING) {
      BTIF_TRACE_ERROR("%s: Error, device %s already connected.", __func__,
                       ADDRESS_TO_LOGGABLE_CSTR(*bd_addr));

>>>>>>> f0e837cf
      return BT_STATUS_DONE;
    } else if (p_dev->dev_status == BTHH_CONN_STATE_DISCONNECTING) {
      log::error("Error, device {} is busy with (dis)connecting.",
                 ADDRESS_TO_LOGGABLE_CSTR(*bd_addr));
      return BT_STATUS_BUSY;
    }
  }

  return btif_transfer_context(btif_hh_handle_evt, BTIF_HH_CONNECT_REQ_EVT,
                               (char*)&link_spec, sizeof(tAclLinkSpec), NULL);
}

/*******************************************************************************
 *
 * Function         disconnect
 *
 * Description      disconnect from hid device
 *
 * Returns         bt_status_t
 *
 ******************************************************************************/
static bt_status_t disconnect(RawAddress* bd_addr, bool reconnect_allowed) {
  CHECK_BTHH_INIT();
  log::verbose("BTHH");
  btif_hh_device_t* p_dev;
  tAclLinkSpec link_spec;

  if (btif_hh_cb.status == BTIF_HH_DISABLED ||
      btif_hh_cb.status == BTIF_HH_DISABLING) {
    log::warn("Error, HH status = {}", btif_hh_cb.status);
    return BT_STATUS_UNHANDLED;
  }
  link_spec.addrt.bda = *bd_addr;
  // Todo: fill with params received
  link_spec.addrt.type = BLE_ADDR_PUBLIC;
  link_spec.transport = BT_TRANSPORT_AUTO;

<<<<<<< HEAD
  p_dev = btif_hh_find_connected_dev_by_bda(link_spec);
=======
  if (!reconnect_allowed) {
    LOG_INFO("Incoming reconnections disabled for device %s",
             ADDRESS_TO_LOGGABLE_CSTR(*bd_addr));
    btif_hh_added_device_t* added_dev = btif_hh_find_added_dev(*bd_addr);
    if (added_dev != nullptr && added_dev->reconnect_allowed) {
      added_dev->reconnect_allowed = false;
      btif_storage_set_hid_connection_policy(added_dev->bd_addr, false);
    }
  }

  p_dev = btif_hh_find_connected_dev_by_bda(*bd_addr);
>>>>>>> f0e837cf
  if (!p_dev) {
    log::error("Error, device {} not opened.",
               ADDRESS_TO_LOGGABLE_CSTR(*bd_addr));
    return BT_STATUS_UNHANDLED;
  }

  if (p_dev->dev_status == BTHH_CONN_STATE_DISCONNECTED ||
      p_dev->dev_status == BTHH_CONN_STATE_DISCONNECTING) {
    log::error("Error, device {} already disconnected.",
               ADDRESS_TO_LOGGABLE_CSTR(*bd_addr));
    return BT_STATUS_DONE;
  } else if (p_dev->dev_status == BTHH_CONN_STATE_CONNECTING) {
    log::error("Error, device {} is busy with (dis)connecting.",
               ADDRESS_TO_LOGGABLE_CSTR(*bd_addr));
    return BT_STATUS_BUSY;
  }

  return btif_transfer_context(btif_hh_handle_evt, BTIF_HH_DISCONNECT_REQ_EVT,
                               (char*)&link_spec, sizeof(tAclLinkSpec), NULL);
}

/*******************************************************************************
 *
 * Function         virtual_unplug
 *
 * Description      Virtual UnPlug (VUP) the specified HID device.
 *
 * Returns         bt_status_t
 *
 ******************************************************************************/
static bt_status_t virtual_unplug(RawAddress* bd_addr) {
  CHECK_BTHH_INIT();
  log::verbose("BTHH");
  btif_hh_device_t* p_dev;
  tAclLinkSpec link_spec;
  if (btif_hh_cb.status == BTIF_HH_DISABLED) {
    log::error("Error, HH status = {}", btif_hh_cb.status);
    return BT_STATUS_FAIL;
  }
  link_spec.addrt.bda = *bd_addr;
  // Todo: fill with params received
  link_spec.addrt.type = BLE_ADDR_PUBLIC;
  link_spec.transport = BT_TRANSPORT_AUTO;

  p_dev = btif_hh_find_dev_by_bda(link_spec);
  if (!p_dev) {
    log::error("Error, device {} not opened.",
               ADDRESS_TO_LOGGABLE_CSTR(*bd_addr));
    return BT_STATUS_FAIL;
  }
  btif_transfer_context(btif_hh_handle_evt, BTIF_HH_VUP_REQ_EVT,
                        (char*)&link_spec, sizeof(tAclLinkSpec), NULL);
  return BT_STATUS_SUCCESS;
}

/*******************************************************************************
**
** Function         get_idle_time
**
** Description      Get the HID idle time
**
** Returns         bt_status_t
**
*******************************************************************************/
static bt_status_t get_idle_time(RawAddress* bd_addr) {
  CHECK_BTHH_INIT();
  tAclLinkSpec link_spec;

  log::verbose("addr = {}", ADDRESS_TO_LOGGABLE_CSTR(*bd_addr));

  if (btif_hh_cb.status == BTIF_HH_DISABLED) {
    log::error("Error, HH status = {}", btif_hh_cb.status);
    return BT_STATUS_FAIL;
  }
  link_spec.addrt.bda = *bd_addr;
  // Todo: fill with params received
  link_spec.addrt.type = BLE_ADDR_PUBLIC;
  link_spec.transport = BT_TRANSPORT_AUTO;

  btif_hh_device_t* p_dev = btif_hh_find_connected_dev_by_bda(link_spec);
  if (p_dev == NULL) return BT_STATUS_FAIL;

  BTA_HhGetIdle(p_dev->dev_handle);
  return BT_STATUS_SUCCESS;
}

/*******************************************************************************
**
** Function         set_idle_time
**
** Description      Set the HID idle time
**
** Returns         bt_status_t
**
*******************************************************************************/
static bt_status_t set_idle_time(RawAddress* bd_addr, uint8_t idle_time) {
  CHECK_BTHH_INIT();
  tAclLinkSpec link_spec;

  log::verbose("addr = {}, idle time = {}", ADDRESS_TO_LOGGABLE_CSTR(*bd_addr),
               idle_time);

  if (btif_hh_cb.status == BTIF_HH_DISABLED) {
    log::error("Error, HH status = {}", btif_hh_cb.status);
    return BT_STATUS_FAIL;
  }
  link_spec.addrt.bda = *bd_addr;
  // Todo: fill with params received
  link_spec.addrt.type = BLE_ADDR_PUBLIC;
  link_spec.transport = BT_TRANSPORT_AUTO;

  btif_hh_device_t* p_dev = btif_hh_find_connected_dev_by_bda(link_spec);
  if (p_dev == NULL) {
    log::warn("addr = {} not opened", ADDRESS_TO_LOGGABLE_CSTR(*bd_addr));
    return BT_STATUS_FAIL;
  }

  BTA_HhSetIdle(p_dev->dev_handle, idle_time);
  return BT_STATUS_SUCCESS;
}

/*******************************************************************************
 *
 * Function         set_info
 *
 * Description      Set the HID device descriptor for the specified HID device.
 *
 * Returns         bt_status_t
 *
 ******************************************************************************/
static bt_status_t set_info(RawAddress* bd_addr, bthh_hid_info_t hid_info) {
  CHECK_BTHH_INIT();
  tBTA_HH_DEV_DSCP_INFO dscp_info;
  tAclLinkSpec link_spec;

  log::verbose("BTHH: addr = {}", ADDRESS_TO_LOGGABLE_STR(*bd_addr));
  log::verbose(
      "BTHH: sub_class = 0x{:02x}, app_id = {}, vendor_id = 0x{:04x}, "
      "product_id = 0x{:04x}, version= 0x{:04x}",
      hid_info.sub_class, hid_info.app_id, hid_info.vendor_id,
      hid_info.product_id, hid_info.version);

  if (btif_hh_cb.status == BTIF_HH_DISABLED) {
    log::error("Error, HH status = {}", btif_hh_cb.status);
    return BT_STATUS_FAIL;
  }

  memset(&dscp_info, 0, sizeof(dscp_info));
  dscp_info.vendor_id = hid_info.vendor_id;
  dscp_info.product_id = hid_info.product_id;
  dscp_info.version = hid_info.version;
  dscp_info.ctry_code = hid_info.ctry_code;

  dscp_info.descriptor.dl_len = hid_info.dl_len;
  dscp_info.descriptor.dsc_list =
      (uint8_t*)osi_malloc(dscp_info.descriptor.dl_len);
  memcpy(dscp_info.descriptor.dsc_list, &(hid_info.dsc_list), hid_info.dl_len);

<<<<<<< HEAD
  link_spec.addrt.bda = *bd_addr;
  // Todo: fill with params received
  link_spec.addrt.type = BLE_ADDR_PUBLIC;
  link_spec.transport = BT_TRANSPORT_AUTO;

  if (btif_hh_add_added_dev(link_spec, hid_info.attr_mask)) {
    BTA_HhAddDev(link_spec, hid_info.attr_mask, hid_info.sub_class,
=======
  if (btif_hh_add_added_dev(*bd_addr, hid_info.attr_mask, true)) {
    BTA_HhAddDev(*bd_addr, hid_info.attr_mask, hid_info.sub_class,
>>>>>>> f0e837cf
                 hid_info.app_id, dscp_info);
    btif_storage_set_hid_connection_policy(*bd_addr, true);
  }

  osi_free_and_reset((void**)&dscp_info.descriptor.dsc_list);

  return BT_STATUS_SUCCESS;
}

/*******************************************************************************
 *
 * Function         get_protocol
 *
 * Description      Get the HID proto mode.
 *
 * Returns         bt_status_t
 *
 ******************************************************************************/
static bt_status_t get_protocol(RawAddress* bd_addr,
                                bthh_protocol_mode_t /* protocolMode */) {
  CHECK_BTHH_INIT();
  tAclLinkSpec link_spec;

  log::verbose("BTHH: addr = {}", ADDRESS_TO_LOGGABLE_STR(*bd_addr));

  if (btif_hh_cb.status == BTIF_HH_DISABLED) {
    log::error("Error, HH status = {}", btif_hh_cb.status);
    return BT_STATUS_FAIL;
  }
  link_spec.addrt.bda = *bd_addr;
  // Todo: fill with params received
  link_spec.addrt.type = BLE_ADDR_PUBLIC;
  link_spec.transport = BT_TRANSPORT_AUTO;

  btif_hh_device_t* p_dev = btif_hh_find_connected_dev_by_bda(link_spec);
  if (!p_dev) return BT_STATUS_FAIL;

  BTA_HhGetProtoMode(p_dev->dev_handle);
  return BT_STATUS_SUCCESS;
}

/*******************************************************************************
 *
 * Function         set_protocol
 *
 * Description      Set the HID proto mode.
 *
 * Returns         bt_status_t
 *
 ******************************************************************************/
static bt_status_t set_protocol(RawAddress* bd_addr,
                                bthh_protocol_mode_t protocolMode) {
  CHECK_BTHH_INIT();
  btif_hh_device_t* p_dev;
  uint8_t proto_mode = protocolMode;
  tAclLinkSpec link_spec;

  log::verbose("BTHH: proto_mod={} addr = {}", protocolMode,
               ADDRESS_TO_LOGGABLE_STR(*bd_addr));

  if (btif_hh_cb.status == BTIF_HH_DISABLED) {
    log::error("Error, HH status = {}", btif_hh_cb.status);
    return BT_STATUS_FAIL;
  }
  link_spec.addrt.bda = *bd_addr;
  // Todo: fill with params received
  link_spec.addrt.type = BLE_ADDR_PUBLIC;
  link_spec.transport = BT_TRANSPORT_AUTO;

  p_dev = btif_hh_find_connected_dev_by_bda(link_spec);
  if (p_dev == NULL) {
    log::warn("Error, device {} not opened", ADDRESS_TO_LOGGABLE_STR(*bd_addr));
    return BT_STATUS_FAIL;
  } else if (protocolMode != BTA_HH_PROTO_RPT_MODE &&
             protocolMode != BTA_HH_PROTO_BOOT_MODE) {
    log::warn("Error, device proto_mode = {}.", proto_mode);
    return BT_STATUS_FAIL;
  } else {
    BTA_HhSetProtoMode(p_dev->dev_handle, protocolMode);
  }

  return BT_STATUS_SUCCESS;
}

/*******************************************************************************
 *
 * Function         get_report
 *
 * Description      Send a GET_REPORT to HID device.
 *
 * Returns         bt_status_t
 *
 ******************************************************************************/
static bt_status_t get_report(RawAddress* bd_addr,
                              bthh_report_type_t reportType, uint8_t reportId,
                              int bufferSize) {
  CHECK_BTHH_INIT();
  btif_hh_device_t* p_dev;
  tAclLinkSpec link_spec;

  log::verbose("BTHH: r_type = {}, rpt_id = {}, buf_size = {} addr = {}",
               reportType, reportId, bufferSize,
               ADDRESS_TO_LOGGABLE_STR(*bd_addr));

  if (btif_hh_cb.status == BTIF_HH_DISABLED) {
    log::error("Error, HH status = {}", btif_hh_cb.status);
    return BT_STATUS_FAIL;
  }
  link_spec.addrt.bda = *bd_addr;
  // Todo: fill with params received
  link_spec.addrt.type = BLE_ADDR_PUBLIC;
  link_spec.transport = BT_TRANSPORT_AUTO;

  p_dev = btif_hh_find_connected_dev_by_bda(link_spec);
  if (p_dev == NULL) {
    log::error("Error, device {} not opened",
               ADDRESS_TO_LOGGABLE_STR(*bd_addr));
    return BT_STATUS_FAIL;
  } else if (((int)reportType) <= BTA_HH_RPTT_RESRV ||
             ((int)reportType) > BTA_HH_RPTT_FEATURE) {
    log::error("Error, report type={} not supported", reportType);
    return BT_STATUS_FAIL;
  } else {
    BTA_HhGetReport(p_dev->dev_handle, reportType, reportId, bufferSize);
  }

  return BT_STATUS_SUCCESS;
}

/*******************************************************************************
 *
 * Function         get_report_reply
 *
 * Description      Send a REPORT_REPLY/FEATURE_ANSWER to HID driver.
 *
 * Returns         bt_status_t
 *
 ******************************************************************************/
static bt_status_t get_report_reply(RawAddress* bd_addr, bthh_status_t status,
                                    char* report, uint16_t size) {
  CHECK_BTHH_INIT();
  btif_hh_device_t* p_dev;
  tAclLinkSpec link_spec;

  log::verbose("BTHH: addr={}", ADDRESS_TO_LOGGABLE_STR(*bd_addr));

  if (btif_hh_cb.status == BTIF_HH_DISABLED) {
    log::error("Error, HH status = {}", btif_hh_cb.status);
    return BT_STATUS_FAIL;
  }
  link_spec.addrt.bda = *bd_addr;
  // Todo: fill with params received
  link_spec.addrt.type = BLE_ADDR_PUBLIC;
  link_spec.transport = BT_TRANSPORT_AUTO;

  p_dev = btif_hh_find_connected_dev_by_bda(link_spec);
  if (p_dev == NULL) {
    log::error("Error, device {} not opened",
               ADDRESS_TO_LOGGABLE_STR(*bd_addr));
    return BT_STATUS_FAIL;
  }

  bta_hh_co_get_rpt_rsp(p_dev->dev_handle, (tBTA_HH_STATUS)status,
                        (uint8_t*)report, size);
  return BT_STATUS_SUCCESS;
}

/*******************************************************************************
 *
 * Function         set_report
 *
 * Description      Send a SET_REPORT to HID device.
 *
 * Returns         bt_status_t
 *
 ******************************************************************************/
static bt_status_t set_report(RawAddress* bd_addr,
                              bthh_report_type_t reportType, char* report) {
  CHECK_BTHH_INIT();
  btif_hh_device_t* p_dev;
  tAclLinkSpec link_spec;

  log::verbose("BTHH: reportType={} addr={}", reportType,
               ADDRESS_TO_LOGGABLE_STR(*bd_addr));

  if (btif_hh_cb.status == BTIF_HH_DISABLED) {
    log::error("Error, HH status = {}", btif_hh_cb.status);
    return BT_STATUS_FAIL;
  }
  link_spec.addrt.bda = *bd_addr;
  // Todo: fill with params received
  link_spec.addrt.type = BLE_ADDR_PUBLIC;
  link_spec.transport = BT_TRANSPORT_AUTO;

  p_dev = btif_hh_find_connected_dev_by_bda(link_spec);
  if (p_dev == NULL) {
    log::error("Error, device{} not opened", ADDRESS_TO_LOGGABLE_STR(*bd_addr));
    return BT_STATUS_FAIL;
  } else if (((int)reportType) <= BTA_HH_RPTT_RESRV ||
             ((int)reportType) > BTA_HH_RPTT_FEATURE) {
    log::error("Error, report type={} not supported", reportType);
    return BT_STATUS_FAIL;
  } else {
    int hex_bytes_filled;
    size_t len = (strlen(report) + 1) / 2;
    uint8_t* hexbuf = (uint8_t*)osi_calloc(len);

    /* Build a SetReport data buffer */
    // TODO
    hex_bytes_filled = ascii_2_hex(report, len, hexbuf);
    log::info("Hex bytes filled, hex value: {}", hex_bytes_filled);
    if (hex_bytes_filled) {
      BT_HDR* p_buf = create_pbuf(hex_bytes_filled, hexbuf);
      if (p_buf == NULL) {
        log::error("Error, failed to allocate RPT buffer, len = {}",
                   hex_bytes_filled);
        osi_free(hexbuf);
        return BT_STATUS_FAIL;
      }
      BTA_HhSetReport(p_dev->dev_handle, reportType, p_buf);
      osi_free(hexbuf);
      return BT_STATUS_SUCCESS;
    }
    osi_free(hexbuf);
    return BT_STATUS_FAIL;
  }
}

/*******************************************************************************
 *
 * Function         send_data
 *
 * Description      Send a SEND_DATA to HID device.
 *
 * Returns         bt_status_t
 *
 ******************************************************************************/
static bt_status_t send_data(RawAddress* bd_addr, char* data) {
  CHECK_BTHH_INIT();
  btif_hh_device_t* p_dev;
  tAclLinkSpec link_spec;

  log::verbose("addr={}", ADDRESS_TO_LOGGABLE_STR(*bd_addr));

  if (btif_hh_cb.status == BTIF_HH_DISABLED) {
    log::error("Error, HH status = {}", btif_hh_cb.status);
    return BT_STATUS_FAIL;
  }
  link_spec.addrt.bda = *bd_addr;
  // Todo: fill with params received
  link_spec.addrt.type = BLE_ADDR_PUBLIC;
  link_spec.transport = BT_TRANSPORT_AUTO;

  p_dev = btif_hh_find_connected_dev_by_bda(link_spec);
  if (p_dev == NULL) {
    log::error("Error, device{} not opened", ADDRESS_TO_LOGGABLE_STR(*bd_addr));
    return BT_STATUS_FAIL;
  }

  else {
    int hex_bytes_filled;
    size_t len = (strlen(data) + 1) / 2;
    uint8_t* hexbuf = (uint8_t*)osi_calloc(len);

    /* Build a SendData data buffer */
    hex_bytes_filled = ascii_2_hex(data, len, hexbuf);
    log::error("Hex bytes filled, hex value: {}, {}", hex_bytes_filled, len);

    if (hex_bytes_filled) {
      BT_HDR* p_buf = create_pbuf(hex_bytes_filled, hexbuf);
      if (p_buf == NULL) {
        log::error("Error, failed to allocate RPT buffer, len = {}",
                   hex_bytes_filled);
        osi_free(hexbuf);
        return BT_STATUS_FAIL;
      }
      p_buf->layer_specific = BTA_HH_RPTT_OUTPUT;
      BTA_HhSendData(p_dev->dev_handle, link_spec, p_buf);
      osi_free(hexbuf);
      return BT_STATUS_SUCCESS;
    }
    osi_free(hexbuf);
    return BT_STATUS_FAIL;
  }
}

/*******************************************************************************
 *
 * Function         cleanup
 *
 * Description      Closes the HH interface
 *
 * Returns          bt_status_t
 *
 ******************************************************************************/
static void cleanup(void) {
  log::verbose("");
  btif_hh_device_t* p_dev;
  int i;
  if (btif_hh_cb.status == BTIF_HH_DISABLED ||
      btif_hh_cb.status == BTIF_HH_DISABLING) {
    log::warn("HH disabling or disabled already, status = {}",
              btif_hh_cb.status);
    return;
  }
  if (bt_hh_callbacks) {
    btif_hh_cb.status = BTIF_HH_DISABLING;
    /* update flag, not to enable hid device service now as BT is switching off
     */
    btif_hh_cb.service_dereg_active = FALSE;
    btif_disable_service(BTA_HID_SERVICE_ID);
  }
  for (i = 0; i < BTIF_HH_MAX_HID; i++) {
    p_dev = &btif_hh_cb.devices[i];
    if (p_dev->dev_status != BTHH_CONN_STATE_UNKNOWN && p_dev->fd >= 0) {
      log::verbose("Closing uhid fd = {}", p_dev->fd);
      bta_hh_co_close(p_dev);
    }
  }
}

/*******************************************************************************
 *
 * Function         configure_enabled_profiles
 *
 * Description      Configure HIDP or HOGP enablement. Require to cleanup and
 *re-init to take effect.
 *
 * Returns          void
 *
 ******************************************************************************/
static void configure_enabled_profiles(bool enable_hidp, bool enable_hogp) {
  bt_hh_enable_type.hidp_enabled = enable_hidp;
  bt_hh_enable_type.hogp_enabled = enable_hogp;
}

static const bthh_interface_t bthhInterface = {
    sizeof(bthhInterface),
    init,
    connect,
    disconnect,
    virtual_unplug,
    set_info,
    get_protocol,
    set_protocol,
    get_idle_time,
    set_idle_time,
    get_report,
    get_report_reply,
    set_report,
    send_data,
    cleanup,
    configure_enabled_profiles,
};

/*******************************************************************************
 *
 * Function         btif_hh_execute_service
 *
 * Description      Initializes/Shuts down the service
 *
 * Returns          BT_STATUS_SUCCESS on success, BT_STATUS_FAIL otherwise
 *
 ******************************************************************************/
bt_status_t btif_hh_execute_service(bool b_enable) {
  if (b_enable) {
    /* Enable and register with BTA-HH */
    BTA_HhEnable(bte_hh_evt, bt_hh_enable_type.hidp_enabled,
                 bt_hh_enable_type.hogp_enabled);
  } else {
    /* Disable HH */
    BTA_HhDisable();
  }
  return BT_STATUS_SUCCESS;
}

/*******************************************************************************
 *
 * Function         btif_hh_get_interface
 *
 * Description      Get the hh callback interface
 *
 * Returns          bthh_interface_t
 *
 ******************************************************************************/
const bthh_interface_t* btif_hh_get_interface() {
  log::verbose("");
  return &bthhInterface;
}

#define DUMPSYS_TAG "shim::legacy::hid"
void DumpsysHid(int fd) {
  LOG_DUMPSYS_TITLE(fd, DUMPSYS_TAG);
  LOG_DUMPSYS(fd, "status:%s num_devices:%u",
              btif_hh_status_text(btif_hh_cb.status).c_str(),
              btif_hh_cb.device_num);
  LOG_DUMPSYS(fd, "status:%s", btif_hh_status_text(btif_hh_cb.status).c_str());
  for (unsigned i = 0; i < BTIF_HH_MAX_HID; i++) {
    const btif_hh_device_t* p_dev = &btif_hh_cb.devices[i];
    if (p_dev->link_spec.addrt.bda != RawAddress::kEmpty) {
      LOG_DUMPSYS(fd, "  %u: addr:%s fd:%d state:%s ready:%s thread_id:%d", i,
                  ADDRESS_TO_LOGGABLE_CSTR(p_dev->link_spec.addrt.bda),
                  p_dev->fd,
                  bthh_connection_state_text(p_dev->dev_status).c_str(),
                  (p_dev->ready_for_data) ? ("T") : ("F"),
                  static_cast<int>(p_dev->hh_poll_thread_id));
    }
  }
  for (unsigned i = 0; i < BTIF_HH_MAX_ADDED_DEV; i++) {
    const btif_hh_added_device_t* p_dev = &btif_hh_cb.added_devices[i];
    if (p_dev->link_spec.addrt.bda != RawAddress::kEmpty) {
      LOG_DUMPSYS(fd, "  %u: addr:%s", i,
                  ADDRESS_TO_LOGGABLE_CSTR(p_dev->link_spec.addrt.bda));
    }
  }
}

namespace bluetooth {
namespace legacy {
namespace testing {

void bte_hh_evt(tBTA_HH_EVT event, tBTA_HH* p_data) {
  ::bte_hh_evt(event, p_data);
}

}  // namespace testing
}  // namespace legacy
}  // namespace bluetooth

#undef DUMPSYS_TAG<|MERGE_RESOLUTION|>--- conflicted
+++ resolved
@@ -282,6 +282,24 @@
 
 /*******************************************************************************
  *
+ * Function         btif_hh_find_added_dev
+ *
+ * Description      Return the added device pointer of the specified address
+ *
+ * Returns          Added device entry
+ ******************************************************************************/
+btif_hh_added_device_t* btif_hh_find_added_dev(const RawAddress& addr) {
+  for (int i = 0; i < BTIF_HH_MAX_ADDED_DEV; i++) {
+    btif_hh_added_device_t* added_dev = &btif_hh_cb.added_devices[i];
+    if (added_dev->link_spec.addrt.bda == addr) {
+      return added_dev;
+    }
+  }
+  return nullptr;
+}
+
+/*******************************************************************************
+ *
  * Function         btif_hh_find_connected_dev_by_handle
  *
  * Description      Return the connected device pointer of the specified device
@@ -298,24 +316,6 @@
     }
   }
   return NULL;
-}
-
-/*******************************************************************************
- *
- * Function         btif_hh_find_added_dev
- *
- * Description      Return the added device pointer of the specified address
- *
- * Returns          Added device entry
- ******************************************************************************/
-btif_hh_added_device_t* btif_hh_find_added_dev(const RawAddress& addr) {
-  for (int i = 0; i < BTIF_HH_MAX_ADDED_DEV; i++) {
-    btif_hh_added_device_t* added_dev = &btif_hh_cb.added_devices[i];
-    if (added_dev->bd_addr == addr) {
-      return added_dev;
-    }
-  }
-  return nullptr;
 }
 
 /*******************************************************************************
@@ -415,7 +415,7 @@
   if (added_dev != nullptr && added_dev->reconnect_allowed) {
     LOG_VERBOSE("Connection allowed %s", ADDRESS_TO_LOGGABLE_CSTR(bda));
     return true;
-  } else if (btif_hh_cb.pending_conn_address == bda) {
+  } else if (btif_hh_cb.pending_link_spec.addrt.bda == bda) {
     LOG_VERBOSE("Device connection was pending for: %s, status: %s",
                 ADDRESS_TO_LOGGABLE_CSTR(bda),
                 btif_hh_status_text(btif_hh_cb.status).c_str());
@@ -428,27 +428,21 @@
 static void hh_open_handler(tBTA_HH_CONN& conn) {
   log::debug("status = {}, handle = {}", conn.status, conn.handle);
 
-<<<<<<< HEAD
+  if (!hh_connection_allowed(conn.link_spec.addrt.bda)) {
+    LOG_WARN("Reject unexpected incoming HID Connection, device: %s",
+             ADDRESS_TO_LOGGABLE_CSTR(conn.link_spec));
+    btif_hh_device_t* p_dev = btif_hh_find_connected_dev_by_handle(conn.handle);
+    if (p_dev != nullptr) {
+      p_dev->dev_status = BTHH_CONN_STATE_DISCONNECTED;
+    }
+
+    hh_connect_complete(conn.handle, conn.link_spec, BTIF_HH_DEV_DISCONNECTED);
+    return;
+  }
+
   HAL_CBACK(bt_hh_callbacks, connection_state_cb,
             (RawAddress*)&conn.link_spec.addrt.bda, BTHH_CONN_STATE_CONNECTING);
   btif_hh_cb.pending_link_spec = {};
-=======
-  if (!hh_connection_allowed(conn.bda)) {
-    LOG_WARN("Reject unexpected incoming HID Connection, device: %s",
-             ADDRESS_TO_LOGGABLE_CSTR(conn.bda));
-    btif_hh_device_t* p_dev = btif_hh_find_connected_dev_by_handle(conn.handle);
-    if (p_dev != nullptr) {
-      p_dev->dev_status = BTHH_CONN_STATE_DISCONNECTED;
-    }
-
-    hh_connect_complete(conn.handle, conn.bda, BTIF_HH_DEV_DISCONNECTED);
-    return;
-  }
-
-  HAL_CBACK(bt_hh_callbacks, connection_state_cb, (RawAddress*)&conn.bda,
-            BTHH_CONN_STATE_CONNECTING);
-  btif_hh_cb.pending_conn_address = RawAddress::kEmpty;
->>>>>>> f0e837cf
 
   if (conn.status != BTA_HH_OK) {
     btif_dm_hh_open_failed(&conn.link_spec.addrt.bda);
@@ -499,13 +493,9 @@
  *
  * Returns          true if add successfully, otherwise false.
  ******************************************************************************/
-<<<<<<< HEAD
 bool btif_hh_add_added_dev(const tAclLinkSpec& link_spec,
-                           tBTA_HH_ATTR_MASK attr_mask) {
-=======
-bool btif_hh_add_added_dev(const RawAddress& bda, tBTA_HH_ATTR_MASK attr_mask,
+                           tBTA_HH_ATTR_MASK attr_mask,
                            bool reconnect_allowed) {
->>>>>>> f0e837cf
   int i;
   for (i = 0; i < BTIF_HH_MAX_ADDED_DEV; i++) {
     if (btif_hh_cb.added_devices[i].link_spec.addrt.bda ==
@@ -515,16 +505,10 @@
     }
   }
   for (i = 0; i < BTIF_HH_MAX_ADDED_DEV; i++) {
-<<<<<<< HEAD
     if (btif_hh_cb.added_devices[i].link_spec.addrt.bda.IsEmpty()) {
-      log::warn("Added device {}", ADDRESS_TO_LOGGABLE_STR(link_spec));
+      log::warn("Added device {} reconnection allowed: {}",
+              ADDRESS_TO_LOGGABLE_STR(link_spec), reconnect_allowed);
       btif_hh_cb.added_devices[i].link_spec = link_spec;
-=======
-    if (btif_hh_cb.added_devices[i].bd_addr.IsEmpty()) {
-      LOG(WARNING) << " Added device " << ADDRESS_TO_LOGGABLE_STR(bda)
-                   << " reconnection allowed: " << reconnect_allowed;
-      btif_hh_cb.added_devices[i].bd_addr = bda;
->>>>>>> f0e837cf
       btif_hh_cb.added_devices[i].dev_handle = BTA_HH_INVALID_HANDLE;
       btif_hh_cb.added_devices[i].attr_mask = attr_mask;
       btif_hh_cb.added_devices[i].reconnect_allowed = reconnect_allowed;
@@ -1078,11 +1062,7 @@
                                 p_data->dscp_info.version,
                                 p_data->dscp_info.ctry_code, len,
                                 p_data->dscp_info.descriptor.dsc_list);
-<<<<<<< HEAD
-        if (btif_hh_add_added_dev(p_dev->link_spec, p_dev->attr_mask)) {
-=======
-        if (btif_hh_add_added_dev(p_dev->bd_addr, p_dev->attr_mask, true)) {
->>>>>>> f0e837cf
+        if (btif_hh_add_added_dev(p_dev->link_spec, p_dev->attr_mask, true)) {
           tBTA_HH_DEV_DSCP_INFO dscp_info;
           bt_status_t ret;
           btif_hh_copy_hid_info(&dscp_info, &p_data->dscp_info);
@@ -1099,7 +1079,7 @@
               p_data->dscp_info.ssr_min_tout, len,
               p_data->dscp_info.descriptor.dsc_list);
 
-          btif_storage_set_hid_connection_policy(p_dev->bd_addr, true);
+          btif_storage_set_hid_connection_policy(p_dev->link_spec.addrt.bda, true);
 
           ASSERTC(ret == BT_STATUS_SUCCESS, "storing hid info failed", ret);
           log::warn("BTA_HH_GET_DSCP_EVT: Called add device");
@@ -1406,29 +1386,19 @@
   link_spec.addrt.type = BLE_ADDR_PUBLIC;
   link_spec.transport = BT_TRANSPORT_AUTO;
 
-<<<<<<< HEAD
+  /* If the device was already added, ensure that reconnections are allowed */
+  btif_hh_added_device_t* added_dev = btif_hh_find_added_dev(*bd_addr);
+  if (added_dev != nullptr && !added_dev->reconnect_allowed) {
+    added_dev->reconnect_allowed = true;
+    btif_storage_set_hid_connection_policy(*bd_addr, true);
+  }
+
   p_dev = btif_hh_find_connected_dev_by_bda(link_spec);
   if (p_dev) {
     if (p_dev->dev_status == BTHH_CONN_STATE_CONNECTED ||
         p_dev->dev_status == BTHH_CONN_STATE_CONNECTING) {
       log::error("Error, device {} already connected.",
                  ADDRESS_TO_LOGGABLE_CSTR(*bd_addr));
-=======
-  /* If the device was already added, ensure that reconnections are allowed */
-  btif_hh_added_device_t* added_dev = btif_hh_find_added_dev(*bd_addr);
-  if (added_dev != nullptr && !added_dev->reconnect_allowed) {
-    added_dev->reconnect_allowed = true;
-    btif_storage_set_hid_connection_policy(*bd_addr, true);
-  }
-
-  p_dev = btif_hh_find_connected_dev_by_bda(*bd_addr);
-  if (p_dev) {
-    if (p_dev->dev_status == BTHH_CONN_STATE_CONNECTED ||
-        p_dev->dev_status == BTHH_CONN_STATE_CONNECTING) {
-      BTIF_TRACE_ERROR("%s: Error, device %s already connected.", __func__,
-                       ADDRESS_TO_LOGGABLE_CSTR(*bd_addr));
-
->>>>>>> f0e837cf
       return BT_STATUS_DONE;
     } else if (p_dev->dev_status == BTHH_CONN_STATE_DISCONNECTING) {
       log::error("Error, device {} is busy with (dis)connecting.",
@@ -1466,21 +1436,17 @@
   link_spec.addrt.type = BLE_ADDR_PUBLIC;
   link_spec.transport = BT_TRANSPORT_AUTO;
 
-<<<<<<< HEAD
-  p_dev = btif_hh_find_connected_dev_by_bda(link_spec);
-=======
   if (!reconnect_allowed) {
     LOG_INFO("Incoming reconnections disabled for device %s",
              ADDRESS_TO_LOGGABLE_CSTR(*bd_addr));
     btif_hh_added_device_t* added_dev = btif_hh_find_added_dev(*bd_addr);
     if (added_dev != nullptr && added_dev->reconnect_allowed) {
       added_dev->reconnect_allowed = false;
-      btif_storage_set_hid_connection_policy(added_dev->bd_addr, false);
-    }
-  }
-
-  p_dev = btif_hh_find_connected_dev_by_bda(*bd_addr);
->>>>>>> f0e837cf
+      btif_storage_set_hid_connection_policy(added_dev->link_spec.addrt.bda, false);
+    }
+  }
+
+  p_dev = btif_hh_find_connected_dev_by_bda(link_spec);
   if (!p_dev) {
     log::error("Error, device {} not opened.",
                ADDRESS_TO_LOGGABLE_CSTR(*bd_addr));
@@ -1639,18 +1605,13 @@
       (uint8_t*)osi_malloc(dscp_info.descriptor.dl_len);
   memcpy(dscp_info.descriptor.dsc_list, &(hid_info.dsc_list), hid_info.dl_len);
 
-<<<<<<< HEAD
   link_spec.addrt.bda = *bd_addr;
   // Todo: fill with params received
   link_spec.addrt.type = BLE_ADDR_PUBLIC;
   link_spec.transport = BT_TRANSPORT_AUTO;
 
-  if (btif_hh_add_added_dev(link_spec, hid_info.attr_mask)) {
+  if (btif_hh_add_added_dev(link_spec, hid_info.attr_mask, true)) {
     BTA_HhAddDev(link_spec, hid_info.attr_mask, hid_info.sub_class,
-=======
-  if (btif_hh_add_added_dev(*bd_addr, hid_info.attr_mask, true)) {
-    BTA_HhAddDev(*bd_addr, hid_info.attr_mask, hid_info.sub_class,
->>>>>>> f0e837cf
                  hid_info.app_id, dscp_info);
     btif_storage_set_hid_connection_policy(*bd_addr, true);
   }
