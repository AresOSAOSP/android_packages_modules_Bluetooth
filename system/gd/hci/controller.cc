/*
 * Copyright 2019 The Android Open Source Project
 *
 * Licensed under the Apache License, Version 2.0 (the "License");
 * you may not use this file except in compliance with the License.
 * You may obtain a copy of the License at
 *
 *      http://www.apache.org/licenses/LICENSE-2.0
 *
 * Unless required by applicable law or agreed to in writing, software
 * distributed under the License is distributed on an "AS IS" BASIS,
 * WITHOUT WARRANTIES OR CONDITIONS OF ANY KIND, either express or implied.
 * See the License for the specific language governing permissions and
 * limitations under the License.
 */

#include "hci/controller.h"

#include <android-base/strings.h>
#include <bluetooth/log.h>
#include <com_android_bluetooth_flags.h>

#include <future>
#include <memory>
#include <string>
#include <utility>

#include "dumpsys_data_generated.h"
#include "hci/controller_interface.h"
#include "hci/event_checkers.h"
#include "hci/hci_layer.h"
#include "hci_controller_generated.h"
#include "os/metrics.h"
#include "os/system_properties.h"
#include "stack/include/hcidefs.h"
#if TARGET_FLOSS
#include "sysprops/sysprops_module.h"
#endif

namespace bluetooth {
namespace hci {

constexpr uint8_t kMinEncryptionKeySize = 7;  // #define MIN_ENCRYPTION_KEY_SIZE 7

constexpr bool kDefaultVendorCapabilitiesEnabled = true;
static const std::string kPropertyVendorCapabilitiesEnabled =
<<<<<<< HEAD
    "bluetooth.core.le.vendor_capabilities.enabled";
static const char kPropertyDisabledCommands[] =
    "bluetooth.hci.disabled_commands";
=======
        "bluetooth.core.le.vendor_capabilities.enabled";
>>>>>>> 0ec93ed2

using os::Handler;

struct Controller::impl {
  impl(Controller& module) : module_(module) {}

  void Start(hci::HciLayer* hci) {
    hci_ = hci;
    Handler* handler = module_.GetHandler();
    hci_->RegisterEventHandler(EventCode::NUMBER_OF_COMPLETED_PACKETS,
                               handler->BindOn(this, &Controller::impl::NumberOfCompletedPackets));

    set_event_mask(kDefaultEventMask);
    if (com::android::bluetooth::flags::encryption_change_v2()) {
      set_event_mask_page_2(kDefaultEventMaskPage2);
    }

    write_le_host_support(Enable::ENABLED, Enable::DISABLED);
    hci_->EnqueueCommand(
            ReadLocalNameBuilder::Create(),
            handler->BindOnceOn(this, &Controller::impl::read_local_name_complete_handler));
    hci_->EnqueueCommand(
            ReadLocalVersionInformationBuilder::Create(),
            handler->BindOnceOn(
                    this, &Controller::impl::read_local_version_information_complete_handler));
    hci_->EnqueueCommand(
            ReadLocalSupportedCommandsBuilder::Create(),
            handler->BindOnceOn(this,
                                &Controller::impl::read_local_supported_commands_complete_handler));

    hci_->EnqueueCommand(
            LeReadLocalSupportedFeaturesBuilder::Create(),
            handler->BindOnceOn(this, &Controller::impl::le_read_local_supported_features_handler));

    hci_->EnqueueCommand(
            LeReadSupportedStatesBuilder::Create(),
            handler->BindOnceOn(this, &Controller::impl::le_read_supported_states_handler));

    // Wait for all extended features read
    std::promise<void> features_promise;
    auto features_future = features_promise.get_future();

    hci_->EnqueueCommand(
            ReadLocalExtendedFeaturesBuilder::Create(0x00),
            handler->BindOnceOn(this,
                                &Controller::impl::read_local_extended_features_complete_handler,
                                std::move(features_promise)));
    features_future.wait();

    if (com::android::bluetooth::flags::channel_sounding_in_stack() &&
        module_.SupportsBleChannelSounding()) {
      le_set_event_mask(MaskLeEventMask(local_version_information_.hci_version_,
                                        kDefaultLeEventMask | kLeCSEventMask));
    } else {
      le_set_event_mask(
              MaskLeEventMask(local_version_information_.hci_version_, kDefaultLeEventMask));
    }

    hci_->EnqueueCommand(
            ReadBufferSizeBuilder::Create(),
            handler->BindOnceOn(this, &Controller::impl::read_buffer_size_complete_handler));

    if (is_supported(OpCode::SET_MIN_ENCRYPTION_KEY_SIZE)) {
      hci_->EnqueueCommand(
              SetMinEncryptionKeySizeBuilder::Create(kMinEncryptionKeySize),
              handler->BindOnceOn(this, &Controller::impl::set_min_encryption_key_size_handler));
    }

    if (is_supported(OpCode::LE_READ_BUFFER_SIZE_V2)) {
      hci_->EnqueueCommand(
              LeReadBufferSizeV2Builder::Create(),
              handler->BindOnceOn(this, &Controller::impl::le_read_buffer_size_v2_handler));
    } else {
      hci_->EnqueueCommand(
              LeReadBufferSizeV1Builder::Create(),
              handler->BindOnceOn(this, &Controller::impl::le_read_buffer_size_handler));
    }

    if (is_supported(OpCode::READ_LOCAL_SUPPORTED_CODECS_V1)) {
      hci_->EnqueueCommand(
              ReadLocalSupportedCodecsV1Builder::Create(),
              handler->BindOnceOn(this, &Controller::impl::read_local_supported_codecs_v1_handler));
    }

    hci_->EnqueueCommand(
            LeReadFilterAcceptListSizeBuilder::Create(),
            handler->BindOnceOn(this, &Controller::impl::le_read_accept_list_size_handler));

    if (is_supported(OpCode::LE_READ_RESOLVING_LIST_SIZE) && module_.SupportsBlePrivacy()) {
      hci_->EnqueueCommand(
              LeReadResolvingListSizeBuilder::Create(),
              handler->BindOnceOn(this, &Controller::impl::le_read_resolving_list_size_handler));
    } else {
      log::info("LE_READ_RESOLVING_LIST_SIZE not supported, defaulting to 0");
      le_resolving_list_size_ = 0;
    }

    if (is_supported(OpCode::LE_READ_MAXIMUM_DATA_LENGTH) &&
        module_.SupportsBleDataPacketLengthExtension()) {
      hci_->EnqueueCommand(
              LeReadMaximumDataLengthBuilder::Create(),
              handler->BindOnceOn(this, &Controller::impl::le_read_maximum_data_length_handler));
    } else {
      log::info("LE_READ_MAXIMUM_DATA_LENGTH not supported, defaulting to 0");
      le_maximum_data_length_.supported_max_rx_octets_ = 0;
      le_maximum_data_length_.supported_max_rx_time_ = 0;
      le_maximum_data_length_.supported_max_tx_octets_ = 0;
      le_maximum_data_length_.supported_max_tx_time_ = 0;
    }

    // SSP is managed by security layer once enabled
    write_simple_pairing_mode(Enable::ENABLED);
    if (module_.SupportsSecureConnections()) {
      hci_->EnqueueCommand(
              WriteSecureConnectionsHostSupportBuilder::Create(Enable::ENABLED),
              handler->BindOnceOn(
                      this,
                      &Controller::impl::write_secure_connections_host_support_complete_handler));
    }
    if (is_supported(OpCode::LE_READ_SUGGESTED_DEFAULT_DATA_LENGTH) &&
        module_.SupportsBleDataPacketLengthExtension()) {
      hci_->EnqueueCommand(
              LeReadSuggestedDefaultDataLengthBuilder::Create(),
              handler->BindOnceOn(
                      this, &Controller::impl::le_read_suggested_default_data_length_handler));
    } else {
      log::info("LE_READ_SUGGESTED_DEFAULT_DATA_LENGTH not supported, defaulting to 27 (0x1B)");
      le_suggested_default_data_length_ = 27;
    }

    if (is_supported(OpCode::LE_READ_MAXIMUM_ADVERTISING_DATA_LENGTH) &&
        module_.SupportsBleExtendedAdvertising()) {
      hci_->EnqueueCommand(
              LeReadMaximumAdvertisingDataLengthBuilder::Create(),
              handler->BindOnceOn(
                      this, &Controller::impl::le_read_maximum_advertising_data_length_handler));
    } else {
      log::info("LE_READ_MAXIMUM_ADVERTISING_DATA_LENGTH not supported, defaulting to 31 (0x1F)");
      le_maximum_advertising_data_length_ = 31;
    }

    if (is_supported(OpCode::LE_READ_NUMBER_OF_SUPPORTED_ADVERTISING_SETS) &&
        module_.SupportsBleExtendedAdvertising()) {
      hci_->EnqueueCommand(
              LeReadNumberOfSupportedAdvertisingSetsBuilder::Create(),
              handler->BindOnceOn(
                      this,
                      &Controller::impl::le_read_number_of_supported_advertising_sets_handler));
    } else {
      log::info("LE_READ_NUMBER_OF_SUPPORTED_ADVERTISING_SETS not supported, defaulting to 1");
      le_number_supported_advertising_sets_ = 1;
    }

    if (is_supported(OpCode::LE_READ_PERIODIC_ADVERTISER_LIST_SIZE) &&
        module_.SupportsBlePeriodicAdvertising()) {
      hci_->EnqueueCommand(
              LeReadPeriodicAdvertiserListSizeBuilder::Create(),
              handler->BindOnceOn(
                      this, &Controller::impl::le_read_periodic_advertiser_list_size_handler));
    } else {
      log::info("LE_READ_PERIODIC_ADVERTISER_LIST_SIZE not supported, defaulting to 0");
      le_periodic_advertiser_list_size_ = 0;
    }
    if (is_supported(OpCode::LE_SET_HOST_FEATURE) &&
        module_.SupportsBleConnectedIsochronousStreamCentral()) {
      hci_->EnqueueCommand(
              LeSetHostFeatureBuilder::Create(LeHostFeatureBits::CONNECTED_ISO_STREAM_HOST_SUPPORT,
                                              Enable::ENABLED),
              handler->BindOnceOn(this, &Controller::impl::le_set_host_feature_handler));
    }

    if (is_supported(OpCode::LE_SET_HOST_FEATURE) && module_.SupportsBleConnectionSubrating()) {
      hci_->EnqueueCommand(
              LeSetHostFeatureBuilder::Create(LeHostFeatureBits::CONNECTION_SUBRATING_HOST_SUPPORT,
                                              Enable::ENABLED),
              handler->BindOnceOn(this, &Controller::impl::le_set_host_feature_handler));
    }

    if (com::android::bluetooth::flags::channel_sounding_in_stack() &&
        module_.SupportsBleChannelSounding()) {
      hci_->EnqueueCommand(
              LeSetHostFeatureBuilder::Create(LeHostFeatureBits::CHANNEL_SOUNDING_HOST_SUPPORT,
                                              Enable::ENABLED),
              handler->BindOnceOn(this, &Controller::impl::le_set_host_feature_handler));
    }

    if (is_supported(OpCode::READ_DEFAULT_ERRONEOUS_DATA_REPORTING)) {
      hci_->EnqueueCommand(
              ReadDefaultErroneousDataReportingBuilder::Create(),
              handler->BindOnceOn(
                      this, &Controller::impl::read_default_erroneous_data_reporting_handler));
    }

    // Skip vendor capabilities check if configured.
    if (os::GetSystemPropertyBool(kPropertyVendorCapabilitiesEnabled,
                                  kDefaultVendorCapabilitiesEnabled)) {
      // More commands can be enqueued from le_get_vendor_capabilities_handler
      std::promise<void> vendor_promise;
      auto vendor_future = vendor_promise.get_future();
      hci_->EnqueueCommand(
              LeGetVendorCapabilitiesBuilder::Create(),
              handler->BindOnceOn(this, &Controller::impl::le_get_vendor_capabilities_handler,
                                  std::move(vendor_promise)));
      vendor_future.wait();
    } else {
      vendor_capabilities_.is_supported_ = 0x00;
    }

    // We only need to synchronize the last read. Make BD_ADDR to be the last one.
    std::promise<void> promise;
    auto future = promise.get_future();
    hci_->EnqueueCommand(
            ReadBdAddrBuilder::Create(),
            handler->BindOnceOn(this, &Controller::impl::read_controller_mac_address_handler,
                                std::move(promise)));
    future.wait();
  }

  void Stop() { hci_ = nullptr; }

  void NumberOfCompletedPackets(EventView event) {
    if (!acl_credits_callback_) {
      log::warn("Received event when AclManager is not listening");
      return;
    }
    auto complete_view = NumberOfCompletedPacketsView::Create(event);
    ASSERT(complete_view.IsValid());
    for (auto completed_packets : complete_view.GetCompletedPackets()) {
      uint16_t handle = completed_packets.connection_handle_;
      uint16_t credits = completed_packets.host_num_of_completed_packets_;
      acl_credits_callback_(handle, credits);
      if (acl_monitor_credits_callback_) {
        acl_monitor_credits_callback_(handle, credits);
      }
    }
  }

  void register_completed_acl_packets_callback(CompletedAclPacketsCallback callback) {
    ASSERT(!acl_credits_callback_);
    acl_credits_callback_ = callback;
  }

  void unregister_completed_acl_packets_callback() {
    ASSERT(acl_credits_callback_);
    acl_credits_callback_ = {};
  }

  void register_completed_monitor_acl_packets_callback(CompletedAclPacketsCallback callback) {
    ASSERT(!acl_monitor_credits_callback_);
    acl_monitor_credits_callback_ = callback;
  }

  void unregister_completed_monitor_acl_packets_callback() {
    ASSERT(acl_monitor_credits_callback_);
    acl_monitor_credits_callback_ = {};
  }

  void register_monitor_completed_acl_packets_callback(CompletedAclPacketsCallback callback) {
    ASSERT(!acl_monitor_credits_callback_);
    acl_monitor_credits_callback_ = callback;
  }

  void unregister_monitor_completed_acl_packets_callback() {
    ASSERT(acl_monitor_credits_callback_);
    acl_monitor_credits_callback_ = {};
  }

  void write_secure_connections_host_support_complete_handler(CommandCompleteView view) {
    auto complete_view = WriteSecureConnectionsHostSupportCompleteView::Create(view);
    ASSERT(complete_view.IsValid());
    ErrorCode status = complete_view.GetStatus();
    log::assert_that(status == ErrorCode::SUCCESS, "Status {}", ErrorCodeText(status));
  }

  void read_local_name_complete_handler(CommandCompleteView view) {
    auto complete_view = ReadLocalNameCompleteView::Create(view);
    ASSERT(complete_view.IsValid());
    ErrorCode status = complete_view.GetStatus();
    log::assert_that(status == ErrorCode::SUCCESS, "Status {}", ErrorCodeText(status));
    std::array<uint8_t, 248> local_name_array = complete_view.GetLocalName();

    local_name_ = std::string(local_name_array.begin(), local_name_array.end());
    // erase \0
    local_name_.erase(std::find(local_name_.begin(), local_name_.end(), '\0'), local_name_.end());
  }

  void read_local_version_information_complete_handler(CommandCompleteView view) {
    auto complete_view = ReadLocalVersionInformationCompleteView::Create(view);
    ASSERT(complete_view.IsValid());
    ErrorCode status = complete_view.GetStatus();
    log::assert_that(status == ErrorCode::SUCCESS, "Status {}", ErrorCodeText(status));

    local_version_information_ = complete_view.GetLocalVersionInformation();
    bluetooth::os::LogMetricBluetoothLocalVersions(
            local_version_information_.manufacturer_name_,
            static_cast<uint8_t>(local_version_information_.lmp_version_),
            local_version_information_.lmp_subversion_,
            static_cast<uint8_t>(local_version_information_.hci_version_),
            local_version_information_.hci_revision_);
  }

  void read_local_supported_commands_complete_handler(CommandCompleteView view) {
    auto complete_view = ReadLocalSupportedCommandsCompleteView::Create(view);
    ASSERT(complete_view.IsValid());
    ErrorCode status = complete_view.GetStatus();
    log::assert_that(status == ErrorCode::SUCCESS, "Status {}", ErrorCodeText(status));
    local_supported_commands_ = complete_view.GetSupportedCommands();

    if (auto disabledCommands = os::GetSystemProperty(kPropertyDisabledCommands)) {
      for (const auto& command : android::base::Split(*disabledCommands, ",")) {
        uint16_t index = std::stoi(command);
        uint16_t byte_index = index / 10;
        uint16_t bit_index = index % 10;
        local_supported_commands_[byte_index] &= ~(1 << bit_index);
      }
    }
  }

  void read_local_extended_features_complete_handler(std::promise<void> promise,
                                                     CommandCompleteView view) {
    auto complete_view = ReadLocalExtendedFeaturesCompleteView::Create(view);
    ASSERT(complete_view.IsValid());
    ErrorCode status = complete_view.GetStatus();
    log::assert_that(status == ErrorCode::SUCCESS, "Status {}", ErrorCodeText(status));
    uint8_t page_number = complete_view.GetPageNumber();
    extended_lmp_features_array_.push_back(complete_view.GetExtendedLmpFeatures());
    if (page_number == 0 && local_version_information_.manufacturer_name_ == LMP_COMPID_INTEL &&
        local_version_information_.lmp_version_ == LmpVersion::V_4_2 &&
        local_version_information_.lmp_subversion_ == LMP_SUBVERSION_INTEL_AC7265) {
      // Override the packet boundary feature bit on Intel AC7265 because it don't support well.
      extended_lmp_features_array_.back() &=
              ~static_cast<uint64_t>(LMPFeaturesPage0Bits::NON_FLUSHABLE_PACKET_BOUNDARY_FLAG);
    }
    bluetooth::os::LogMetricBluetoothLocalSupportedFeatures(page_number,
                                                            complete_view.GetExtendedLmpFeatures());
    // Query all extended features
    if (page_number < complete_view.GetMaximumPageNumber()) {
      page_number++;
      hci_->EnqueueCommand(
              ReadLocalExtendedFeaturesBuilder::Create(page_number),
              module_.GetHandler()->BindOnceOn(
                      this, &Controller::impl::read_local_extended_features_complete_handler,
                      std::move(promise)));
    } else {
      promise.set_value();
    }
  }

  void read_buffer_size_complete_handler(CommandCompleteView view) {
    auto complete_view = ReadBufferSizeCompleteView::Create(view);
    ASSERT(complete_view.IsValid());
    ErrorCode status = complete_view.GetStatus();
    log::assert_that(status == ErrorCode::SUCCESS, "Status {}", ErrorCodeText(status));
    acl_buffer_length_ = complete_view.GetAclDataPacketLength();
    acl_buffers_ = complete_view.GetTotalNumAclDataPackets();

    sco_buffer_length_ = complete_view.GetSynchronousDataPacketLength();
    sco_buffers_ = complete_view.GetTotalNumSynchronousDataPackets();
  }

  void read_controller_mac_address_handler(std::promise<void> promise, CommandCompleteView view) {
    auto complete_view = ReadBdAddrCompleteView::Create(view);
    ASSERT(complete_view.IsValid());
    ErrorCode status = complete_view.GetStatus();
    log::assert_that(status == ErrorCode::SUCCESS, "Status {}", ErrorCodeText(status));
    mac_address_ = complete_view.GetBdAddr();
    promise.set_value();
  }

  void le_read_buffer_size_handler(CommandCompleteView view) {
    auto complete_view = LeReadBufferSizeV1CompleteView::Create(view);
    ASSERT(complete_view.IsValid());
    ErrorCode status = complete_view.GetStatus();
    log::assert_that(status == ErrorCode::SUCCESS, "Status {}", ErrorCodeText(status));
    le_buffer_size_ = complete_view.GetLeBufferSize();

    // If LE buffer size is zero, then buffers returned by Read_Buffer_Size are shared between
    // BR/EDR and LE.
    if (le_buffer_size_.total_num_le_packets_ == 0) {
      ASSERT(acl_buffers_ != 0);
      le_buffer_size_.total_num_le_packets_ = acl_buffers_ / 2;
      acl_buffers_ -= le_buffer_size_.total_num_le_packets_;
      le_buffer_size_.le_data_packet_length_ = acl_buffer_length_;
    }
  }

  void read_local_supported_codecs_v1_handler(CommandCompleteView view) {
    auto complete_view = ReadLocalSupportedCodecsV1CompleteView::Create(view);
    ASSERT(complete_view.IsValid());
    ErrorCode status = complete_view.GetStatus();
    log::assert_that(status == ErrorCode::SUCCESS, "Status {}", ErrorCodeText(status));
    local_supported_codec_ids_ = complete_view.GetSupportedCodecs();
    local_supported_vendor_codec_ids_ = complete_view.GetVendorSpecificCodecs();
  }

  void set_min_encryption_key_size_handler(CommandCompleteView view) {
    auto complete_view = SetMinEncryptionKeySizeCompleteView::Create(view);
    ASSERT(complete_view.IsValid());
    ErrorCode status = complete_view.GetStatus();
    log::assert_that(status == ErrorCode::SUCCESS, "Status {}", ErrorCodeText(status));
  }

  void le_read_buffer_size_v2_handler(CommandCompleteView view) {
    auto complete_view = LeReadBufferSizeV2CompleteView::Create(view);
    ASSERT(complete_view.IsValid());
    ErrorCode status = complete_view.GetStatus();
    log::assert_that(status == ErrorCode::SUCCESS, "Status {}", ErrorCodeText(status));
    le_buffer_size_ = complete_view.GetLeBufferSize();
    iso_buffer_size_ = complete_view.GetIsoBufferSize();

    // If LE buffer size is zero, then buffers returned by Read_Buffer_Size are shared between
    // BR/EDR and LE.
    if (le_buffer_size_.total_num_le_packets_ == 0) {
      ASSERT(acl_buffers_ != 0);
      le_buffer_size_.total_num_le_packets_ = acl_buffers_ / 2;
      acl_buffers_ -= le_buffer_size_.total_num_le_packets_;
      le_buffer_size_.le_data_packet_length_ = acl_buffer_length_;
    }
  }

  void le_set_host_feature_handler(CommandCompleteView view) {
    auto complete_view = LeSetHostFeatureCompleteView::Create(view);
    ASSERT(complete_view.IsValid());
    ErrorCode status = complete_view.GetStatus();
    log::assert_that(status == ErrorCode::SUCCESS, "Status {}", ErrorCodeText(status));
  }

  void read_default_erroneous_data_reporting_handler(CommandCompleteView view) {
    ASSERT(view.GetCommandOpCode() == OpCode::READ_DEFAULT_ERRONEOUS_DATA_REPORTING);
    auto complete_view = ReadDefaultErroneousDataReportingCompleteView::Create(view);
    // Check to see that the opcode was correct.
    // log::assert_that is not used here to avoid process abort.
    // Some devices, such as mokey_go32, may claim to support it but do not
    // actually do so (b/277589118).
    if (!complete_view.IsValid()) {
      log::error("invalid command complete view");
      return;
    }

    ErrorCode status = complete_view.GetStatus();
    // This is an optional feature to enhance audio quality. It is okay
    // to just return if the status is not SUCCESS.
    if (status != ErrorCode::SUCCESS) {
      log::error("Unexpected status: {}", ErrorCodeText(status));
      return;
    }

    Enable erroneous_data_reporting = complete_view.GetErroneousDataReporting();
    log::info("erroneous data reporting: {}", erroneous_data_reporting);

    // Enable Erroneous Data Reporting if it is disabled and the write command is supported.
    if (erroneous_data_reporting == Enable::DISABLED &&
        is_supported(OpCode::WRITE_DEFAULT_ERRONEOUS_DATA_REPORTING)) {
      std::unique_ptr<WriteDefaultErroneousDataReportingBuilder> packet =
              WriteDefaultErroneousDataReportingBuilder::Create(Enable::ENABLED);
      hci_->EnqueueCommand(
              std::move(packet),
              module_.GetHandler()->BindOnceOn(
                      this, &Controller::impl::write_default_erroneous_data_reporting_handler));
    }
  }

  void write_default_erroneous_data_reporting_handler(CommandCompleteView view) {
    ASSERT(view.GetCommandOpCode() == OpCode::WRITE_DEFAULT_ERRONEOUS_DATA_REPORTING);
    auto complete_view = WriteDefaultErroneousDataReportingCompleteView::Create(view);
    // Check to see that the opcode was correct.
    // log::assert_that is not used here to avoid process abort.
    // Some devices, such as mokey_go32, may claim to support it but do not
    // actually do so (b/277589118).
    if (!complete_view.IsValid()) {
      log::error("invalid command complete view");
      return;
    }

    ErrorCode status = complete_view.GetStatus();
    // This is an optional feature to enhance audio quality. It is okay
    // to just return if the status is not SUCCESS.
    if (status != ErrorCode::SUCCESS) {
      log::error("Unexpected status: {}", ErrorCodeText(status));
      return;
    }
  }

  void le_read_local_supported_features_handler(CommandCompleteView view) {
    auto complete_view = LeReadLocalSupportedFeaturesCompleteView::Create(view);
    ASSERT(complete_view.IsValid());
    ErrorCode status = complete_view.GetStatus();
    log::assert_that(status == ErrorCode::SUCCESS, "Status {}", status, ErrorCodeText(status));
    le_local_supported_features_ = complete_view.GetLeFeatures();
  }

  void le_read_supported_states_handler(CommandCompleteView view) {
    auto complete_view = LeReadSupportedStatesCompleteView::Create(view);
    ASSERT(complete_view.IsValid());
    ErrorCode status = complete_view.GetStatus();
    log::assert_that(status == ErrorCode::SUCCESS, "Status {}", ErrorCodeText(status));
    le_supported_states_ = complete_view.GetLeStates();
  }

  void le_read_accept_list_size_handler(CommandCompleteView view) {
    auto complete_view = LeReadFilterAcceptListSizeCompleteView::Create(view);
    ASSERT(complete_view.IsValid());
    ErrorCode status = complete_view.GetStatus();
    log::assert_that(status == ErrorCode::SUCCESS, "Status {}", ErrorCodeText(status));
    le_accept_list_size_ = complete_view.GetFilterAcceptListSize();
  }

  void le_read_resolving_list_size_handler(CommandCompleteView view) {
    auto complete_view = LeReadResolvingListSizeCompleteView::Create(view);
    ASSERT(complete_view.IsValid());
    ErrorCode status = complete_view.GetStatus();
    log::assert_that(status == ErrorCode::SUCCESS, "Status {}", ErrorCodeText(status));
    le_resolving_list_size_ = complete_view.GetResolvingListSize();
  }

  void le_read_maximum_data_length_handler(CommandCompleteView view) {
    auto complete_view = LeReadMaximumDataLengthCompleteView::Create(view);
    ASSERT(complete_view.IsValid());
    ErrorCode status = complete_view.GetStatus();
    log::assert_that(status == ErrorCode::SUCCESS, "Status {}", ErrorCodeText(status));
    le_maximum_data_length_ = complete_view.GetLeMaximumDataLength();
  }

  void le_read_suggested_default_data_length_handler(CommandCompleteView view) {
    auto complete_view = LeReadSuggestedDefaultDataLengthCompleteView::Create(view);
    ASSERT(complete_view.IsValid());
    ErrorCode status = complete_view.GetStatus();
    log::assert_that(status == ErrorCode::SUCCESS, "Status {}", ErrorCodeText(status));
    le_suggested_default_data_length_ = complete_view.GetTxOctets();
  }

  void le_read_maximum_advertising_data_length_handler(CommandCompleteView view) {
    auto complete_view = LeReadMaximumAdvertisingDataLengthCompleteView::Create(view);
    ASSERT(complete_view.IsValid());
    ErrorCode status = complete_view.GetStatus();
    log::assert_that(status == ErrorCode::SUCCESS, "Status {}", ErrorCodeText(status));
    le_maximum_advertising_data_length_ = complete_view.GetMaximumAdvertisingDataLength();
  }

  void le_read_number_of_supported_advertising_sets_handler(CommandCompleteView view) {
    auto complete_view = LeReadNumberOfSupportedAdvertisingSetsCompleteView::Create(view);
    ASSERT(complete_view.IsValid());
    ErrorCode status = complete_view.GetStatus();
    log::assert_that(status == ErrorCode::SUCCESS, "Status {}", ErrorCodeText(status));
    le_number_supported_advertising_sets_ = complete_view.GetNumberSupportedAdvertisingSets();
  }

  void le_read_periodic_advertiser_list_size_handler(CommandCompleteView view) {
    auto complete_view = LeReadPeriodicAdvertiserListSizeCompleteView::Create(view);
    ASSERT(complete_view.IsValid());
    ErrorCode status = complete_view.GetStatus();
    log::assert_that(status == ErrorCode::SUCCESS, "Status {}", ErrorCodeText(status));
    le_periodic_advertiser_list_size_ = complete_view.GetPeriodicAdvertiserListSize();
  }

  void le_get_vendor_capabilities_handler(std::promise<void> vendor_promise,
                                          CommandCompleteView view) {
    auto complete_view = LeGetVendorCapabilitiesCompleteView::Create(view);

    vendor_capabilities_.is_supported_ = 0x00;
    vendor_capabilities_.max_advt_instances_ = 0x00;
    vendor_capabilities_.offloaded_resolution_of_private_address_ = 0x00;
    vendor_capabilities_.total_scan_results_storage_ = 0x00;
    vendor_capabilities_.max_irk_list_sz_ = 0x00;
    vendor_capabilities_.filtering_support_ = 0x00;
    vendor_capabilities_.max_filter_ = 0x00;
    vendor_capabilities_.activity_energy_info_support_ = 0x00;
    vendor_capabilities_.version_supported_ = 0x00;
    vendor_capabilities_.version_supported_ = 0x00;
    vendor_capabilities_.total_num_of_advt_tracked_ = 0x00;
    vendor_capabilities_.extended_scan_support_ = 0x00;
    vendor_capabilities_.debug_logging_supported_ = 0x00;
    vendor_capabilities_.le_address_generation_offloading_support_ = 0x00;
    vendor_capabilities_.a2dp_source_offload_capability_mask_ = 0x00;
    vendor_capabilities_.bluetooth_quality_report_support_ = 0x00;
    vendor_capabilities_.a2dp_offload_v2_support_ = 0x00;

    if (!complete_view.IsValid()) {
      vendor_promise.set_value();
      return;
    }
    vendor_capabilities_.is_supported_ = 0x01;

    // v0.55
    BaseVendorCapabilities base_vendor_capabilities = complete_view.GetBaseVendorCapabilities();
    vendor_capabilities_.max_advt_instances_ = base_vendor_capabilities.max_advt_instances_;
    vendor_capabilities_.offloaded_resolution_of_private_address_ =
            base_vendor_capabilities.offloaded_resolution_of_private_address_;
    vendor_capabilities_.total_scan_results_storage_ =
            base_vendor_capabilities.total_scan_results_storage_;
    vendor_capabilities_.max_irk_list_sz_ = base_vendor_capabilities.max_irk_list_sz_;
    vendor_capabilities_.filtering_support_ = base_vendor_capabilities.filtering_support_;
    vendor_capabilities_.max_filter_ = base_vendor_capabilities.max_filter_;
    vendor_capabilities_.activity_energy_info_support_ =
            base_vendor_capabilities.activity_energy_info_support_;

    if (complete_view.GetPayload().size() == 0) {
      vendor_capabilities_.version_supported_ = 55;
      vendor_promise.set_value();
      return;
    }

    // v0.95
    auto v95 = LeGetVendorCapabilitiesComplete095View::Create(complete_view);
    if (!v95.IsValid()) {
      log::info("invalid data for hci requirements v0.95");
      vendor_promise.set_value();
      return;
    }
    vendor_capabilities_.version_supported_ = v95.GetVersionSupported();
    vendor_capabilities_.total_num_of_advt_tracked_ = v95.GetTotalNumOfAdvtTracked();
    vendor_capabilities_.extended_scan_support_ = v95.GetExtendedScanSupport();
    vendor_capabilities_.debug_logging_supported_ = v95.GetDebugLoggingSupported();
    if (vendor_capabilities_.version_supported_ <= 95 || complete_view.GetPayload().size() == 0) {
      vendor_promise.set_value();
      return;
    }

    // v0.96
    auto v96 = LeGetVendorCapabilitiesComplete096View::Create(v95);
    if (!v96.IsValid()) {
      log::info("invalid data for hci requirements v0.96");
      vendor_promise.set_value();
      return;
    }
    vendor_capabilities_.le_address_generation_offloading_support_ =
            v96.GetLeAddressGenerationOffloadingSupport();
    if (vendor_capabilities_.version_supported_ <= 96 || complete_view.GetPayload().size() == 0) {
      vendor_promise.set_value();
      return;
    }

    // v0.98
    auto v98 = LeGetVendorCapabilitiesComplete098View::Create(v96);
    if (!v98.IsValid()) {
      log::info("invalid data for hci requirements v0.98");
      vendor_promise.set_value();
      return;
    }
    vendor_capabilities_.a2dp_source_offload_capability_mask_ =
            v98.GetA2dpSourceOffloadCapabilityMask();
    vendor_capabilities_.bluetooth_quality_report_support_ = v98.GetBluetoothQualityReportSupport();

    // v1.03
    auto v103 = LeGetVendorCapabilitiesComplete103View::Create(v98);
    if (!v103.IsValid()) {
      log::info("invalid data for hci requirements v1.03");
      vendor_promise.set_value();
      return;
    }
    vendor_capabilities_.dynamic_audio_buffer_support_ = v103.GetDynamicAudioBufferSupport();

    // v1.04
    auto v104 = LeGetVendorCapabilitiesComplete104View::Create(v103);
    if (!v104.IsValid()) {
      log::info("invalid data for hci requirements v1.04");
    } else {
      vendor_capabilities_.a2dp_offload_v2_support_ = v104.GetA2dpOffloadV2Support();
    }

    if (vendor_capabilities_.dynamic_audio_buffer_support_) {
      hci_->EnqueueCommand(
              DabGetAudioBufferTimeCapabilityBuilder::Create(),
              module_.GetHandler()->BindOnceOn(
                      this, &Controller::impl::le_get_dynamic_audio_buffer_support_handler,
                      std::move(vendor_promise)));
      return;
    }

    vendor_promise.set_value();
  }

  void le_get_dynamic_audio_buffer_support_handler(std::promise<void> vendor_promise,
                                                   CommandCompleteView view) {
    vendor_promise.set_value();
    auto dab_complete_view = DynamicAudioBufferCompleteView::Create(view);
    if (!dab_complete_view.IsValid()) {
      log::warn("Invalid command complete");
      return;
    }

    if (dab_complete_view.GetStatus() != ErrorCode::SUCCESS) {
      log::warn("Unexpected error code {}", ErrorCodeText(dab_complete_view.GetStatus()));
      return;
    }

    auto complete_view = DabGetAudioBufferTimeCapabilityCompleteView::Create(dab_complete_view);
    if (!complete_view.IsValid()) {
      log::warn("Invalid get complete");
      return;
    }
    dab_supported_codecs_ = complete_view.GetAudioCodecTypeSupported();
    dab_codec_capabilities_ = complete_view.GetAudioCodecCapabilities();
  }

  void set_controller_dab_audio_buffer_time_complete(CommandCompleteView complete) {
    auto dab_complete = DynamicAudioBufferCompleteView::Create(complete);
    if (!dab_complete.IsValid()) {
      log::warn("Invalid command complete");
      return;
    }

    if (dab_complete.GetStatus() != ErrorCode::SUCCESS) {
      log::warn("Unexpected return code {}", ErrorCodeText(dab_complete.GetStatus()));
      return;
    }

    auto dab_set_complete = DabSetAudioBufferTimeCompleteView::Create(dab_complete);

    if (!dab_set_complete.IsValid()) {
      log::warn("Invalid set complete");
      return;
    }

    log::info("Configured Media Tx Buffer, time returned = {}",
              dab_set_complete.GetCurrentBufferTimeMs());
  }

  void set_controller_dab_audio_buffer_time(uint16_t buffer_time_ms) {
    hci_->EnqueueCommand(
            DabSetAudioBufferTimeBuilder::Create(buffer_time_ms),
            module_.GetHandler()->BindOnceOn(
                    this, &Controller::impl::set_controller_dab_audio_buffer_time_complete));
  }

  void set_event_mask(uint64_t event_mask) {
    std::unique_ptr<SetEventMaskBuilder> packet = SetEventMaskBuilder::Create(event_mask);
    hci_->EnqueueCommand(std::move(packet),
                         module_.GetHandler()->BindOnce(check_complete<SetEventMaskCompleteView>));
  }

  void set_event_mask_page_2(uint64_t event_mask_page_2) {
    std::unique_ptr<SetEventMaskPage2Builder> packet =
            SetEventMaskPage2Builder::Create(event_mask_page_2);
    hci_->EnqueueCommand(std::move(packet), module_.GetHandler()->BindOnce(
                                                    check_complete<SetEventMaskPage2CompleteView>));
  }

  void write_le_host_support(Enable enable, Enable deprecated_host_bit) {
    if (deprecated_host_bit == Enable::ENABLED) {
      // Since Bluetooth Core Spec 4.1, this bit should be 0
      log::warn("Setting deprecated Simultaneous LE BR/EDR Host bit");
    }
    std::unique_ptr<WriteLeHostSupportBuilder> packet =
            WriteLeHostSupportBuilder::Create(enable, deprecated_host_bit);
    hci_->EnqueueCommand(
            std::move(packet),
            module_.GetHandler()->BindOnce(check_complete<WriteLeHostSupportCompleteView>));
  }

  void write_simple_pairing_mode(Enable enable) {
    std::unique_ptr<WriteSimplePairingModeBuilder> packet =
            WriteSimplePairingModeBuilder::Create(enable);
    hci_->EnqueueCommand(
            std::move(packet),
            module_.GetHandler()->BindOnce(check_complete<WriteSimplePairingModeCompleteView>));
  }

  void reset() {
    std::unique_ptr<ResetBuilder> packet = ResetBuilder::Create();
    hci_->EnqueueCommand(std::move(packet),
                         module_.GetHandler()->BindOnce(check_complete<ResetCompleteView>));
  }

  void le_rand(LeRandCallback cb) {
    std::unique_ptr<LeRandBuilder> packet = LeRandBuilder::Create();
    hci_->EnqueueCommand(
            std::move(packet),
            module_.GetHandler()->BindOnceOn(this, &Controller::impl::le_rand_cb, std::move(cb)));
  }

  void le_rand_cb(LeRandCallback cb, CommandCompleteView view) {
    ASSERT(view.IsValid());
    auto status_view = LeRandCompleteView::Create(view);
    ASSERT(status_view.IsValid());
    ASSERT(status_view.GetStatus() == ErrorCode::SUCCESS);
    std::move(cb)(status_view.GetRandomNumber());
  }

  void set_event_filter(std::unique_ptr<SetEventFilterBuilder> packet) {
    hci_->EnqueueCommand(std::move(packet), module_.GetHandler()->BindOnce(
                                                    check_complete<SetEventFilterCompleteView>));
  }

  void write_local_name(std::string local_name) {
    ASSERT(local_name.length() <= 248);
    // Fill remaining char with 0
    local_name.append(std::string(248 - local_name.length(), '\0'));
    std::array<uint8_t, 248> local_name_array;
    std::copy(std::begin(local_name), std::end(local_name), std::begin(local_name_array));

    std::unique_ptr<WriteLocalNameBuilder> packet = WriteLocalNameBuilder::Create(local_name_array);
    hci_->EnqueueCommand(std::move(packet), module_.GetHandler()->BindOnce(
                                                    check_complete<WriteLocalNameCompleteView>));
  }

  void host_buffer_size(uint16_t host_acl_data_packet_length,
                        uint8_t host_synchronous_data_packet_length,
                        uint16_t host_total_num_acl_data_packets,
                        uint16_t host_total_num_synchronous_data_packets) {
    std::unique_ptr<HostBufferSizeBuilder> packet = HostBufferSizeBuilder::Create(
            host_acl_data_packet_length, host_synchronous_data_packet_length,
            host_total_num_acl_data_packets, host_total_num_synchronous_data_packets);
    hci_->EnqueueCommand(std::move(packet), module_.GetHandler()->BindOnce(
                                                    check_complete<HostBufferSizeCompleteView>));
  }

  void le_set_event_mask(uint64_t le_event_mask) {
    std::unique_ptr<LeSetEventMaskBuilder> packet = LeSetEventMaskBuilder::Create(le_event_mask);
    hci_->EnqueueCommand(std::move(packet), module_.GetHandler()->BindOnce(
                                                    check_complete<LeSetEventMaskCompleteView>));
  }

#define OP_CODE_MAPPING(name)                                                     \
  case OpCode::name: {                                                            \
    uint16_t index = (uint16_t)OpCodeIndex::name;                                 \
    uint16_t byte_index = index / 10;                                             \
    uint16_t bit_index = index % 10;                                              \
    bool supported = local_supported_commands_[byte_index] & (1 << bit_index);    \
    if (!supported) {                                                             \
      log::debug("unsupported command opcode: 0x{:04x}", (uint16_t)OpCode::name); \
    }                                                                             \
    return supported;                                                             \
  }

  void Dump(std::promise<flatbuffers::Offset<ControllerData>> promise,
            flatbuffers::FlatBufferBuilder* fb_builder) const;

  bool is_supported(OpCode op_code) {
    switch (op_code) {
      OP_CODE_MAPPING(INQUIRY)
      OP_CODE_MAPPING(INQUIRY_CANCEL)
      OP_CODE_MAPPING(PERIODIC_INQUIRY_MODE)
      OP_CODE_MAPPING(EXIT_PERIODIC_INQUIRY_MODE)
      OP_CODE_MAPPING(CREATE_CONNECTION)
      OP_CODE_MAPPING(DISCONNECT)
      OP_CODE_MAPPING(CREATE_CONNECTION_CANCEL)
      OP_CODE_MAPPING(ACCEPT_CONNECTION_REQUEST)
      OP_CODE_MAPPING(REJECT_CONNECTION_REQUEST)
      OP_CODE_MAPPING(LINK_KEY_REQUEST_REPLY)
      OP_CODE_MAPPING(LINK_KEY_REQUEST_NEGATIVE_REPLY)
      OP_CODE_MAPPING(PIN_CODE_REQUEST_REPLY)
      OP_CODE_MAPPING(PIN_CODE_REQUEST_NEGATIVE_REPLY)
      OP_CODE_MAPPING(CHANGE_CONNECTION_PACKET_TYPE)
      OP_CODE_MAPPING(AUTHENTICATION_REQUESTED)
      OP_CODE_MAPPING(SET_CONNECTION_ENCRYPTION)
      OP_CODE_MAPPING(CHANGE_CONNECTION_LINK_KEY)
      OP_CODE_MAPPING(CENTRAL_LINK_KEY)
      OP_CODE_MAPPING(REMOTE_NAME_REQUEST)
      OP_CODE_MAPPING(REMOTE_NAME_REQUEST_CANCEL)
      OP_CODE_MAPPING(READ_REMOTE_SUPPORTED_FEATURES)
      OP_CODE_MAPPING(READ_REMOTE_EXTENDED_FEATURES)
      OP_CODE_MAPPING(READ_REMOTE_VERSION_INFORMATION)
      OP_CODE_MAPPING(READ_CLOCK_OFFSET)
      OP_CODE_MAPPING(READ_LMP_HANDLE)
      OP_CODE_MAPPING(SETUP_SYNCHRONOUS_CONNECTION)
      OP_CODE_MAPPING(ACCEPT_SYNCHRONOUS_CONNECTION)
      OP_CODE_MAPPING(REJECT_SYNCHRONOUS_CONNECTION)
      OP_CODE_MAPPING(IO_CAPABILITY_REQUEST_REPLY)
      OP_CODE_MAPPING(USER_CONFIRMATION_REQUEST_REPLY)
      OP_CODE_MAPPING(USER_CONFIRMATION_REQUEST_NEGATIVE_REPLY)
      OP_CODE_MAPPING(USER_PASSKEY_REQUEST_REPLY)
      OP_CODE_MAPPING(USER_PASSKEY_REQUEST_NEGATIVE_REPLY)
      OP_CODE_MAPPING(REMOTE_OOB_DATA_REQUEST_REPLY)
      OP_CODE_MAPPING(REMOTE_OOB_DATA_REQUEST_NEGATIVE_REPLY)
      OP_CODE_MAPPING(IO_CAPABILITY_REQUEST_NEGATIVE_REPLY)
      OP_CODE_MAPPING(ENHANCED_SETUP_SYNCHRONOUS_CONNECTION)
      OP_CODE_MAPPING(ENHANCED_ACCEPT_SYNCHRONOUS_CONNECTION)
      OP_CODE_MAPPING(TRUNCATED_PAGE)
      OP_CODE_MAPPING(TRUNCATED_PAGE_CANCEL)
      OP_CODE_MAPPING(SET_CONNECTIONLESS_PERIPHERAL_BROADCAST)
      OP_CODE_MAPPING(SET_CONNECTIONLESS_PERIPHERAL_BROADCAST_RECEIVE)
      OP_CODE_MAPPING(START_SYNCHRONIZATION_TRAIN)
      OP_CODE_MAPPING(RECEIVE_SYNCHRONIZATION_TRAIN)
      OP_CODE_MAPPING(REMOTE_OOB_EXTENDED_DATA_REQUEST_REPLY)
      OP_CODE_MAPPING(HOLD_MODE)
      OP_CODE_MAPPING(SNIFF_MODE)
      OP_CODE_MAPPING(EXIT_SNIFF_MODE)
      OP_CODE_MAPPING(PARK_STATE)
      OP_CODE_MAPPING(EXIT_PARK_STATE)
      OP_CODE_MAPPING(QOS_SETUP)
      OP_CODE_MAPPING(ROLE_DISCOVERY)
      OP_CODE_MAPPING(SWITCH_ROLE)
      OP_CODE_MAPPING(READ_LINK_POLICY_SETTINGS)
      OP_CODE_MAPPING(WRITE_LINK_POLICY_SETTINGS)
      OP_CODE_MAPPING(READ_DEFAULT_LINK_POLICY_SETTINGS)
      OP_CODE_MAPPING(WRITE_DEFAULT_LINK_POLICY_SETTINGS)
      OP_CODE_MAPPING(FLOW_SPECIFICATION)
      OP_CODE_MAPPING(SNIFF_SUBRATING)
      OP_CODE_MAPPING(SET_EVENT_MASK)
      OP_CODE_MAPPING(RESET)
      OP_CODE_MAPPING(SET_EVENT_FILTER)
      OP_CODE_MAPPING(FLUSH)
      OP_CODE_MAPPING(READ_PIN_TYPE)
      OP_CODE_MAPPING(WRITE_PIN_TYPE)
      OP_CODE_MAPPING(READ_STORED_LINK_KEY)
      OP_CODE_MAPPING(WRITE_STORED_LINK_KEY)
      OP_CODE_MAPPING(DELETE_STORED_LINK_KEY)
      OP_CODE_MAPPING(WRITE_LOCAL_NAME)
      OP_CODE_MAPPING(READ_LOCAL_NAME)
      OP_CODE_MAPPING(READ_CONNECTION_ACCEPT_TIMEOUT)
      OP_CODE_MAPPING(WRITE_CONNECTION_ACCEPT_TIMEOUT)
      OP_CODE_MAPPING(READ_PAGE_TIMEOUT)
      OP_CODE_MAPPING(WRITE_PAGE_TIMEOUT)
      OP_CODE_MAPPING(READ_SCAN_ENABLE)
      OP_CODE_MAPPING(WRITE_SCAN_ENABLE)
      OP_CODE_MAPPING(READ_PAGE_SCAN_ACTIVITY)
      OP_CODE_MAPPING(WRITE_PAGE_SCAN_ACTIVITY)
      OP_CODE_MAPPING(READ_INQUIRY_SCAN_ACTIVITY)
      OP_CODE_MAPPING(WRITE_INQUIRY_SCAN_ACTIVITY)
      OP_CODE_MAPPING(READ_AUTHENTICATION_ENABLE)
      OP_CODE_MAPPING(WRITE_AUTHENTICATION_ENABLE)
      OP_CODE_MAPPING(READ_CLASS_OF_DEVICE)
      OP_CODE_MAPPING(WRITE_CLASS_OF_DEVICE)
      OP_CODE_MAPPING(READ_VOICE_SETTING)
      OP_CODE_MAPPING(WRITE_VOICE_SETTING)
      OP_CODE_MAPPING(READ_AUTOMATIC_FLUSH_TIMEOUT)
      OP_CODE_MAPPING(WRITE_AUTOMATIC_FLUSH_TIMEOUT)
      OP_CODE_MAPPING(READ_NUM_BROADCAST_RETRANSMITS)
      OP_CODE_MAPPING(WRITE_NUM_BROADCAST_RETRANSMITS)
      OP_CODE_MAPPING(READ_HOLD_MODE_ACTIVITY)
      OP_CODE_MAPPING(WRITE_HOLD_MODE_ACTIVITY)
      OP_CODE_MAPPING(READ_TRANSMIT_POWER_LEVEL)
      OP_CODE_MAPPING(READ_SYNCHRONOUS_FLOW_CONTROL_ENABLE)
      OP_CODE_MAPPING(WRITE_SYNCHRONOUS_FLOW_CONTROL_ENABLE)
      OP_CODE_MAPPING(SET_CONTROLLER_TO_HOST_FLOW_CONTROL)
      OP_CODE_MAPPING(HOST_BUFFER_SIZE)
      OP_CODE_MAPPING(HOST_NUMBER_OF_COMPLETED_PACKETS)
      OP_CODE_MAPPING(READ_LINK_SUPERVISION_TIMEOUT)
      OP_CODE_MAPPING(WRITE_LINK_SUPERVISION_TIMEOUT)
      OP_CODE_MAPPING(READ_NUMBER_OF_SUPPORTED_IAC)
      OP_CODE_MAPPING(READ_CURRENT_IAC_LAP)
      OP_CODE_MAPPING(WRITE_CURRENT_IAC_LAP)
      OP_CODE_MAPPING(SET_AFH_HOST_CHANNEL_CLASSIFICATION)
      OP_CODE_MAPPING(READ_INQUIRY_SCAN_TYPE)
      OP_CODE_MAPPING(WRITE_INQUIRY_SCAN_TYPE)
      OP_CODE_MAPPING(READ_INQUIRY_MODE)
      OP_CODE_MAPPING(WRITE_INQUIRY_MODE)
      OP_CODE_MAPPING(READ_PAGE_SCAN_TYPE)
      OP_CODE_MAPPING(WRITE_PAGE_SCAN_TYPE)
      OP_CODE_MAPPING(READ_AFH_CHANNEL_ASSESSMENT_MODE)
      OP_CODE_MAPPING(WRITE_AFH_CHANNEL_ASSESSMENT_MODE)
      OP_CODE_MAPPING(READ_EXTENDED_INQUIRY_RESPONSE)
      OP_CODE_MAPPING(WRITE_EXTENDED_INQUIRY_RESPONSE)
      OP_CODE_MAPPING(REFRESH_ENCRYPTION_KEY)
      OP_CODE_MAPPING(READ_SIMPLE_PAIRING_MODE)
      OP_CODE_MAPPING(WRITE_SIMPLE_PAIRING_MODE)
      OP_CODE_MAPPING(READ_LOCAL_OOB_DATA)
      OP_CODE_MAPPING(READ_INQUIRY_RESPONSE_TRANSMIT_POWER_LEVEL)
      OP_CODE_MAPPING(WRITE_INQUIRY_TRANSMIT_POWER_LEVEL)
      OP_CODE_MAPPING(READ_DEFAULT_ERRONEOUS_DATA_REPORTING)
      OP_CODE_MAPPING(WRITE_DEFAULT_ERRONEOUS_DATA_REPORTING)
      OP_CODE_MAPPING(ENHANCED_FLUSH)
      OP_CODE_MAPPING(SEND_KEYPRESS_NOTIFICATION)
      OP_CODE_MAPPING(SET_EVENT_MASK_PAGE_2)
      OP_CODE_MAPPING(READ_FLOW_CONTROL_MODE)
      OP_CODE_MAPPING(WRITE_FLOW_CONTROL_MODE)
      OP_CODE_MAPPING(READ_ENHANCED_TRANSMIT_POWER_LEVEL)
      OP_CODE_MAPPING(READ_LE_HOST_SUPPORT)
      OP_CODE_MAPPING(WRITE_LE_HOST_SUPPORT)
      OP_CODE_MAPPING(SET_MWS_CHANNEL_PARAMETERS)
      OP_CODE_MAPPING(SET_EXTERNAL_FRAME_CONFIGURATION)
      OP_CODE_MAPPING(SET_MWS_SIGNALING)
      OP_CODE_MAPPING(SET_MWS_TRANSPORT_LAYER)
      OP_CODE_MAPPING(SET_MWS_SCAN_FREQUENCY_TABLE)
      OP_CODE_MAPPING(SET_MWS_PATTERN_CONFIGURATION)
      OP_CODE_MAPPING(SET_RESERVED_LT_ADDR)
      OP_CODE_MAPPING(DELETE_RESERVED_LT_ADDR)
      OP_CODE_MAPPING(SET_CONNECTIONLESS_PERIPHERAL_BROADCAST_DATA)
      OP_CODE_MAPPING(READ_SYNCHRONIZATION_TRAIN_PARAMETERS)
      OP_CODE_MAPPING(WRITE_SYNCHRONIZATION_TRAIN_PARAMETERS)
      OP_CODE_MAPPING(READ_SECURE_CONNECTIONS_HOST_SUPPORT)
      OP_CODE_MAPPING(WRITE_SECURE_CONNECTIONS_HOST_SUPPORT)
      OP_CODE_MAPPING(READ_AUTHENTICATED_PAYLOAD_TIMEOUT)
      OP_CODE_MAPPING(WRITE_AUTHENTICATED_PAYLOAD_TIMEOUT)
      OP_CODE_MAPPING(READ_LOCAL_OOB_EXTENDED_DATA)
      OP_CODE_MAPPING(READ_EXTENDED_PAGE_TIMEOUT)
      OP_CODE_MAPPING(WRITE_EXTENDED_PAGE_TIMEOUT)
      OP_CODE_MAPPING(READ_EXTENDED_INQUIRY_LENGTH)
      OP_CODE_MAPPING(WRITE_EXTENDED_INQUIRY_LENGTH)
      OP_CODE_MAPPING(SET_ECOSYSTEM_BASE_INTERVAL)
      OP_CODE_MAPPING(CONFIGURE_DATA_PATH)
      OP_CODE_MAPPING(SET_MIN_ENCRYPTION_KEY_SIZE)
      OP_CODE_MAPPING(READ_LOCAL_VERSION_INFORMATION)
      OP_CODE_MAPPING(READ_LOCAL_SUPPORTED_FEATURES)
      OP_CODE_MAPPING(READ_LOCAL_EXTENDED_FEATURES)
      OP_CODE_MAPPING(READ_BUFFER_SIZE)
      OP_CODE_MAPPING(READ_BD_ADDR)
      OP_CODE_MAPPING(READ_DATA_BLOCK_SIZE)
      OP_CODE_MAPPING(READ_LOCAL_SUPPORTED_CODECS_V1)
      OP_CODE_MAPPING(READ_LOCAL_SIMPLE_PAIRING_OPTIONS)
      OP_CODE_MAPPING(READ_LOCAL_SUPPORTED_CODECS_V2)
      OP_CODE_MAPPING(READ_LOCAL_SUPPORTED_CODEC_CAPABILITIES)
      OP_CODE_MAPPING(READ_LOCAL_SUPPORTED_CONTROLLER_DELAY)
      OP_CODE_MAPPING(READ_FAILED_CONTACT_COUNTER)
      OP_CODE_MAPPING(RESET_FAILED_CONTACT_COUNTER)
      OP_CODE_MAPPING(READ_LINK_QUALITY)
      OP_CODE_MAPPING(READ_RSSI)
      OP_CODE_MAPPING(READ_AFH_CHANNEL_MAP)
      OP_CODE_MAPPING(READ_CLOCK)
      OP_CODE_MAPPING(READ_ENCRYPTION_KEY_SIZE)
      OP_CODE_MAPPING(GET_MWS_TRANSPORT_LAYER_CONFIGURATION)
      OP_CODE_MAPPING(SET_TRIGGERED_CLOCK_CAPTURE)
      OP_CODE_MAPPING(READ_LOOPBACK_MODE)
      OP_CODE_MAPPING(WRITE_LOOPBACK_MODE)
      OP_CODE_MAPPING(ENABLE_DEVICE_UNDER_TEST_MODE)
      OP_CODE_MAPPING(WRITE_SIMPLE_PAIRING_DEBUG_MODE)
      OP_CODE_MAPPING(WRITE_SECURE_CONNECTIONS_TEST_MODE)
      OP_CODE_MAPPING(LE_SET_EVENT_MASK)
      OP_CODE_MAPPING(LE_READ_BUFFER_SIZE_V1)
      OP_CODE_MAPPING(LE_READ_LOCAL_SUPPORTED_FEATURES)
      OP_CODE_MAPPING(LE_SET_RANDOM_ADDRESS)
      OP_CODE_MAPPING(LE_SET_ADVERTISING_PARAMETERS)
      OP_CODE_MAPPING(LE_READ_ADVERTISING_PHYSICAL_CHANNEL_TX_POWER)
      OP_CODE_MAPPING(LE_SET_ADVERTISING_DATA)
      OP_CODE_MAPPING(LE_SET_SCAN_RESPONSE_DATA)
      OP_CODE_MAPPING(LE_SET_ADVERTISING_ENABLE)
      OP_CODE_MAPPING(LE_SET_SCAN_PARAMETERS)
      OP_CODE_MAPPING(LE_SET_SCAN_ENABLE)
      OP_CODE_MAPPING(LE_CREATE_CONNECTION)
      OP_CODE_MAPPING(LE_CREATE_CONNECTION_CANCEL)
      OP_CODE_MAPPING(LE_READ_FILTER_ACCEPT_LIST_SIZE)
      OP_CODE_MAPPING(LE_CLEAR_FILTER_ACCEPT_LIST)
      OP_CODE_MAPPING(LE_ADD_DEVICE_TO_FILTER_ACCEPT_LIST)
      OP_CODE_MAPPING(LE_REMOVE_DEVICE_FROM_FILTER_ACCEPT_LIST)
      OP_CODE_MAPPING(LE_CONNECTION_UPDATE)
      OP_CODE_MAPPING(LE_SET_HOST_CHANNEL_CLASSIFICATION)
      OP_CODE_MAPPING(LE_READ_CHANNEL_MAP)
      OP_CODE_MAPPING(LE_READ_REMOTE_FEATURES)
      OP_CODE_MAPPING(LE_ENCRYPT)
      OP_CODE_MAPPING(LE_RAND)
      OP_CODE_MAPPING(LE_START_ENCRYPTION)
      OP_CODE_MAPPING(LE_LONG_TERM_KEY_REQUEST_REPLY)
      OP_CODE_MAPPING(LE_LONG_TERM_KEY_REQUEST_NEGATIVE_REPLY)
      OP_CODE_MAPPING(LE_READ_SUPPORTED_STATES)
      OP_CODE_MAPPING(LE_RECEIVER_TEST_V1)
      OP_CODE_MAPPING(LE_TRANSMITTER_TEST_V1)
      OP_CODE_MAPPING(LE_TEST_END)
      OP_CODE_MAPPING(LE_REMOTE_CONNECTION_PARAMETER_REQUEST_REPLY)
      OP_CODE_MAPPING(LE_REMOTE_CONNECTION_PARAMETER_REQUEST_NEGATIVE_REPLY)
      OP_CODE_MAPPING(LE_SET_DATA_LENGTH)
      OP_CODE_MAPPING(LE_READ_SUGGESTED_DEFAULT_DATA_LENGTH)
      OP_CODE_MAPPING(LE_WRITE_SUGGESTED_DEFAULT_DATA_LENGTH)
      OP_CODE_MAPPING(LE_READ_LOCAL_P_256_PUBLIC_KEY)
      OP_CODE_MAPPING(LE_GENERATE_DHKEY_V1)
      OP_CODE_MAPPING(LE_ADD_DEVICE_TO_RESOLVING_LIST)
      OP_CODE_MAPPING(LE_REMOVE_DEVICE_FROM_RESOLVING_LIST)
      OP_CODE_MAPPING(LE_CLEAR_RESOLVING_LIST)
      OP_CODE_MAPPING(LE_READ_RESOLVING_LIST_SIZE)
      OP_CODE_MAPPING(LE_READ_PEER_RESOLVABLE_ADDRESS)
      OP_CODE_MAPPING(LE_READ_LOCAL_RESOLVABLE_ADDRESS)
      OP_CODE_MAPPING(LE_SET_ADDRESS_RESOLUTION_ENABLE)
      OP_CODE_MAPPING(LE_SET_RESOLVABLE_PRIVATE_ADDRESS_TIMEOUT)
      OP_CODE_MAPPING(LE_READ_MAXIMUM_DATA_LENGTH)
      OP_CODE_MAPPING(LE_READ_PHY)
      OP_CODE_MAPPING(LE_SET_DEFAULT_PHY)
      OP_CODE_MAPPING(LE_SET_PHY)
      OP_CODE_MAPPING(LE_RECEIVER_TEST_V2)
      OP_CODE_MAPPING(LE_TRANSMITTER_TEST_V2)
      OP_CODE_MAPPING(LE_SET_ADVERTISING_SET_RANDOM_ADDRESS)
      OP_CODE_MAPPING(LE_SET_EXTENDED_ADVERTISING_PARAMETERS)
      OP_CODE_MAPPING(LE_SET_EXTENDED_ADVERTISING_DATA)
      OP_CODE_MAPPING(LE_SET_EXTENDED_SCAN_RESPONSE_DATA)
      OP_CODE_MAPPING(LE_SET_EXTENDED_ADVERTISING_ENABLE)
      OP_CODE_MAPPING(LE_READ_MAXIMUM_ADVERTISING_DATA_LENGTH)
      OP_CODE_MAPPING(LE_READ_NUMBER_OF_SUPPORTED_ADVERTISING_SETS)
      OP_CODE_MAPPING(LE_REMOVE_ADVERTISING_SET)
      OP_CODE_MAPPING(LE_CLEAR_ADVERTISING_SETS)
      OP_CODE_MAPPING(LE_SET_PERIODIC_ADVERTISING_PARAMETERS)
      OP_CODE_MAPPING(LE_SET_PERIODIC_ADVERTISING_DATA)
      OP_CODE_MAPPING(LE_SET_PERIODIC_ADVERTISING_ENABLE)
      OP_CODE_MAPPING(LE_SET_EXTENDED_SCAN_PARAMETERS)
      OP_CODE_MAPPING(LE_SET_EXTENDED_SCAN_ENABLE)
      OP_CODE_MAPPING(LE_EXTENDED_CREATE_CONNECTION)
      OP_CODE_MAPPING(LE_PERIODIC_ADVERTISING_CREATE_SYNC)
      OP_CODE_MAPPING(LE_PERIODIC_ADVERTISING_CREATE_SYNC_CANCEL)
      OP_CODE_MAPPING(LE_PERIODIC_ADVERTISING_TERMINATE_SYNC)
      OP_CODE_MAPPING(LE_ADD_DEVICE_TO_PERIODIC_ADVERTISER_LIST)
      OP_CODE_MAPPING(LE_REMOVE_DEVICE_FROM_PERIODIC_ADVERTISER_LIST)
      OP_CODE_MAPPING(LE_CLEAR_PERIODIC_ADVERTISER_LIST)
      OP_CODE_MAPPING(LE_READ_PERIODIC_ADVERTISER_LIST_SIZE)
      OP_CODE_MAPPING(LE_READ_TRANSMIT_POWER)
      OP_CODE_MAPPING(LE_READ_RF_PATH_COMPENSATION_POWER)
      OP_CODE_MAPPING(LE_WRITE_RF_PATH_COMPENSATION_POWER)
      OP_CODE_MAPPING(LE_SET_PRIVACY_MODE)
      OP_CODE_MAPPING(LE_RECEIVER_TEST_V3)
      OP_CODE_MAPPING(LE_TRANSMITTER_TEST_V3)
      OP_CODE_MAPPING(LE_SET_CONNECTIONLESS_CTE_TRANSMIT_PARAMETERS)
      OP_CODE_MAPPING(LE_SET_CONNECTIONLESS_CTE_TRANSMIT_ENABLE)
      OP_CODE_MAPPING(LE_SET_CONNECTIONLESS_IQ_SAMPLING_ENABLE)
      OP_CODE_MAPPING(LE_SET_CONNECTION_CTE_RECEIVE_PARAMETERS)
      OP_CODE_MAPPING(LE_SET_CONNECTION_CTE_TRANSMIT_PARAMETERS)
      OP_CODE_MAPPING(LE_CONNECTION_CTE_REQUEST_ENABLE)
      OP_CODE_MAPPING(LE_CONNECTION_CTE_RESPONSE_ENABLE)
      OP_CODE_MAPPING(LE_READ_ANTENNA_INFORMATION)
      OP_CODE_MAPPING(LE_SET_PERIODIC_ADVERTISING_RECEIVE_ENABLE)
      OP_CODE_MAPPING(LE_PERIODIC_ADVERTISING_SYNC_TRANSFER)
      OP_CODE_MAPPING(LE_PERIODIC_ADVERTISING_SET_INFO_TRANSFER)
      OP_CODE_MAPPING(LE_SET_PERIODIC_ADVERTISING_SYNC_TRANSFER_PARAMETERS)
      OP_CODE_MAPPING(LE_SET_DEFAULT_PERIODIC_ADVERTISING_SYNC_TRANSFER_PARAMETERS)
      OP_CODE_MAPPING(LE_GENERATE_DHKEY_V2)
      OP_CODE_MAPPING(LE_MODIFY_SLEEP_CLOCK_ACCURACY)
      OP_CODE_MAPPING(LE_READ_BUFFER_SIZE_V2)
      OP_CODE_MAPPING(LE_READ_ISO_TX_SYNC)
      OP_CODE_MAPPING(LE_SET_CIG_PARAMETERS)
      OP_CODE_MAPPING(LE_SET_CIG_PARAMETERS_TEST)
      OP_CODE_MAPPING(LE_CREATE_CIS)
      OP_CODE_MAPPING(LE_REMOVE_CIG)
      OP_CODE_MAPPING(LE_ACCEPT_CIS_REQUEST)
      OP_CODE_MAPPING(LE_REJECT_CIS_REQUEST)
      OP_CODE_MAPPING(LE_CREATE_BIG)
      OP_CODE_MAPPING(LE_CREATE_BIG_TEST)
      OP_CODE_MAPPING(LE_TERMINATE_BIG)
      OP_CODE_MAPPING(LE_BIG_CREATE_SYNC)
      OP_CODE_MAPPING(LE_BIG_TERMINATE_SYNC)
      OP_CODE_MAPPING(LE_REQUEST_PEER_SCA)
      OP_CODE_MAPPING(LE_SETUP_ISO_DATA_PATH)
      OP_CODE_MAPPING(LE_REMOVE_ISO_DATA_PATH)
      OP_CODE_MAPPING(LE_ISO_TRANSMIT_TEST)
      OP_CODE_MAPPING(LE_ISO_RECEIVE_TEST)
      OP_CODE_MAPPING(LE_ISO_READ_TEST_COUNTERS)
      OP_CODE_MAPPING(LE_ISO_TEST_END)
      OP_CODE_MAPPING(LE_SET_HOST_FEATURE)
      OP_CODE_MAPPING(LE_READ_ISO_LINK_QUALITY)
      OP_CODE_MAPPING(LE_ENHANCED_READ_TRANSMIT_POWER_LEVEL)
      OP_CODE_MAPPING(LE_READ_REMOTE_TRANSMIT_POWER_LEVEL)
      OP_CODE_MAPPING(LE_SET_PATH_LOSS_REPORTING_PARAMETERS)
      OP_CODE_MAPPING(LE_SET_PATH_LOSS_REPORTING_ENABLE)
      OP_CODE_MAPPING(LE_SET_TRANSMIT_POWER_REPORTING_ENABLE)
      OP_CODE_MAPPING(LE_TRANSMITTER_TEST_V4)
      OP_CODE_MAPPING(LE_SET_DATA_RELATED_ADDRESS_CHANGES)
      OP_CODE_MAPPING(LE_SET_DEFAULT_SUBRATE)
      OP_CODE_MAPPING(LE_SUBRATE_REQUEST)

      // deprecated
      case OpCode::ADD_SCO_CONNECTION:
        return false;

      // vendor specific
      case OpCode::LE_GET_VENDOR_CAPABILITIES:
        return vendor_capabilities_.is_supported_ == 0x01;
      case OpCode::LE_MULTI_ADVT:
        return vendor_capabilities_.max_advt_instances_ != 0x00;
      case OpCode::LE_BATCH_SCAN:
        return vendor_capabilities_.total_scan_results_storage_ != 0x00;
      case OpCode::LE_ADV_FILTER:
        return vendor_capabilities_.filtering_support_ == 0x01;
      case OpCode::LE_ENERGY_INFO:
        return vendor_capabilities_.activity_energy_info_support_ == 0x01;
      case OpCode::LE_EXTENDED_SCAN_PARAMS:
        return vendor_capabilities_.extended_scan_support_ == 0x01;
      case OpCode::CONTROLLER_DEBUG_INFO:
        return vendor_capabilities_.debug_logging_supported_ == 0x01;
      case OpCode::CONTROLLER_A2DP_OPCODE:
        return vendor_capabilities_.a2dp_source_offload_capability_mask_ != 0x00;
      case OpCode::CONTROLLER_BQR:
        return vendor_capabilities_.bluetooth_quality_report_support_ == 0x01;
      case OpCode::DYNAMIC_AUDIO_BUFFER:
        return vendor_capabilities_.dynamic_audio_buffer_support_ > 0x00;
      // Before MSFT extension is fully supported, return false for the following MSFT_OPCODE_XXXX
      // for now.
      case OpCode::MSFT_OPCODE_INTEL:
        return false;
      case OpCode::MSFT_OPCODE_MEDIATEK:
        return false;
      case OpCode::MSFT_OPCODE_QUALCOMM:
        return false;
      // undefined in local_supported_commands_
      case OpCode::READ_LOCAL_SUPPORTED_COMMANDS:
        return true;
      case OpCode::NONE:
        return false;
      case OpCode::LE_CS_READ_LOCAL_SUPPORTED_CAPABILITIES:
      case OpCode::LE_CS_READ_REMOTE_SUPPORTED_CAPABILITIES:
      case OpCode::LE_CS_WRITE_CACHED_REMOTE_SUPPORTED_CAPABILITIES:
      case OpCode::LE_CS_SECURITY_ENABLE:
      case OpCode::LE_CS_SET_DEFAULT_SETTINGS:
      case OpCode::LE_CS_READ_REMOTE_FAE_TABLE:
      case OpCode::LE_CS_WRITE_CACHED_REMOTE_FAE_TABLE:
      case OpCode::LE_CS_CREATE_CONFIG:
      case OpCode::LE_CS_REMOVE_CONFIG:
      case OpCode::LE_CS_SET_CHANNEL_CLASSIFICATION:
      case OpCode::LE_CS_PROCEDURE_ENABLE:
      case OpCode::LE_CS_TEST:
      case OpCode::LE_CS_TEST_END:
      case OpCode::LE_CS_SET_PROCEDURE_PARAMETERS:
        // TODO add to OP_CODE_MAPPING list
        return false;
    }
    return false;
  }
#undef OP_CODE_MAPPING

  Controller& module_;

  HciLayer* hci_;

  CompletedAclPacketsCallback acl_credits_callback_{};
  CompletedAclPacketsCallback acl_monitor_credits_callback_{};
  LocalVersionInformation local_version_information_{};
  std::array<uint8_t, 64> local_supported_commands_{};
  std::vector<uint64_t> extended_lmp_features_array_{};
  uint16_t acl_buffer_length_{};
  uint16_t acl_buffers_{};
  uint8_t sco_buffer_length_{};
  uint16_t sco_buffers_{};
  Address mac_address_{};
  std::string local_name_{};
  LeBufferSize le_buffer_size_{};
  std::vector<uint8_t> local_supported_codec_ids_{};
  std::vector<uint32_t> local_supported_vendor_codec_ids_{};
  LeBufferSize iso_buffer_size_{};
  uint64_t le_local_supported_features_{};
  uint64_t le_supported_states_{};
  uint8_t le_accept_list_size_{};
  uint8_t le_resolving_list_size_{};
  LeMaximumDataLength le_maximum_data_length_{};
  uint16_t le_maximum_advertising_data_length_{};
  uint16_t le_suggested_default_data_length_{};
  uint8_t le_number_supported_advertising_sets_{};
  uint8_t le_periodic_advertiser_list_size_{};
  VendorCapabilities vendor_capabilities_{};
  uint32_t dab_supported_codecs_{};
  std::array<DynamicAudioBufferCodecCapability, 32> dab_codec_capabilities_{};
};  // namespace hci

Controller::Controller() : impl_(std::make_unique<impl>(*this)) {}

Controller::~Controller() = default;

void Controller::RegisterCompletedAclPacketsCallback(CompletedAclPacketsCallback cb) {
  CallOn(impl_.get(), &impl::register_completed_acl_packets_callback, cb);
}

void Controller::UnregisterCompletedAclPacketsCallback() {
  CallOn(impl_.get(), &impl::unregister_completed_acl_packets_callback);
}

void Controller::RegisterCompletedMonitorAclPacketsCallback(CompletedAclPacketsCallback cb) {
  CallOn(impl_.get(), &impl::register_completed_monitor_acl_packets_callback, cb);
}

void Controller::UnregisterCompletedMonitorAclPacketsCallback() {
  CallOn(impl_.get(), &impl::unregister_completed_monitor_acl_packets_callback);
}

std::string Controller::GetLocalName() const { return impl_->local_name_; }

LocalVersionInformation Controller::GetLocalVersionInformation() const {
  return impl_->local_version_information_;
}

std::vector<uint8_t> Controller::GetLocalSupportedBrEdrCodecIds() const {
  return impl_->local_supported_codec_ids_;
}

#define BIT(x) (0x1ULL << (x))

#define LOCAL_FEATURE_ACCESSOR(name, page, bit) \
  bool Controller::name() const { return GetLocalFeatures(page) & BIT(bit); }

LOCAL_FEATURE_ACCESSOR(Supports3SlotPackets, 0, 0)
LOCAL_FEATURE_ACCESSOR(Supports5SlotPackets, 0, 1)
LOCAL_FEATURE_ACCESSOR(SupportsRoleSwitch, 0, 5)
LOCAL_FEATURE_ACCESSOR(SupportsHoldMode, 0, 6)
LOCAL_FEATURE_ACCESSOR(SupportsSniffMode, 0, 7)
LOCAL_FEATURE_ACCESSOR(SupportsParkMode, 0, 8)
LOCAL_FEATURE_ACCESSOR(SupportsSco, 0, 11)
LOCAL_FEATURE_ACCESSOR(SupportsHv2Packets, 0, 12)
LOCAL_FEATURE_ACCESSOR(SupportsHv3Packets, 0, 13)
LOCAL_FEATURE_ACCESSOR(SupportsClassic2mPhy, 0, 25)
LOCAL_FEATURE_ACCESSOR(SupportsClassic3mPhy, 0, 26)
LOCAL_FEATURE_ACCESSOR(SupportsInterlacedInquiryScan, 0, 28)
LOCAL_FEATURE_ACCESSOR(SupportsRssiWithInquiryResults, 0, 30)
LOCAL_FEATURE_ACCESSOR(SupportsEv3Packets, 0, 31)
LOCAL_FEATURE_ACCESSOR(SupportsEv4Packets, 0, 32)
LOCAL_FEATURE_ACCESSOR(SupportsEv5Packets, 0, 33)
LOCAL_FEATURE_ACCESSOR(SupportsBle, 0, 38)
LOCAL_FEATURE_ACCESSOR(Supports3SlotEdrPackets, 0, 39)
LOCAL_FEATURE_ACCESSOR(Supports5SlotEdrPackets, 0, 40)
LOCAL_FEATURE_ACCESSOR(SupportsSniffSubrating, 0, 41)
LOCAL_FEATURE_ACCESSOR(SupportsEncryptionPause, 0, 42)
LOCAL_FEATURE_ACCESSOR(SupportsEsco2mPhy, 0, 45)
LOCAL_FEATURE_ACCESSOR(SupportsEsco3mPhy, 0, 46)
LOCAL_FEATURE_ACCESSOR(Supports3SlotEscoEdrPackets, 0, 47)
LOCAL_FEATURE_ACCESSOR(SupportsExtendedInquiryResponse, 0, 48)
LOCAL_FEATURE_ACCESSOR(SupportsSimultaneousLeBrEdr, 0, 49)
LOCAL_FEATURE_ACCESSOR(SupportsSimplePairing, 0, 51)
LOCAL_FEATURE_ACCESSOR(SupportsNonFlushablePb, 0, 54)

LOCAL_FEATURE_ACCESSOR(SupportsSecureConnections, 2, 8)

#define LOCAL_LE_FEATURE_ACCESSOR(name, bit) \
  bool Controller::name() const { return GetLocalLeFeatures() & BIT(bit); }

LOCAL_LE_FEATURE_ACCESSOR(SupportsBleEncryption, 0)
LOCAL_LE_FEATURE_ACCESSOR(SupportsBleConnectionParametersRequest, 1)
LOCAL_LE_FEATURE_ACCESSOR(SupportsBleExtendedReject, 2)
LOCAL_LE_FEATURE_ACCESSOR(SupportsBlePeripheralInitiatedFeaturesExchange, 3)
LOCAL_LE_FEATURE_ACCESSOR(SupportsBlePing, 4)
LOCAL_LE_FEATURE_ACCESSOR(SupportsBleDataPacketLengthExtension, 5)
LOCAL_LE_FEATURE_ACCESSOR(SupportsBlePrivacy, 6)
LOCAL_LE_FEATURE_ACCESSOR(SupportsBleExtendedScannerFilterPolicies, 7)
LOCAL_LE_FEATURE_ACCESSOR(SupportsBle2mPhy, 8)
LOCAL_LE_FEATURE_ACCESSOR(SupportsBleStableModulationIndexTx, 9)
LOCAL_LE_FEATURE_ACCESSOR(SupportsBleStableModulationIndexRx, 10)
LOCAL_LE_FEATURE_ACCESSOR(SupportsBleCodedPhy, 11)
LOCAL_LE_FEATURE_ACCESSOR(SupportsBleExtendedAdvertising, 12)
LOCAL_LE_FEATURE_ACCESSOR(SupportsBlePeriodicAdvertising, 13)
LOCAL_LE_FEATURE_ACCESSOR(SupportsBleChannelSelectionAlgorithm2, 14)
LOCAL_LE_FEATURE_ACCESSOR(SupportsBlePowerClass1, 15)
LOCAL_LE_FEATURE_ACCESSOR(SupportsBleMinimumUsedChannels, 16)
LOCAL_LE_FEATURE_ACCESSOR(SupportsBleConnectionCteRequest, 17)
LOCAL_LE_FEATURE_ACCESSOR(SupportsBleConnectionCteResponse, 18)
LOCAL_LE_FEATURE_ACCESSOR(SupportsBleConnectionlessCteTransmitter, 19)
LOCAL_LE_FEATURE_ACCESSOR(SupportsBleConnectionlessCteReceiver, 20)
LOCAL_LE_FEATURE_ACCESSOR(SupportsBleAntennaSwitchingDuringCteTx, 21)
LOCAL_LE_FEATURE_ACCESSOR(SupportsBleAntennaSwitchingDuringCteRx, 22)
LOCAL_LE_FEATURE_ACCESSOR(SupportsBleReceivingConstantToneExtensions, 23)
LOCAL_LE_FEATURE_ACCESSOR(SupportsBlePeriodicAdvertisingSyncTransferSender, 24)
LOCAL_LE_FEATURE_ACCESSOR(SupportsBlePeriodicAdvertisingSyncTransferRecipient, 25)
LOCAL_LE_FEATURE_ACCESSOR(SupportsBleSleepClockAccuracyUpdates, 26)
LOCAL_LE_FEATURE_ACCESSOR(SupportsBleRemotePublicKeyValidation, 27)
LOCAL_LE_FEATURE_ACCESSOR(SupportsBleConnectedIsochronousStreamCentral, 28)
LOCAL_LE_FEATURE_ACCESSOR(SupportsBleConnectedIsochronousStreamPeripheral, 29)
LOCAL_LE_FEATURE_ACCESSOR(SupportsBleIsochronousBroadcaster, 30)
LOCAL_LE_FEATURE_ACCESSOR(SupportsBleSynchronizedReceiver, 31)
LOCAL_LE_FEATURE_ACCESSOR(SupportsBleIsochronousChannelsHostSupport, 32)
LOCAL_LE_FEATURE_ACCESSOR(SupportsBlePowerControlRequest, 33)
LOCAL_LE_FEATURE_ACCESSOR(SupportsBlePowerChangeIndication, 34)
LOCAL_LE_FEATURE_ACCESSOR(SupportsBlePathLossMonitoring, 35)
LOCAL_LE_FEATURE_ACCESSOR(SupportsBlePeriodicAdvertisingAdi, 36)
LOCAL_LE_FEATURE_ACCESSOR(SupportsBleConnectionSubrating, 37)
LOCAL_LE_FEATURE_ACCESSOR(SupportsBleConnectionSubratingHost, 38)
LOCAL_LE_FEATURE_ACCESSOR(SupportsBleChannelSounding, 46)

uint64_t Controller::GetLocalFeatures(uint8_t page_number) const {
  if (page_number < impl_->extended_lmp_features_array_.size()) {
    return impl_->extended_lmp_features_array_[page_number];
  }
  return 0x00;
}

uint16_t Controller::GetAclPacketLength() const { return impl_->acl_buffer_length_; }

uint16_t Controller::GetNumAclPacketBuffers() const { return impl_->acl_buffers_; }

uint8_t Controller::GetScoPacketLength() const { return impl_->sco_buffer_length_; }

uint16_t Controller::GetNumScoPacketBuffers() const { return impl_->sco_buffers_; }

Address Controller::GetMacAddress() const { return impl_->mac_address_; }

void Controller::SetEventMask(uint64_t event_mask) {
  CallOn(impl_.get(), &impl::set_event_mask, event_mask);
}

void Controller::Reset() { CallOn(impl_.get(), &impl::reset); }

void Controller::LeRand(LeRandCallback cb) { CallOn(impl_.get(), &impl::le_rand, std::move(cb)); }

void Controller::SetEventFilterClearAll() {
  std::unique_ptr<SetEventFilterClearAllBuilder> packet = SetEventFilterClearAllBuilder::Create();
  CallOn(impl_.get(), &impl::set_event_filter, std::move(packet));
}

void Controller::SetEventFilterInquiryResultAllDevices() {
  std::unique_ptr<SetEventFilterInquiryResultAllDevicesBuilder> packet =
          SetEventFilterInquiryResultAllDevicesBuilder::Create();
  CallOn(impl_.get(), &impl::set_event_filter, std::move(packet));
}

void Controller::SetEventFilterInquiryResultClassOfDevice(ClassOfDevice class_of_device,
                                                          ClassOfDevice class_of_device_mask) {
  std::unique_ptr<SetEventFilterInquiryResultClassOfDeviceBuilder> packet =
          SetEventFilterInquiryResultClassOfDeviceBuilder::Create(class_of_device,
                                                                  class_of_device_mask);
  CallOn(impl_.get(), &impl::set_event_filter, std::move(packet));
}

void Controller::SetEventFilterInquiryResultAddress(Address address) {
  std::unique_ptr<SetEventFilterInquiryResultAddressBuilder> packet =
          SetEventFilterInquiryResultAddressBuilder::Create(address);
  CallOn(impl_.get(), &impl::set_event_filter, std::move(packet));
}

void Controller::SetEventFilterConnectionSetupAllDevices(AutoAcceptFlag auto_accept_flag) {
  std::unique_ptr<SetEventFilterConnectionSetupAllDevicesBuilder> packet =
          SetEventFilterConnectionSetupAllDevicesBuilder::Create(auto_accept_flag);
  CallOn(impl_.get(), &impl::set_event_filter, std::move(packet));
}

void Controller::SetEventFilterConnectionSetupClassOfDevice(ClassOfDevice class_of_device,
                                                            ClassOfDevice class_of_device_mask,
                                                            AutoAcceptFlag auto_accept_flag) {
  std::unique_ptr<SetEventFilterConnectionSetupClassOfDeviceBuilder> packet =
          SetEventFilterConnectionSetupClassOfDeviceBuilder::Create(
                  class_of_device, class_of_device_mask, auto_accept_flag);
  CallOn(impl_.get(), &impl::set_event_filter, std::move(packet));
}

void Controller::SetEventFilterConnectionSetupAddress(Address address,
                                                      AutoAcceptFlag auto_accept_flag) {
  std::unique_ptr<SetEventFilterConnectionSetupAddressBuilder> packet =
          SetEventFilterConnectionSetupAddressBuilder::Create(address, auto_accept_flag);
  CallOn(impl_.get(), &impl::set_event_filter, std::move(packet));
}

void Controller::WriteLocalName(std::string local_name) {
  impl_->local_name_ = local_name;
  CallOn(impl_.get(), &impl::write_local_name, local_name);
}

void Controller::HostBufferSize(uint16_t host_acl_data_packet_length,
                                uint8_t host_synchronous_data_packet_length,
                                uint16_t host_total_num_acl_data_packets,
                                uint16_t host_total_num_synchronous_data_packets) {
  CallOn(impl_.get(), &impl::host_buffer_size, host_acl_data_packet_length,
         host_synchronous_data_packet_length, host_total_num_acl_data_packets,
         host_total_num_synchronous_data_packets);
}

void Controller::LeSetEventMask(uint64_t le_event_mask) {
  CallOn(impl_.get(), &impl::le_set_event_mask, le_event_mask);
}

LeBufferSize Controller::GetLeBufferSize() const { return impl_->le_buffer_size_; }

uint64_t Controller::GetLocalLeFeatures() const { return impl_->le_local_supported_features_; }

LeBufferSize Controller::GetControllerIsoBufferSize() const { return impl_->iso_buffer_size_; }

uint64_t Controller::GetControllerLeLocalSupportedFeatures() const {
  return impl_->le_local_supported_features_;
}

uint64_t Controller::GetLeSupportedStates() const { return impl_->le_supported_states_; }

uint8_t Controller::GetLeFilterAcceptListSize() const { return impl_->le_accept_list_size_; }

uint8_t Controller::GetLeResolvingListSize() const { return impl_->le_resolving_list_size_; }

LeMaximumDataLength Controller::GetLeMaximumDataLength() const {
  return impl_->le_maximum_data_length_;
}

uint16_t Controller::GetLeMaximumAdvertisingDataLength() const {
  return impl_->le_maximum_advertising_data_length_;
}

uint16_t Controller::GetLeSuggestedDefaultDataLength() const {
  return impl_->le_suggested_default_data_length_;
}

uint8_t Controller::GetLeNumberOfSupportedAdverisingSets() const {
  return impl_->le_number_supported_advertising_sets_;
}

Controller::VendorCapabilities Controller::GetVendorCapabilities() const {
  return impl_->vendor_capabilities_;
}

uint32_t Controller::GetDabSupportedCodecs() const { return impl_->dab_supported_codecs_; }

const std::array<DynamicAudioBufferCodecCapability, 32>& Controller::GetDabCodecCapabilities()
        const {
  return impl_->dab_codec_capabilities_;
}

void Controller::SetDabAudioBufferTime(uint16_t buffer_time_ms) {
  if (impl_->vendor_capabilities_.dynamic_audio_buffer_support_ == 0) {
    log::warn("Dynamic Audio Buffer not supported");
    return;
  }
  impl_->set_controller_dab_audio_buffer_time(buffer_time_ms);
}

uint8_t Controller::GetLePeriodicAdvertiserListSize() const {
  return impl_->le_periodic_advertiser_list_size_;
}

bool Controller::IsSupported(bluetooth::hci::OpCode op_code) const {
  return impl_->is_supported(op_code);
}

uint64_t Controller::MaskLeEventMask(HciVersion version, uint64_t mask) {
  if (version >= HciVersion::V_5_3) {
    return mask;
  } else if (version >= HciVersion::V_5_2) {
    return mask & kLeEventMask52;
  } else if (version >= HciVersion::V_5_1) {
    return mask & kLeEventMask51;
  } else if (version >= HciVersion::V_5_0) {
    return mask & kLeEventMask50;
  } else if (version >= HciVersion::V_4_2) {
    return mask & kLeEventMask42;
  } else {
    return mask & kLeEventMask41;
  }
}

const ModuleFactory Controller::Factory = ModuleFactory([]() { return new Controller(); });

void Controller::ListDependencies(ModuleList* list) const {
  list->add<hci::HciLayer>();
#if TARGET_FLOSS
  list->add<sysprops::SyspropsModule>();
#endif
}

void Controller::Start() { impl_->Start(GetDependency<hci::HciLayer>()); }

void Controller::Stop() { impl_->Stop(); }

std::string Controller::ToString() const { return "Controller"; }

void Controller::impl::Dump(std::promise<flatbuffers::Offset<ControllerData>> promise,
                            flatbuffers::FlatBufferBuilder* fb_builder) const {
  ASSERT(fb_builder != nullptr);
  auto title = fb_builder->CreateString("----- Hci Controller Dumpsys -----");

  auto local_version_information_data = CreateLocalVersionInformationData(
          *fb_builder,
          fb_builder->CreateString(HciVersionText(local_version_information_.hci_version_)),
          local_version_information_.hci_revision_,
          fb_builder->CreateString(LmpVersionText(local_version_information_.lmp_version_)),
          local_version_information_.manufacturer_name_,
          local_version_information_.lmp_subversion_);

  auto acl_buffer_size_data = BufferSizeData(acl_buffer_length_, acl_buffers_);

  auto sco_buffer_size_data = BufferSizeData(sco_buffer_length_, sco_buffers_);

  auto le_buffer_size_data = BufferSizeData(le_buffer_size_.le_data_packet_length_,
                                            le_buffer_size_.total_num_le_packets_);

  auto iso_buffer_size_data = BufferSizeData(iso_buffer_size_.le_data_packet_length_,
                                             iso_buffer_size_.total_num_le_packets_);

  auto le_maximum_data_length_data =
          LeMaximumDataLengthData(le_maximum_data_length_.supported_max_tx_octets_,
                                  le_maximum_data_length_.supported_max_tx_time_,
                                  le_maximum_data_length_.supported_max_rx_octets_,
                                  le_maximum_data_length_.supported_max_rx_time_);

  std::vector<LocalSupportedCommandsData> local_supported_commands_vector;
  for (uint8_t index = 0; index < local_supported_commands_.size(); index++) {
    local_supported_commands_vector.push_back(
            LocalSupportedCommandsData(index, local_supported_commands_[index]));
  }
  auto local_supported_commands_data =
          fb_builder->CreateVectorOfStructs(local_supported_commands_vector);

  auto vendor_capabilities_data = VendorCapabilitiesData(
          vendor_capabilities_.is_supported_, vendor_capabilities_.max_advt_instances_,
          vendor_capabilities_.offloaded_resolution_of_private_address_,
          vendor_capabilities_.total_scan_results_storage_, vendor_capabilities_.max_irk_list_sz_,
          vendor_capabilities_.filtering_support_, vendor_capabilities_.max_filter_,
          vendor_capabilities_.activity_energy_info_support_,
          vendor_capabilities_.version_supported_, vendor_capabilities_.total_num_of_advt_tracked_,
          vendor_capabilities_.extended_scan_support_,
          vendor_capabilities_.debug_logging_supported_,
          vendor_capabilities_.le_address_generation_offloading_support_,
          vendor_capabilities_.a2dp_source_offload_capability_mask_,
          vendor_capabilities_.bluetooth_quality_report_support_);

  auto extended_lmp_features_vector = fb_builder->CreateVector(extended_lmp_features_array_);

  // Create the root table
  ControllerDataBuilder builder(*fb_builder);

  builder.add_title(title);
  builder.add_local_version_information(local_version_information_data);

  builder.add_acl_buffer_size(&acl_buffer_size_data);
  builder.add_sco_buffer_size(&sco_buffer_size_data);
  builder.add_iso_buffer_size(&iso_buffer_size_data);
  builder.add_le_buffer_size(&le_buffer_size_data);

  builder.add_le_accept_list_size(le_accept_list_size_);
  builder.add_le_resolving_list_size(le_resolving_list_size_);

  builder.add_le_maximum_data_length(&le_maximum_data_length_data);
  builder.add_le_maximum_advertising_data_length(le_maximum_advertising_data_length_);
  builder.add_le_suggested_default_data_length(le_suggested_default_data_length_);
  builder.add_le_number_supported_advertising_sets(le_number_supported_advertising_sets_);
  builder.add_le_periodic_advertiser_list_size(le_periodic_advertiser_list_size_);

  builder.add_local_supported_commands(local_supported_commands_data);
  builder.add_extended_lmp_features_array(extended_lmp_features_vector);
  builder.add_le_local_supported_features(le_local_supported_features_);
  builder.add_le_supported_states(le_supported_states_);
  builder.add_vendor_capabilities(&vendor_capabilities_data);

  flatbuffers::Offset<ControllerData> dumpsys_data = builder.Finish();
  promise.set_value(dumpsys_data);
}

DumpsysDataFinisher Controller::GetDumpsysData(flatbuffers::FlatBufferBuilder* fb_builder) const {
  ASSERT(fb_builder != nullptr);

  std::promise<flatbuffers::Offset<ControllerData>> promise;
  auto future = promise.get_future();
  impl_->Dump(std::move(promise), fb_builder);

  auto dumpsys_data = future.get();

  return [dumpsys_data](DumpsysDataBuilder* dumpsys_builder) {
    dumpsys_builder->add_hci_controller_dumpsys_data(dumpsys_data);
  };
}

}  // namespace hci
}  // namespace bluetooth<|MERGE_RESOLUTION|>--- conflicted
+++ resolved
@@ -44,13 +44,9 @@
 
 constexpr bool kDefaultVendorCapabilitiesEnabled = true;
 static const std::string kPropertyVendorCapabilitiesEnabled =
-<<<<<<< HEAD
-    "bluetooth.core.le.vendor_capabilities.enabled";
+        "bluetooth.core.le.vendor_capabilities.enabled";
 static const char kPropertyDisabledCommands[] =
-    "bluetooth.hci.disabled_commands";
-=======
-        "bluetooth.core.le.vendor_capabilities.enabled";
->>>>>>> 0ec93ed2
+        "bluetooth.hci.disabled_commands";
 
 using os::Handler;
 
