/*
 * Copyright 2019 The Android Open Source Project
 *
 * Licensed under the Apache License, Version 2.0 (the "License");
 * you may not use this file except in compliance with the License.
 * You may obtain a copy of the License at
 *
 *      http://www.apache.org/licenses/LICENSE-2.0
 *
 * Unless required by applicable law or agreed to in writing, software
 * distributed under the License is distributed on an "AS IS" BASIS,
 * WITHOUT WARRANTIES OR CONDITIONS OF ANY KIND, either express or implied.
 * See the License for the specific language governing permissions and
 * limitations under the License.
 */

#include "hci/hci_layer.h"

#ifdef TARGET_FLOSS
#include <signal.h>
#endif
#include <bluetooth/log.h>

#include <map>
#include <utility>
#include <vector>

#include "common/bind.h"
#include "common/stop_watch.h"
#include "hal/hci_hal.h"
#include "hci/class_of_device.h"
#include "hci/hci_metrics_logging.h"
#include "hci/inquiry_interface.h"
#include "os/alarm.h"
#include "os/metrics.h"
#include "os/queue.h"
#include "os/system_properties.h"
#include "osi/include/stack_power_telemetry.h"
#include "packet/raw_builder.h"
#include "storage/storage_module.h"

namespace bluetooth {
namespace hci {
using bluetooth::common::BindOn;
using bluetooth::common::BindOnce;
using bluetooth::common::ContextualCallback;
using bluetooth::common::ContextualOnceCallback;
using bluetooth::hci::CommandBuilder;
using bluetooth::hci::CommandCompleteView;
using bluetooth::hci::CommandStatusView;
using bluetooth::hci::EventView;
using bluetooth::hci::LeMetaEventView;
using bluetooth::os::Handler;
using common::BidiQueue;
using common::BidiQueueEnd;
using hci::OpCode;
using hci::ResetCompleteView;
using os::Alarm;
using os::Handler;
using std::unique_ptr;

static std::chrono::milliseconds getHciTimeoutMs() {
  static auto sHciTimeoutMs = std::chrono::milliseconds(bluetooth::os::GetSystemPropertyUint32Base(
          "bluetooth.hci.timeout_milliseconds", HciLayer::kHciTimeoutMs.count()));
  return sHciTimeoutMs;
}

static std::chrono::milliseconds getHciTimeoutRestartMs() {
  static auto sRestartHciTimeoutMs = std::chrono::milliseconds(
          bluetooth::os::GetSystemPropertyUint32Base("bluetooth.hci.restart_timeout_milliseconds",
                                                     HciLayer::kHciTimeoutRestartMs.count()));
  return sRestartHciTimeoutMs;
}

static void fail_if_reset_complete_not_success(CommandCompleteView complete) {
  auto reset_complete = ResetCompleteView::Create(complete);
  log::assert_that(reset_complete.IsValid(), "assert failed: reset_complete.IsValid()");
  log::debug("Reset completed with status: {}", ErrorCodeText(ErrorCode::SUCCESS));
  log::assert_that(reset_complete.GetStatus() == ErrorCode::SUCCESS,
                   "assert failed: reset_complete.GetStatus() == ErrorCode::SUCCESS");
}

static void abort_after_time_out(OpCode op_code) {
  log::fatal("Done waiting for debug information after HCI timeout ({}) for {}ms",
             OpCodeText(op_code), getHciTimeoutRestartMs().count());
}

class CommandQueueEntry {
public:
  CommandQueueEntry(unique_ptr<CommandBuilder> command_packet,
                    ContextualOnceCallback<void(CommandCompleteView)> on_complete_function)
      : command(std::move(command_packet)),
        waiting_for_status_(false),
        on_complete(std::move(on_complete_function)) {}

  CommandQueueEntry(unique_ptr<CommandBuilder> command_packet,
                    ContextualOnceCallback<void(CommandStatusView)> on_status_function)
      : command(std::move(command_packet)),
        waiting_for_status_(true),
        on_status(std::move(on_status_function)) {}

  unique_ptr<CommandBuilder> command;
  unique_ptr<CommandView> command_view;

  bool waiting_for_status_;
  ContextualOnceCallback<void(CommandStatusView)> on_status;
  ContextualOnceCallback<void(CommandCompleteView)> on_complete;

  template <typename TView>
  ContextualOnceCallback<void(TView)>* GetCallback() {
    return nullptr;
  }

  template <>
  ContextualOnceCallback<void(CommandStatusView)>* GetCallback<CommandStatusView>() {
    return &on_status;
  }

  template <>
  ContextualOnceCallback<void(CommandCompleteView)>* GetCallback<CommandCompleteView>() {
    return &on_complete;
  }
};

struct HciLayer::impl {
  impl(hal::HciHal* hal, HciLayer& module) : hal_(hal), module_(module) {
    hci_timeout_alarm_ = new Alarm(module.GetHandler());
  }

  ~impl() {
    incoming_acl_buffer_.Clear();
    incoming_sco_buffer_.Clear();
    incoming_iso_buffer_.Clear();
    if (hci_timeout_alarm_ != nullptr) {
      delete hci_timeout_alarm_;
    }
    if (hci_abort_alarm_ != nullptr) {
      delete hci_abort_alarm_;
    }
    command_queue_.clear();
  }

  void drop(EventView event) {
    log::info("Dropping event {}", EventCodeText(event.GetEventCode()));
  }

  void on_outbound_acl_ready() {
    auto packet = acl_queue_.GetDownEnd()->TryDequeue();
    std::vector<uint8_t> bytes;
    BitInserter bi(bytes);
    packet->Serialize(bi);
    hal_->sendAclData(bytes);
  }

  void on_outbound_sco_ready() {
    auto packet = sco_queue_.GetDownEnd()->TryDequeue();
    std::vector<uint8_t> bytes;
    BitInserter bi(bytes);
    packet->Serialize(bi);
    hal_->sendScoData(bytes);
  }

  void on_outbound_iso_ready() {
    auto packet = iso_queue_.GetDownEnd()->TryDequeue();
    std::vector<uint8_t> bytes;
    BitInserter bi(bytes);
    packet->Serialize(bi);
    hal_->sendIsoData(bytes);
  }

  template <typename TResponse>
  void enqueue_command(unique_ptr<CommandBuilder> command,
                       ContextualOnceCallback<void(TResponse)> on_response) {
    command_queue_.emplace_back(std::move(command), std::move(on_response));
    send_next_command();
  }

  void on_command_status(EventView event) {
    CommandStatusView response_view = CommandStatusView::Create(event);
    log::assert_that(response_view.IsValid(), "assert failed: response_view.IsValid()");
    OpCode op_code = response_view.GetCommandOpCode();
    ErrorCode status = response_view.GetStatus();
    if (status != ErrorCode::SUCCESS) {
      log::error("Received UNEXPECTED command status:{} opcode:{}", ErrorCodeText(status),
                 OpCodeText(op_code));
    }
    handle_command_response<CommandStatusView>(event, "status");
  }

  void on_command_complete(EventView event) {
    handle_command_response<CommandCompleteView>(event, "complete");
  }

  template <typename TResponse>
  void handle_command_response(EventView event, std::string logging_id) {
    TResponse response_view = TResponse::Create(event);
    log::assert_that(response_view.IsValid(), "assert failed: response_view.IsValid()");
    command_credits_ = response_view.GetNumHciCommandPackets();
    OpCode op_code = response_view.GetCommandOpCode();
    if (op_code == OpCode::NONE) {
      send_next_command();
      return;
    }
    bool is_status = logging_id == "status";

    log::assert_that(!command_queue_.empty(), "Unexpected {} event with OpCode {}", logging_id,
                     OpCodeText(op_code));
    if (waiting_command_ == OpCode::CONTROLLER_DEBUG_INFO &&
        op_code != OpCode::CONTROLLER_DEBUG_INFO) {
      log::error("Discarding event that came after timeout {}", OpCodeText(op_code));
      common::StopWatch::DumpStopWatchLog();
      return;
    }
    log::assert_that(waiting_command_ == op_code, "Waiting for {}, got {}",
                     OpCodeText(waiting_command_), OpCodeText(op_code));

    bool is_vendor_specific = static_cast<int>(op_code) & (0x3f << 10);
    CommandStatusView status_view = CommandStatusView::Create(event);
    if (is_vendor_specific && (is_status && !command_queue_.front().waiting_for_status_) &&
        (status_view.IsValid() && status_view.GetStatus() == ErrorCode::UNKNOWN_HCI_COMMAND)) {
      // If this is a command status of a vendor specific command, and command complete is expected,
      // we can't treat this as hard failure since we have no way of probing this lack of support at
      // earlier time. Instead we let the command complete handler handle a empty Command Complete
      // packet, which will be interpreted as invalid response.

      auto payload = std::make_unique<packet::RawBuilder>();
      payload->AddOctets1(static_cast<uint8_t>(status_view.GetStatus()));
      auto complete_event_builder =
              CommandCompleteBuilder::Create(status_view.GetNumHciCommandPackets(),
                                             status_view.GetCommandOpCode(), std::move(payload));
      auto complete = std::make_shared<std::vector<std::uint8_t>>(
              complete_event_builder->SerializeToBytes());
      CommandCompleteView command_complete_view =
              CommandCompleteView::Create(EventView::Create(PacketView<kLittleEndian>(complete)));
      log::assert_that(command_complete_view.IsValid(),
                       "assert failed: command_complete_view.IsValid()");
      (*command_queue_.front().GetCallback<CommandCompleteView>())(command_complete_view);
    } else {
<<<<<<< HEAD
      if (command_queue_.front().waiting_for_status_ == is_status) {
        (*command_queue_.front().GetCallback<TResponse>())(std::move(response_view));
      } else {
        CommandCompleteView command_complete_view = CommandCompleteView::Create(
            EventView::Create(PacketView<kLittleEndian>(
                std::make_shared<std::vector<uint8_t>>(std::vector<uint8_t>()))));
        (*command_queue_.front().GetCallback<CommandCompleteView>())(
            std::move(command_complete_view));
      }
=======
      log::assert_that(command_queue_.front().waiting_for_status_ == is_status,
                       "{} was not expecting {} event", OpCodeText(op_code), logging_id);

      (*command_queue_.front().GetCallback<TResponse>())(std::move(response_view));
>>>>>>> 0ec93ed2
    }

#ifdef TARGET_FLOSS
    // Although UNKNOWN_CONNECTION might be a controller issue in some command status, we treat it
    // as a disconnect event to maintain consistent connection state between stack and controller
    // since there might not be further HCI Disconnect Event after this status event.
    // Currently only do this on LE_READ_REMOTE_FEATURES because it is the only one we know that
    // would return UNKNOWN_CONNECTION in some cases.
    if (op_code == OpCode::LE_READ_REMOTE_FEATURES && is_status && status_view.IsValid() &&
        status_view.GetStatus() == ErrorCode::UNKNOWN_CONNECTION) {
      auto& command_view = *command_queue_.front().command_view;
      auto le_read_features_view = bluetooth::hci::LeReadRemoteFeaturesView::Create(
              LeConnectionManagementCommandView::Create(AclCommandView::Create(command_view)));
      if (le_read_features_view.IsValid()) {
        uint16_t handle = le_read_features_view.GetConnectionHandle();
        module_.Disconnect(handle, ErrorCode::UNKNOWN_CONNECTION);
      }
    }
#endif

    command_queue_.pop_front();
    waiting_command_ = OpCode::NONE;
    if (hci_timeout_alarm_ != nullptr) {
      hci_timeout_alarm_->Cancel();
      send_next_command();
    }
  }

  void on_hci_timeout(OpCode op_code) {
    common::StopWatch::DumpStopWatchLog();
    log::error("Timed out waiting for {} for {}ms", OpCodeText(op_code), getHciTimeoutMs().count());

    bluetooth::os::LogMetricHciTimeoutEvent(static_cast<uint32_t>(op_code));

    log::error("Flushing {} waiting commands", command_queue_.size());
    // Clear any waiting commands (there is an abort coming anyway)
    command_queue_.clear();
    command_credits_ = 1;
    waiting_command_ = OpCode::NONE;
    // Ignore the response, since we don't know what might come back.
    enqueue_command(ControllerDebugInfoBuilder::Create(),
                    module_.GetHandler()->BindOnce([](CommandCompleteView) {}));
    // Don't time out for this one;
    if (hci_timeout_alarm_ != nullptr) {
      hci_timeout_alarm_->Cancel();
      delete hci_timeout_alarm_;
      hci_timeout_alarm_ = nullptr;
    }
    if (hci_abort_alarm_ == nullptr) {
      hci_abort_alarm_ = new Alarm(module_.GetHandler());
      hci_abort_alarm_->Schedule(BindOnce(&abort_after_time_out, op_code),
                                 getHciTimeoutRestartMs());
    } else {
      log::warn("Unable to schedul abort timer");
    }
  }

  void send_next_command() {
    if (command_credits_ == 0) {
      return;
    }
    if (waiting_command_ != OpCode::NONE) {
      return;
    }
    if (command_queue_.size() == 0) {
      return;
    }
    std::shared_ptr<std::vector<uint8_t>> bytes = std::make_shared<std::vector<uint8_t>>();
    BitInserter bi(*bytes);
    command_queue_.front().command->Serialize(bi);
    hal_->sendHciCommand(*bytes);

    auto cmd_view = CommandView::Create(PacketView<kLittleEndian>(bytes));
    log::assert_that(cmd_view.IsValid(), "assert failed: cmd_view.IsValid()");
    OpCode op_code = cmd_view.GetOpCode();
    power_telemetry::GetInstance().LogHciCmdDetail();
    command_queue_.front().command_view = std::make_unique<CommandView>(std::move(cmd_view));
    log_link_layer_connection_command(command_queue_.front().command_view);
    log_classic_pairing_command_status(command_queue_.front().command_view,
                                       ErrorCode::STATUS_UNKNOWN);
    waiting_command_ = op_code;
    command_credits_ = 0;  // Only allow one outstanding command
    if (hci_timeout_alarm_ != nullptr) {
      hci_timeout_alarm_->Schedule(
              BindOnce(&impl::on_hci_timeout, common::Unretained(this), op_code),
              getHciTimeoutMs());
    } else {
      log::warn("{} sent without an hci-timeout timer", OpCodeText(op_code));
    }
  }

  void register_event(EventCode event, ContextualCallback<void(EventView)> handler) {
    log::assert_that(event != EventCode::LE_META_EVENT, "Can not register handler for {}",
                     EventCodeText(EventCode::LE_META_EVENT));
    // Allow GD Cert tests to register for CONNECTION_REQUEST
    if (event == EventCode::CONNECTION_REQUEST && !module_.on_acl_connection_request_) {
      log::info("Registering test for CONNECTION_REQUEST, since there's no ACL");
      event_handlers_.erase(event);
    }
    log::assert_that(event_handlers_.count(event) == 0, "Can not register a second handler for {}",
                     EventCodeText(event));
    event_handlers_[event] = handler;
  }

  void unregister_event(EventCode event) { event_handlers_.erase(event); }

  void register_le_event(SubeventCode event, ContextualCallback<void(LeMetaEventView)> handler) {
    log::assert_that(le_event_handlers_.count(event) == 0,
                     "Can not register a second handler for {}", SubeventCodeText(event));
    le_event_handlers_[event] = handler;
  }

  void unregister_le_event(SubeventCode event) {
    le_event_handlers_.erase(le_event_handlers_.find(event));
  }

  void register_vs_event(VseSubeventCode event,
                         ContextualCallback<void(VendorSpecificEventView)> handler) {
    log::assert_that(vs_event_handlers_.count(event) == 0,
                     "Can not register a second handler for {}", VseSubeventCodeText(event));
    vs_event_handlers_[event] = handler;
  }

  void unregister_vs_event(VseSubeventCode event) {
    vs_event_handlers_.erase(vs_event_handlers_.find(event));
  }

  static void abort_after_root_inflammation(uint8_t vse_error) {
    log::fatal("Root inflammation with reason 0x{:02x}", vse_error);
  }

  void handle_root_inflammation(uint8_t vse_error_reason) {
    log::error("Received a Root Inflammation Event vendor reason 0x{:02x}, scheduling an abort",
               vse_error_reason);
    bluetooth::os::LogMetricBluetoothHalCrashReason(Address::kEmpty, 0, vse_error_reason);
    // Add Logging for crash reason
    if (hci_timeout_alarm_ != nullptr) {
      hci_timeout_alarm_->Cancel();
      delete hci_timeout_alarm_;
      hci_timeout_alarm_ = nullptr;
    }
    if (hci_abort_alarm_ == nullptr) {
      hci_abort_alarm_ = new Alarm(module_.GetHandler());
      hci_abort_alarm_->Schedule(BindOnce(&abort_after_root_inflammation, vse_error_reason),
                                 getHciTimeoutRestartMs());
    } else {
      log::warn("Abort timer already scheduled");
    }
  }

  void on_hci_event(EventView event) {
    log::assert_that(event.IsValid(), "assert failed: event.IsValid()");
    if (command_queue_.empty()) {
      auto event_code = event.GetEventCode();
      // BT Core spec 5.2 (Volume 4, Part E section 4.4) allows anytime
      // COMMAND_COMPLETE and COMMAND_STATUS with opcode 0x0 for flow control
      if (event_code == EventCode::COMMAND_COMPLETE) {
        auto view = CommandCompleteView::Create(event);
        log::assert_that(view.IsValid(), "assert failed: view.IsValid()");
        auto op_code = view.GetCommandOpCode();
        log::assert_that(op_code == OpCode::NONE,
                         "Received {} event with OpCode {} without a waiting command(is the HAL "
                         "sending commands, but not handling the events?)",
                         EventCodeText(event_code), OpCodeText(op_code));
      }
      if (event_code == EventCode::COMMAND_STATUS) {
        auto view = CommandStatusView::Create(event);
        log::assert_that(view.IsValid(), "assert failed: view.IsValid()");
        auto op_code = view.GetCommandOpCode();
        log::assert_that(op_code == OpCode::NONE,
                         "Received {} event with OpCode {} without a waiting command(is the HAL "
                         "sending commands, but not handling the events?)",
                         EventCodeText(event_code), OpCodeText(op_code));
      }
      std::unique_ptr<CommandView> no_waiting_command{nullptr};
      log_hci_event(no_waiting_command, event, module_.GetDependency<storage::StorageModule>());
    } else {
      log_hci_event(command_queue_.front().command_view, event,
                    module_.GetDependency<storage::StorageModule>());
    }
    power_telemetry::GetInstance().LogHciEvtDetail();
    EventCode event_code = event.GetEventCode();
    // Root Inflamation is a special case, since it aborts here
    if (event_code == EventCode::VENDOR_SPECIFIC) {
      auto view = VendorSpecificEventView::Create(event);
      log::assert_that(view.IsValid(), "assert failed: view.IsValid()");
      if (view.GetSubeventCode() == VseSubeventCode::BQR_EVENT) {
        auto bqr_event = BqrEventView::Create(view);
        auto inflammation = BqrRootInflammationEventView::Create(bqr_event);
        if (bqr_event.IsValid() && inflammation.IsValid()) {
          handle_root_inflammation(inflammation.GetVendorSpecificErrorCode());
          return;
        }
      }
    }
    switch (event_code) {
      case EventCode::COMMAND_COMPLETE:
        on_command_complete(event);
        break;
      case EventCode::COMMAND_STATUS:
        on_command_status(event);
        break;
      case EventCode::LE_META_EVENT:
        on_le_meta_event(event);
        break;
      case EventCode::HARDWARE_ERROR:
        on_hardware_error(event);
        break;
      case EventCode::VENDOR_SPECIFIC:
        on_vs_event(event);
        break;
      default:
        if (event_handlers_.find(event_code) == event_handlers_.end()) {
          log::warn("Unhandled event of type {}", EventCodeText(event_code));
        } else {
          event_handlers_[event_code](event);
        }
    }
  }

  void on_hardware_error(EventView event) {
    HardwareErrorView event_view = HardwareErrorView::Create(event);
    log::assert_that(event_view.IsValid(), "assert failed: event_view.IsValid()");
#ifdef TARGET_FLOSS
    log::warn("Hardware Error Event with code 0x{:02x}", event_view.GetHardwareCode());
    // Sending SIGTERM to process the exception from BT controller.
    // The Floss daemon will be restarted. HCI reset during restart will clear the
    // error state of the BT controller.
    auto hal = module_.GetDependency<hal::HciHal>();
    hal->markControllerBroken();
    kill(getpid(), SIGTERM);
#else
    log::fatal("Hardware Error Event with code 0x{:02x}", event_view.GetHardwareCode());
#endif
  }

  void on_le_meta_event(EventView event) {
    LeMetaEventView meta_event_view = LeMetaEventView::Create(event);
    log::assert_that(meta_event_view.IsValid(), "assert failed: meta_event_view.IsValid()");
    SubeventCode subevent_code = meta_event_view.GetSubeventCode();
    if (le_event_handlers_.find(subevent_code) == le_event_handlers_.end()) {
      log::warn("Unhandled le subevent of type {}", SubeventCodeText(subevent_code));
      return;
    }
    le_event_handlers_[subevent_code](meta_event_view);
  }

  void on_vs_event(EventView event) {
    VendorSpecificEventView vs_event_view = VendorSpecificEventView::Create(event);
    log::assert_that(vs_event_view.IsValid(), "assert failed: vs_event_view.IsValid()");
    VseSubeventCode subevent_code = vs_event_view.GetSubeventCode();
    if (vs_event_handlers_.find(subevent_code) == vs_event_handlers_.end()) {
      log::warn("Unhandled vendor specific event of type {}", VseSubeventCodeText(subevent_code));
      return;
    }
    vs_event_handlers_[subevent_code](vs_event_view);
  }

  hal::HciHal* hal_;
  HciLayer& module_;

  // Command Handling
  std::list<CommandQueueEntry> command_queue_;

  std::map<EventCode, ContextualCallback<void(EventView)>> event_handlers_;
  std::map<SubeventCode, ContextualCallback<void(LeMetaEventView)>> le_event_handlers_;
  std::map<VseSubeventCode, ContextualCallback<void(VendorSpecificEventView)>> vs_event_handlers_;

  OpCode waiting_command_{OpCode::NONE};
  uint8_t command_credits_{1};  // Send reset first
  Alarm* hci_timeout_alarm_{nullptr};
  Alarm* hci_abort_alarm_{nullptr};

  // Acl packets
  BidiQueue<AclView, AclBuilder> acl_queue_{3 /* TODO: Set queue depth */};
  os::EnqueueBuffer<AclView> incoming_acl_buffer_{acl_queue_.GetDownEnd()};

  // SCO packets
  BidiQueue<ScoView, ScoBuilder> sco_queue_{3 /* TODO: Set queue depth */};
  os::EnqueueBuffer<ScoView> incoming_sco_buffer_{sco_queue_.GetDownEnd()};

  // ISO packets
  BidiQueue<IsoView, IsoBuilder> iso_queue_{3 /* TODO: Set queue depth */};
  os::EnqueueBuffer<IsoView> incoming_iso_buffer_{iso_queue_.GetDownEnd()};
};

// All functions here are running on the HAL thread
struct HciLayer::hal_callbacks : public hal::HciHalCallbacks {
  explicit hal_callbacks(HciLayer& module) : module_(module) {}

  void hciEventReceived(hal::HciPacket event_bytes) override {
    auto packet = packet::PacketView<packet::kLittleEndian>(
            std::make_shared<std::vector<uint8_t>>(event_bytes));
    EventView event = EventView::Create(packet);
    module_.CallOn(module_.impl_, &impl::on_hci_event, std::move(event));
  }

  void aclDataReceived(hal::HciPacket data_bytes) override {
    auto packet = packet::PacketView<packet::kLittleEndian>(
            std::make_shared<std::vector<uint8_t>>(std::move(data_bytes)));
    auto acl = std::make_unique<AclView>(AclView::Create(packet));
    module_.impl_->incoming_acl_buffer_.Enqueue(std::move(acl), module_.GetHandler());
  }

  void scoDataReceived(hal::HciPacket data_bytes) override {
    auto packet = packet::PacketView<packet::kLittleEndian>(
            std::make_shared<std::vector<uint8_t>>(std::move(data_bytes)));
    auto sco = std::make_unique<ScoView>(ScoView::Create(packet));
    module_.impl_->incoming_sco_buffer_.Enqueue(std::move(sco), module_.GetHandler());
  }

  void isoDataReceived(hal::HciPacket data_bytes) override {
    auto packet = packet::PacketView<packet::kLittleEndian>(
            std::make_shared<std::vector<uint8_t>>(std::move(data_bytes)));
    auto iso = std::make_unique<IsoView>(IsoView::Create(packet));
    module_.impl_->incoming_iso_buffer_.Enqueue(std::move(iso), module_.GetHandler());
  }

  HciLayer& module_;
};

HciLayer::HciLayer() : impl_(nullptr), hal_callbacks_(nullptr) {}

HciLayer::~HciLayer() {}

common::BidiQueueEnd<AclBuilder, AclView>* HciLayer::GetAclQueueEnd() {
  return impl_->acl_queue_.GetUpEnd();
}

common::BidiQueueEnd<ScoBuilder, ScoView>* HciLayer::GetScoQueueEnd() {
  return impl_->sco_queue_.GetUpEnd();
}

common::BidiQueueEnd<IsoBuilder, IsoView>* HciLayer::GetIsoQueueEnd() {
  return impl_->iso_queue_.GetUpEnd();
}

void HciLayer::EnqueueCommand(unique_ptr<CommandBuilder> command,
                              ContextualOnceCallback<void(CommandCompleteView)> on_complete) {
  CallOn(impl_, &impl::enqueue_command<CommandCompleteView>, std::move(command),
         std::move(on_complete));
}

void HciLayer::EnqueueCommand(unique_ptr<CommandBuilder> command,
                              ContextualOnceCallback<void(CommandStatusView)> on_status) {
  CallOn(impl_, &impl::enqueue_command<CommandStatusView>, std::move(command),
         std::move(on_status));
}

void HciLayer::RegisterEventHandler(EventCode event, ContextualCallback<void(EventView)> handler) {
  CallOn(impl_, &impl::register_event, event, handler);
}

void HciLayer::UnregisterEventHandler(EventCode event) {
  CallOn(impl_, &impl::unregister_event, event);
}

void HciLayer::RegisterLeEventHandler(SubeventCode event,
                                      ContextualCallback<void(LeMetaEventView)> handler) {
  CallOn(impl_, &impl::register_le_event, event, handler);
}

void HciLayer::UnregisterLeEventHandler(SubeventCode event) {
  CallOn(impl_, &impl::unregister_le_event, event);
}

void HciLayer::RegisterVendorSpecificEventHandler(
        VseSubeventCode event, ContextualCallback<void(VendorSpecificEventView)> handler) {
  CallOn(impl_, &impl::register_vs_event, event, handler);
}

void HciLayer::UnregisterVendorSpecificEventHandler(VseSubeventCode event) {
  CallOn(impl_, &impl::unregister_vs_event, event);
}

void HciLayer::on_disconnection_complete(EventView event_view) {
  auto disconnection_view = DisconnectionCompleteView::Create(event_view);
  if (!disconnection_view.IsValid()) {
    log::info("Dropping invalid disconnection packet");
    return;
  }

  uint16_t handle = disconnection_view.GetConnectionHandle();
  ErrorCode reason = disconnection_view.GetReason();
  Disconnect(handle, reason);
}

void HciLayer::on_connection_request(EventView event_view) {
  auto view = ConnectionRequestView::Create(event_view);
  if (!view.IsValid()) {
    log::info("Dropping invalid connection request packet");
    return;
  }

  Address address = view.GetBdAddr();
  ClassOfDevice cod = view.GetClassOfDevice();
  ConnectionRequestLinkType link_type = view.GetLinkType();
  switch (link_type) {
    case ConnectionRequestLinkType::ACL:
      if (!on_acl_connection_request_) {
        log::warn("No callback registered for ACL connection requests.");
      } else {
        on_acl_connection_request_(address, cod);
      }
      break;
    case ConnectionRequestLinkType::SCO:
    case ConnectionRequestLinkType::ESCO:
      if (!on_sco_connection_request_) {
        log::warn("No callback registered for SCO connection requests.");
      } else {
        on_sco_connection_request_(address, cod, link_type);
      }
      break;
  }
}

void HciLayer::Disconnect(uint16_t handle, ErrorCode reason) {
  std::unique_lock<std::mutex> lock(callback_handlers_guard_);
  for (auto callback : disconnect_handlers_) {
    callback(handle, reason);
  }
}

void HciLayer::RegisterForDisconnects(ContextualCallback<void(uint16_t, ErrorCode)> on_disconnect) {
  std::unique_lock<std::mutex> lock(callback_handlers_guard_);
  disconnect_handlers_.push_back(on_disconnect);
}

void HciLayer::on_read_remote_version_complete(EventView event_view) {
  auto view = ReadRemoteVersionInformationCompleteView::Create(event_view);
  log::assert_that(view.IsValid(), "Read remote version information packet invalid");
  ReadRemoteVersion(view.GetStatus(), view.GetConnectionHandle(), view.GetVersion(),
                    view.GetManufacturerName(), view.GetSubVersion());
}

void HciLayer::ReadRemoteVersion(hci::ErrorCode hci_status, uint16_t handle, uint8_t version,
                                 uint16_t manufacturer_name, uint16_t sub_version) {
  std::unique_lock<std::mutex> lock(callback_handlers_guard_);
  for (auto callback : read_remote_version_handlers_) {
    callback(hci_status, handle, version, manufacturer_name, sub_version);
  }
}

AclConnectionInterface* HciLayer::GetAclConnectionInterface(
        ContextualCallback<void(EventView)> event_handler,
        ContextualCallback<void(uint16_t, ErrorCode)> on_disconnect,
        ContextualCallback<void(Address, ClassOfDevice)> on_connection_request,
        ContextualCallback<void(hci::ErrorCode hci_status, uint16_t, uint8_t version,
                                uint16_t manufacturer_name, uint16_t sub_version)>
                on_read_remote_version) {
  {
    std::unique_lock<std::mutex> lock(callback_handlers_guard_);
    disconnect_handlers_.push_back(on_disconnect);
    read_remote_version_handlers_.push_back(on_read_remote_version);
    on_acl_connection_request_ = on_connection_request;
  }
  for (const auto event : AclConnectionEvents) {
    RegisterEventHandler(event, event_handler);
  }
  return &acl_connection_manager_interface_;
}

void HciLayer::PutAclConnectionInterface() {
  for (const auto event : AclConnectionEvents) {
    UnregisterEventHandler(event);
  }
  {
    std::unique_lock<std::mutex> lock(callback_handlers_guard_);
    disconnect_handlers_.clear();
    read_remote_version_handlers_.clear();
  }
}

LeAclConnectionInterface* HciLayer::GetLeAclConnectionInterface(
        ContextualCallback<void(LeMetaEventView)> event_handler,
        ContextualCallback<void(uint16_t, ErrorCode)> on_disconnect,
        ContextualCallback<void(hci::ErrorCode hci_status, uint16_t, uint8_t version,
                                uint16_t manufacturer_name, uint16_t sub_version)>
                on_read_remote_version) {
  {
    std::unique_lock<std::mutex> lock(callback_handlers_guard_);
    disconnect_handlers_.push_back(on_disconnect);
    read_remote_version_handlers_.push_back(on_read_remote_version);
  }
  for (const auto event : LeConnectionManagementEvents) {
    RegisterLeEventHandler(event, event_handler);
  }
  return &le_acl_connection_manager_interface_;
}

void HciLayer::PutLeAclConnectionInterface() {
  for (const auto event : LeConnectionManagementEvents) {
    UnregisterLeEventHandler(event);
  }
  {
    std::unique_lock<std::mutex> lock(callback_handlers_guard_);
    disconnect_handlers_.clear();
    read_remote_version_handlers_.clear();
  }
}

void HciLayer::RegisterForScoConnectionRequests(
        common::ContextualCallback<void(Address, ClassOfDevice, ConnectionRequestLinkType)>
                on_sco_connection_request) {
  std::unique_lock<std::mutex> lock(callback_handlers_guard_);
  on_sco_connection_request_ = on_sco_connection_request;
}

SecurityInterface* HciLayer::GetSecurityInterface(
        ContextualCallback<void(EventView)> event_handler) {
  for (const auto event : SecurityEvents) {
    RegisterEventHandler(event, event_handler);
  }
  return &security_interface;
}

LeSecurityInterface* HciLayer::GetLeSecurityInterface(
        ContextualCallback<void(LeMetaEventView)> event_handler) {
  for (const auto subevent : LeSecurityEvents) {
    RegisterLeEventHandler(subevent, event_handler);
  }
  return &le_security_interface;
}

LeAdvertisingInterface* HciLayer::GetLeAdvertisingInterface(
        ContextualCallback<void(LeMetaEventView)> event_handler) {
  for (const auto subevent : LeAdvertisingEvents) {
    RegisterLeEventHandler(subevent, event_handler);
  }
  return &le_advertising_interface;
}

LeScanningInterface* HciLayer::GetLeScanningInterface(
        ContextualCallback<void(LeMetaEventView)> event_handler) {
  for (const auto subevent : LeScanningEvents) {
    RegisterLeEventHandler(subevent, event_handler);
  }
  return &le_scanning_interface;
}

LeIsoInterface* HciLayer::GetLeIsoInterface(
        ContextualCallback<void(LeMetaEventView)> event_handler) {
  for (const auto subevent : LeIsoEvents) {
    RegisterLeEventHandler(subevent, event_handler);
  }
  return &le_iso_interface;
}

DistanceMeasurementInterface* HciLayer::GetDistanceMeasurementInterface(
        ContextualCallback<void(LeMetaEventView)> event_handler) {
  for (const auto subevent : DistanceMeasurementEvents) {
    RegisterLeEventHandler(subevent, event_handler);
  }
  return &distance_measurement_interface;
}

std::unique_ptr<InquiryInterface> HciLayer::GetInquiryInterface(
        ContextualCallback<void(EventView)> event_handler) {
  for (const auto event : InquiryEvents) {
    RegisterEventHandler(event, event_handler);
  }
  auto cleanup = common::BindOnce(
          [](HciLayer* hci) {
            for (const auto event : InquiryEvents) {
              hci->UnregisterEventHandler(event);
            }
          },
          common::Unretained(this));
  return std::make_unique<CommandInterfaceImpl<DiscoveryCommandBuilder>>(this, std::move(cleanup));
}

const ModuleFactory HciLayer::Factory = ModuleFactory([]() { return new HciLayer(); });

void HciLayer::ListDependencies(ModuleList* list) const {
  list->add<hal::HciHal>();
  list->add<storage::StorageModule>();
}

void HciLayer::Start() {
  auto hal = GetDependency<hal::HciHal>();
  impl_ = new impl(hal, *this);
  hal_callbacks_ = new hal_callbacks(*this);

  Handler* handler = GetHandler();
  impl_->acl_queue_.GetDownEnd()->RegisterDequeue(handler,
                                                  BindOn(impl_, &impl::on_outbound_acl_ready));
  impl_->sco_queue_.GetDownEnd()->RegisterDequeue(handler,
                                                  BindOn(impl_, &impl::on_outbound_sco_ready));
  impl_->iso_queue_.GetDownEnd()->RegisterDequeue(handler,
                                                  BindOn(impl_, &impl::on_outbound_iso_ready));
  StartWithNoHalDependencies(handler);
  hal->registerIncomingPacketCallback(hal_callbacks_);
  EnqueueCommand(ResetBuilder::Create(), handler->BindOnce(&fail_if_reset_complete_not_success));
}

// Initialize event handlers that don't depend on the HAL
void HciLayer::StartWithNoHalDependencies(Handler* handler) {
  RegisterEventHandler(EventCode::DISCONNECTION_COMPLETE,
                       handler->BindOn(this, &HciLayer::on_disconnection_complete));
  RegisterEventHandler(EventCode::READ_REMOTE_VERSION_INFORMATION_COMPLETE,
                       handler->BindOn(this, &HciLayer::on_read_remote_version_complete));
  auto drop_packet = handler->BindOn(impl_, &impl::drop);
  RegisterEventHandler(EventCode::PAGE_SCAN_REPETITION_MODE_CHANGE, drop_packet);
  RegisterEventHandler(EventCode::MAX_SLOTS_CHANGE, drop_packet);
  RegisterEventHandler(EventCode::CONNECTION_REQUEST,
                       handler->BindOn(this, &HciLayer::on_connection_request));
}

void HciLayer::Stop() {
  auto hal = GetDependency<hal::HciHal>();
  hal->unregisterIncomingPacketCallback();
  delete hal_callbacks_;

  impl_->acl_queue_.GetDownEnd()->UnregisterDequeue();
  impl_->sco_queue_.GetDownEnd()->UnregisterDequeue();
  impl_->iso_queue_.GetDownEnd()->UnregisterDequeue();
  delete impl_;
}

}  // namespace hci
}  // namespace bluetooth<|MERGE_RESOLUTION|>--- conflicted
+++ resolved
@@ -236,7 +236,6 @@
                        "assert failed: command_complete_view.IsValid()");
       (*command_queue_.front().GetCallback<CommandCompleteView>())(command_complete_view);
     } else {
-<<<<<<< HEAD
       if (command_queue_.front().waiting_for_status_ == is_status) {
         (*command_queue_.front().GetCallback<TResponse>())(std::move(response_view));
       } else {
@@ -246,12 +245,6 @@
         (*command_queue_.front().GetCallback<CommandCompleteView>())(
             std::move(command_complete_view));
       }
-=======
-      log::assert_that(command_queue_.front().waiting_for_status_ == is_status,
-                       "{} was not expecting {} event", OpCodeText(op_code), logging_id);
-
-      (*command_queue_.front().GetCallback<TResponse>())(std::move(response_view));
->>>>>>> 0ec93ed2
     }
 
 #ifdef TARGET_FLOSS
