--- conflicted
+++ resolved
@@ -17,9 +17,6 @@
         fn gd_security_is_enabled() -> bool;
         fn get_hci_adapter() -> i32;
         fn irk_rotation_is_enabled() -> bool;
-<<<<<<< HEAD
-        fn pass_phy_update_callback_is_enabled() -> bool;
-=======
         fn is_debug_logging_enabled_for_tag(tag: &str) -> bool;
         fn leaudio_targeted_announcement_reconnection_mode_is_enabled() -> bool;
         fn logging_debug_enabled_for_all_is_enabled() -> bool;
@@ -28,7 +25,6 @@
         fn sdp_serialization_is_enabled() -> bool;
         fn sdp_skip_rnr_if_known_is_enabled() -> bool;
         fn trigger_advertising_callbacks_on_first_resume_after_pause_is_enabled() -> bool;
->>>>>>> 491183fe
     }
 }
 
