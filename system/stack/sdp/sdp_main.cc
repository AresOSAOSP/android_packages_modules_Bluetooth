/******************************************************************************
 *
 *  Copyright 1999-2012 Broadcom Corporation
 *
 *  Licensed under the Apache License, Version 2.0 (the "License");
 *  you may not use this file except in compliance with the License.
 *  You may obtain a copy of the License at:
 *
 *  http://www.apache.org/licenses/LICENSE-2.0
 *
 *  Unless required by applicable law or agreed to in writing, software
 *  distributed under the License is distributed on an "AS IS" BASIS,
 *  WITHOUT WARRANTIES OR CONDITIONS OF ANY KIND, either express or implied.
 *  See the License for the specific language governing permissions and
 *  limitations under the License.
 *
 ******************************************************************************/

/******************************************************************************
 *
 *  This file contains the main SDP functions
 *
 ******************************************************************************/

#include <base/logging.h>
#include <string.h>  // memset

#include "gd/common/init_flags.h"
#include "osi/include/allocator.h"
#include "osi/include/osi.h"  // UNUSED_ATTR
#include "stack/include/bt_hdr.h"
#include "stack/include/bt_types.h"
#include "stack/include/btm_api_types.h"
#include "stack/include/l2c_api.h"
#include "stack/include/sdp_api.h"
#include "stack/sdp/sdpint.h"
#include "types/raw_address.h"

/******************************************************************************/
/*                     G L O B A L      S D P       D A T A                   */
/******************************************************************************/
tSDP_CB sdp_cb;

/******************************************************************************/
/*            L O C A L    F U N C T I O N     P R O T O T Y P E S            */
/******************************************************************************/
static void sdp_connect_ind(const RawAddress& bd_addr, uint16_t l2cap_cid,
                            UNUSED_ATTR uint16_t psm, uint8_t l2cap_id);
static void sdp_config_ind(uint16_t l2cap_cid, tL2CAP_CFG_INFO* p_cfg);
static void sdp_config_cfm(uint16_t l2cap_cid, uint16_t result,
                           tL2CAP_CFG_INFO* p_cfg);
static void sdp_disconnect_ind(uint16_t l2cap_cid, bool ack_needed);
static void sdp_data_ind(uint16_t l2cap_cid, BT_HDR* p_msg);

static void sdp_connect_cfm(uint16_t l2cap_cid, uint16_t result);
static void sdp_disconnect_cfm(uint16_t l2cap_cid, uint16_t result);
static void sdp_on_l2cap_error(uint16_t l2cap_cid, uint16_t result);

/*******************************************************************************
 *
 * Function         sdp_init
 *
 * Description      This function initializes the SDP unit.
 *
 * Returns          void
 *
 ******************************************************************************/
void sdp_init(void) {
  /* Clears all structures and local SDP database (if Server is enabled) */
  memset(&sdp_cb, 0, sizeof(tSDP_CB));

  for (int i = 0; i < SDP_MAX_CONNECTIONS; i++) {
    sdp_cb.ccb[i].sdp_conn_timer = alarm_new("sdp.sdp_conn_timer");
  }

  /* Initialize the L2CAP configuration. We only care about MTU */
  sdp_cb.l2cap_my_cfg.mtu_present = true;
  sdp_cb.l2cap_my_cfg.mtu = SDP_MTU_SIZE;

  sdp_cb.max_attr_list_size = SDP_MTU_SIZE - 16;
  sdp_cb.max_recs_per_search = SDP_MAX_DISC_SERVER_RECS;

  sdp_cb.trace_level = BT_TRACE_LEVEL_WARNING;

  sdp_cb.reg_info.pL2CA_ConnectInd_Cb = sdp_connect_ind;
  sdp_cb.reg_info.pL2CA_ConnectCfm_Cb = sdp_connect_cfm;
  sdp_cb.reg_info.pL2CA_ConfigInd_Cb = sdp_config_ind;
  sdp_cb.reg_info.pL2CA_ConfigCfm_Cb = sdp_config_cfm;
  sdp_cb.reg_info.pL2CA_DisconnectInd_Cb = sdp_disconnect_ind;
  sdp_cb.reg_info.pL2CA_DisconnectCfm_Cb = sdp_disconnect_cfm;
  sdp_cb.reg_info.pL2CA_DataInd_Cb = sdp_data_ind;
  sdp_cb.reg_info.pL2CA_Error_Cb = sdp_on_l2cap_error;

  /* Now, register with L2CAP */
  if (!L2CA_Register2(BT_PSM_SDP, sdp_cb.reg_info, true /* enable_snoop */,
                      nullptr, SDP_MTU_SIZE, 0, BTM_SEC_NONE)) {
    SDP_TRACE_ERROR("SDP Registration failed");
  }
}

void sdp_free(void) {
  for (int i = 0; i < SDP_MAX_CONNECTIONS; i++) {
    alarm_free(sdp_cb.ccb[i].sdp_conn_timer);
    sdp_cb.ccb[i].sdp_conn_timer = NULL;
  }
}

/*******************************************************************************
 *
 * Function         sdp_connect_ind
 *
 * Description      This function handles an inbound connection indication
 *                  from L2CAP. This is the case where we are acting as a
 *                  server.
 *
 * Returns          void
 *
 ******************************************************************************/
static void sdp_connect_ind(const RawAddress& bd_addr, uint16_t l2cap_cid,
                            UNUSED_ATTR uint16_t psm, uint8_t l2cap_id) {
  tCONN_CB* p_ccb = sdpu_allocate_ccb();
  if (p_ccb == NULL) return;

  /* Transition to the next appropriate state, waiting for config setup. */
  p_ccb->con_state = SDP_STATE_CFG_SETUP;

  /* Save the BD Address and Channel ID. */
  p_ccb->device_address = bd_addr;
  p_ccb->connection_id = l2cap_cid;
}

static void sdp_on_l2cap_error(uint16_t l2cap_cid, uint16_t result) {
  tCONN_CB* p_ccb = sdpu_find_ccb_by_cid(l2cap_cid);
  if (p_ccb == nullptr) return;
  sdp_disconnect(p_ccb, SDP_CFG_FAILED);
}

/*******************************************************************************
 *
 * Function         sdp_connect_cfm
 *
 * Description      This function handles the connect confirm events
 *                  from L2CAP. This is the case when we are acting as a
 *                  client and have sent a connect request.
 *
 * Returns          void
 *
 ******************************************************************************/
static void sdp_connect_cfm(uint16_t l2cap_cid, uint16_t result) {
  tCONN_CB* p_ccb;

  /* Find CCB based on CID */
  p_ccb = sdpu_find_ccb_by_cid(l2cap_cid);
  if (p_ccb == NULL) {
    SDP_TRACE_WARNING("SDP - Rcvd conn cnf for unknown CID 0x%x", l2cap_cid);
    return;
  }

  /* If the connection response contains success status, then */
  /* Transition to the next state and startup the timer.      */
  if ((result == L2CAP_CONN_OK) && (p_ccb->con_state == SDP_STATE_CONN_SETUP)) {
    p_ccb->con_state = SDP_STATE_CFG_SETUP;
  } else {
    LOG(ERROR) << __func__ << ": invoked with non OK status";
  }
}

/*******************************************************************************
 *
 * Function         sdp_config_ind
 *
 * Description      This function processes the L2CAP configuration indication
 *                  event.
 *
 * Returns          void
 *
 ******************************************************************************/
static void sdp_config_ind(uint16_t l2cap_cid, tL2CAP_CFG_INFO* p_cfg) {
  tCONN_CB* p_ccb;

  /* Find CCB based on CID */
  p_ccb = sdpu_find_ccb_by_cid(l2cap_cid);
  if (p_ccb == NULL) {
    SDP_TRACE_WARNING("SDP - Rcvd L2CAP cfg ind, unknown CID: 0x%x", l2cap_cid);
    return;
  }

  /* Remember the remote MTU size */
  if (!p_cfg->mtu_present) {
    /* use min(L2CAP_DEFAULT_MTU,SDP_MTU_SIZE) for GKI buffer size reasons */
    p_ccb->rem_mtu_size =
        (L2CAP_DEFAULT_MTU > SDP_MTU_SIZE) ? SDP_MTU_SIZE : L2CAP_DEFAULT_MTU;
  } else {
    if (p_cfg->mtu > SDP_MTU_SIZE)
      p_ccb->rem_mtu_size = SDP_MTU_SIZE;
    else
      p_ccb->rem_mtu_size = p_cfg->mtu;
  }

  SDP_TRACE_EVENT("SDP - Rcvd cfg ind, sent cfg cfm, CID: 0x%x", l2cap_cid);
}

/*******************************************************************************
 *
 * Function         sdp_config_cfm
 *
 * Description      This function processes the L2CAP configuration confirmation
 *                  event.
 *
 * Returns          void
 *
 ******************************************************************************/
static void sdp_config_cfm(uint16_t l2cap_cid, uint16_t initiator,
                           tL2CAP_CFG_INFO* p_cfg) {
  sdp_config_ind(l2cap_cid, p_cfg);

  tCONN_CB* p_ccb;

  SDP_TRACE_EVENT("SDP - Rcvd cfg cfm, CID: 0x%x", l2cap_cid);

  /* Find CCB based on CID */
  p_ccb = sdpu_find_ccb_by_cid(l2cap_cid);
  if (p_ccb == NULL) {
    SDP_TRACE_WARNING("SDP - Rcvd L2CAP cfg ind, unknown CID: 0x%x", l2cap_cid);
    return;
  }

  /* For now, always accept configuration from the other side */
  p_ccb->con_state = SDP_STATE_CONNECTED;

  if (p_ccb->con_flags & SDP_FLAGS_IS_ORIG) {
    sdp_disc_connected(p_ccb);
  } else {
    /* Start inactivity timer */
    alarm_set_on_mloop(p_ccb->sdp_conn_timer, SDP_INACT_TIMEOUT_MS,
                       sdp_conn_timer_timeout, p_ccb);
  }
}

/*******************************************************************************
 *
 * Function         sdp_disconnect_ind
 *
 * Description      This function handles a disconnect event from L2CAP. If
 *                  requested to, we ack the disconnect before dropping the CCB
 *
 * Returns          void
 *
 ******************************************************************************/
static void sdp_disconnect_ind(uint16_t l2cap_cid, bool ack_needed) {
  tCONN_CB* p_ccb;

  /* Find CCB based on CID */
  p_ccb = sdpu_find_ccb_by_cid(l2cap_cid);
  if (p_ccb == NULL) {
    SDP_TRACE_WARNING("SDP - Rcvd L2CAP disc, unknown CID: 0x%x", l2cap_cid);
    return;
  }
  tCONN_CB& ccb = *p_ccb;
<<<<<<< HEAD

  const tSDP_REASON reason =
      (ccb.con_state == SDP_STATE_CONNECTED) ? SDP_SUCCESS : SDP_CONN_FAILED;
  sdpu_callback(ccb, reason);

  if (ack_needed) {
    SDP_TRACE_WARNING("SDP - Rcvd L2CAP disc, process pend sdp ccb: 0x%x",
                      l2cap_cid);
    sdpu_process_pend_ccb_new_cid(ccb);
  } else {
    SDP_TRACE_WARNING("SDP - Rcvd L2CAP disc, clear pend sdp ccb: 0x%x",
                      l2cap_cid);
    sdpu_clear_pend_ccb(ccb);
  }

=======

  const tSDP_REASON reason =
      (ccb.con_state == SDP_STATE_CONNECTED) ? SDP_SUCCESS : SDP_CONN_FAILED;
  sdpu_callback(ccb, reason);

  if (ack_needed) {
    SDP_TRACE_WARNING("SDP - Rcvd L2CAP disc, process pend sdp ccb: 0x%x",
                      l2cap_cid);
    sdpu_process_pend_ccb_new_cid(ccb);
  } else {
    SDP_TRACE_WARNING("SDP - Rcvd L2CAP disc, clear pend sdp ccb: 0x%x",
                      l2cap_cid);
    sdpu_clear_pend_ccb(ccb);
  }

>>>>>>> ae1ade5f
  sdpu_release_ccb(ccb);
}

/*******************************************************************************
 *
 * Function         sdp_data_ind
 *
 * Description      This function is called when data is received from L2CAP.
 *                  if we are the originator of the connection, we are the SDP
 *                  client, and the received message is queued for the client.
 *
 *                  If we are the destination of the connection, we are the SDP
 *                  server, so the message is passed to the server processing
 *                  function.
 *
 * Returns          void
 *
 ******************************************************************************/
static void sdp_data_ind(uint16_t l2cap_cid, BT_HDR* p_msg) {
  tCONN_CB* p_ccb;

  /* Find CCB based on CID */
  p_ccb = sdpu_find_ccb_by_cid(l2cap_cid);
  if (p_ccb != NULL) {
    if (p_ccb->con_state == SDP_STATE_CONNECTED) {
      if (p_ccb->con_flags & SDP_FLAGS_IS_ORIG)
        sdp_disc_server_rsp(p_ccb, p_msg);
      else
        sdp_server_handle_client_req(p_ccb, p_msg);
    } else {
      SDP_TRACE_WARNING(
          "SDP - Ignored L2CAP data while in state: %d, CID: 0x%x",
          p_ccb->con_state, l2cap_cid);
    }
  } else {
    SDP_TRACE_WARNING("SDP - Rcvd L2CAP data, unknown CID: 0x%x", l2cap_cid);
  }

  osi_free(p_msg);
}

/*******************************************************************************
 *
 * Function         sdp_conn_originate
 *
 * Description      This function is called from the API to originate a
 *                  connection.
 *
 * Returns          void
 *
 ******************************************************************************/
tCONN_CB* sdp_conn_originate(const RawAddress& p_bd_addr) {
  tCONN_CB* p_ccb;
  uint16_t cid;

  /* Allocate a new CCB. Return if none available. */
  p_ccb = sdpu_allocate_ccb();
  if (p_ccb == NULL) {
    SDP_TRACE_WARNING("%s: no spare CCB for peer %s", __func__,
                      p_bd_addr.ToString().c_str());
    return (NULL);
  }

  SDP_TRACE_EVENT("%s: SDP - Originate started for peer %s", __func__,
                  p_bd_addr.ToString().c_str());

  /* We are the originator of this connection */
  p_ccb->con_flags |= SDP_FLAGS_IS_ORIG;

  /* Save the BD Address and Channel ID. */
  p_ccb->device_address = p_bd_addr;

  /* Transition to the next appropriate state, waiting for connection confirm.
   */
  p_ccb->con_state = SDP_STATE_CONN_SETUP;

  // Look for any active sdp connection on the remote device
  cid = sdpu_get_active_ccb_cid(p_bd_addr);

<<<<<<< HEAD
  if (cid == 0) {
=======
  if (!bluetooth::common::init_flags::sdp_serialization_is_enabled() ||
      cid == 0) {
>>>>>>> ae1ade5f
    p_ccb->con_state = SDP_STATE_CONN_SETUP;
    cid = L2CA_ConnectReq2(BT_PSM_SDP, p_bd_addr, BTM_SEC_NONE);
  } else {
    p_ccb->con_state = SDP_STATE_CONN_PEND;
    SDP_TRACE_WARNING("SDP already active for peer %s. cid=%#0x",
                      p_bd_addr.ToString().c_str(), cid);
  }

  /* Check if L2CAP started the connection process */
  if (cid == 0) {
    SDP_TRACE_WARNING("%s: SDP - Originate failed for peer %s", __func__,
                      p_bd_addr.ToString().c_str());
    sdpu_release_ccb(*p_ccb);
    return (NULL);
  }
  p_ccb->connection_id = cid;
  return (p_ccb);
}

/*******************************************************************************
 *
 * Function         sdp_disconnect
 *
 * Description      This function disconnects a connection.
 *
 * Returns          void
 *
 ******************************************************************************/
void sdp_disconnect(tCONN_CB* p_ccb, tSDP_REASON reason) {
  tCONN_CB& ccb = *p_ccb;
  SDP_TRACE_EVENT("SDP - disconnect  CID: 0x%x", ccb.connection_id);

  /* Check if we have a connection ID */
  if (ccb.connection_id != 0) {
    ccb.disconnect_reason = reason;
    if (SDP_SUCCESS == reason && sdpu_process_pend_ccb_same_cid(*p_ccb)) {
      sdpu_callback(ccb, reason);
      sdpu_release_ccb(ccb);
      return;
    } else {
      L2CA_DisconnectReq(ccb.connection_id);
    }
  }

  /* If at setup state, we may not get callback ind from L2CAP */
  /* Call user callback immediately */
  if (ccb.con_state == SDP_STATE_CONN_SETUP) {
    sdpu_callback(ccb, reason);
    sdpu_release_ccb(ccb);
  }
}

/*******************************************************************************
 *
 * Function         sdp_disconnect_cfm
 *
 * Description      This function handles a disconnect confirm event from L2CAP.
 *
 * Returns          void
 *
 ******************************************************************************/
static void sdp_disconnect_cfm(uint16_t l2cap_cid,
                               UNUSED_ATTR uint16_t result) {
  tCONN_CB* p_ccb;

  /* Find CCB based on CID */
  p_ccb = sdpu_find_ccb_by_cid(l2cap_cid);
  if (p_ccb == NULL) {
    SDP_TRACE_WARNING("SDP - Rcvd L2CAP disc cfm, unknown CID: 0x%x",
                      l2cap_cid);
    return;
  }
  tCONN_CB& ccb = *p_ccb;

  SDP_TRACE_EVENT("SDP - Rcvd L2CAP disc cfm, CID: 0x%x", l2cap_cid);

  sdpu_callback(ccb, static_cast<tSDP_STATUS>(ccb.disconnect_reason));
  sdpu_process_pend_ccb_new_cid(ccb);
  sdpu_release_ccb(ccb);
}

/*******************************************************************************
 *
 * Function         sdp_conn_timer_timeout
 *
 * Description      This function processes a timeout. Currently, we simply send
 *                  a disconnect request to L2CAP.
 *
 * Returns          void
 *
 ******************************************************************************/
void sdp_conn_timer_timeout(void* data) {
  tCONN_CB& ccb = *(tCONN_CB*)data;

  SDP_TRACE_EVENT("SDP - CCB timeout in state: %d  CID: 0x%x", ccb.con_state,
                  ccb.connection_id);

  L2CA_DisconnectReq(ccb.connection_id);

  sdpu_callback(ccb, SDP_CONN_FAILED);
  sdpu_clear_pend_ccb(ccb);
  sdpu_release_ccb(ccb);
}<|MERGE_RESOLUTION|>--- conflicted
+++ resolved
@@ -257,7 +257,6 @@
     return;
   }
   tCONN_CB& ccb = *p_ccb;
-<<<<<<< HEAD
 
   const tSDP_REASON reason =
       (ccb.con_state == SDP_STATE_CONNECTED) ? SDP_SUCCESS : SDP_CONN_FAILED;
@@ -273,23 +272,6 @@
     sdpu_clear_pend_ccb(ccb);
   }
 
-=======
-
-  const tSDP_REASON reason =
-      (ccb.con_state == SDP_STATE_CONNECTED) ? SDP_SUCCESS : SDP_CONN_FAILED;
-  sdpu_callback(ccb, reason);
-
-  if (ack_needed) {
-    SDP_TRACE_WARNING("SDP - Rcvd L2CAP disc, process pend sdp ccb: 0x%x",
-                      l2cap_cid);
-    sdpu_process_pend_ccb_new_cid(ccb);
-  } else {
-    SDP_TRACE_WARNING("SDP - Rcvd L2CAP disc, clear pend sdp ccb: 0x%x",
-                      l2cap_cid);
-    sdpu_clear_pend_ccb(ccb);
-  }
-
->>>>>>> ae1ade5f
   sdpu_release_ccb(ccb);
 }
 
@@ -369,12 +351,8 @@
   // Look for any active sdp connection on the remote device
   cid = sdpu_get_active_ccb_cid(p_bd_addr);
 
-<<<<<<< HEAD
-  if (cid == 0) {
-=======
   if (!bluetooth::common::init_flags::sdp_serialization_is_enabled() ||
       cid == 0) {
->>>>>>> ae1ade5f
     p_ccb->con_state = SDP_STATE_CONN_SETUP;
     cid = L2CA_ConnectReq2(BT_PSM_SDP, p_bd_addr, BTM_SEC_NONE);
   } else {
