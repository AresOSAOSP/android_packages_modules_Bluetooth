--- conflicted
+++ resolved
@@ -217,13 +217,8 @@
 
       len = std::min((size_t) p_rsp->attr_value.len, mtu - total_len);
 
-<<<<<<< HEAD
-      if (len == 0) {
+      if (total_len == mtu && p_rsp->attr_value.len > 0) {
         log::verbose("Buffer space not enough for this data item, skipping");
-=======
-      if (total_len == mtu && p_rsp->attr_value.len > 0) {
-        VLOG(1) << "Buffer space not enough for this data item, skipping";
->>>>>>> 043d5b99
         break;
       }
 
@@ -804,17 +799,13 @@
     return;
   }
 
-<<<<<<< HEAD
   uint16_t payload_size = gatt_tcb_get_payload_size(tcb, cid);
-=======
-  uint16_t payload_size = gatt_tcb_get_payload_size_tx(tcb, cid);
 
   // This can happen if the channel is already closed.
   if (payload_size == 0) {
     return;
   }
 
->>>>>>> 043d5b99
   uint16_t buf_len =
       (uint16_t)(sizeof(BT_HDR) + payload_size + L2CAP_MIN_OFFSET);
 
