--- conflicted
+++ resolved
@@ -1063,10 +1063,6 @@
 void btsnd_hcic_enhanced_accept_synchronous_connection(
     BD_ADDR bd_addr, enh_esco_params_t* p_params) {
   BT_HDR* p = (BT_HDR*)osi_malloc(HCI_CMD_BUF_SIZE);
-<<<<<<< HEAD
-  ;
-=======
->>>>>>> a8fbed7b
   uint8_t* pp = (uint8_t*)(p + 1);
 
   p->len = HCIC_PREAMBLE_SIZE + HCIC_PARAM_SIZE_ENH_ACC_ESCO_CONN;
